/*****************************************************************************************
*                                                                                       *
* OpenSpace                                                                             *
*                                                                                       *
* Copyright (c) 2014                                                                    *
*                                                                                       *
* Permission is hereby granted, free of charge, to any person obtaining a copy of this  *
* software and associated documentation files (the "Software"), to deal in the Software *
* without restriction, including without limitation the rights to use, copy, modify,    *
* merge, publish, distribute, sublicense, and/or sell copies of the Software, and to    *
* permit persons to whom the Software is furnished to do so, subject to the following   *
* conditions:                                                                           *
*                                                                                       *
* The above copyright notice and this permission notice shall be included in all copies *
* or substantial portions of the Software.                                              *
*                                                                                       *
* THE SOFTWARE IS PROVIDED "AS IS", WITHOUT WARRANTY OF ANY KIND, EXPRESS OR IMPLIED,   *
* INCLUDING BUT NOT LIMITED TO THE WARRANTIES OF MERCHANTABILITY, FITNESS FOR A         *
* PARTICULAR PURPOSE AND NONINFRINGEMENT. IN NO EVENT SHALL THE AUTHORS OR COPYRIGHT    *
* HOLDERS BE LIABLE FOR ANY CLAIM, DAMAGES OR OTHER LIABILITY, WHETHER IN AN ACTION OF  *
* CONTRACT, TORT OR OTHERWISE, ARISING FROM, OUT OF OR IN CONNECTION WITH THE SOFTWARE  *
* OR THE USE OR OTHER DEALINGS IN THE SOFTWARE.                                         *
****************************************************************************************/

#ifndef __IMAGESEQUENCER_H__
#define __IMAGESEQUENCER_H__

// open space includes
#include <ghoul/opengl/ghoul_gl.h>
#include <openspace/util/powerscaledcoordinate.h>
#include <openspace/util/powerscaledscalar.h>
#include <map>
#include <vector>

namespace openspace {

class ImageSequencer {
public:
    ImageSequencer();
	/**
	* Singelton instantiation
	*/
	static ImageSequencer& ref();
	static void initialize();
	static void deinitialize();

	/**
	* Updates current time and initializes the previous time member
	*/
	void update(double initTime);

	/**
	* When the a projectable class loads its sequence it also has to request an ID
	* which is set by reference and returned to the projectable. This ID is later
	* used to access whatever data ImageSequencer loads. 
	*/
	void setSequenceId(int& id);

	//bool sequenceReset();

	/**
	* Based on sequenceID and unique projectee name, the ImageSequencer determines which subset of data is to be filled to _imageTimes
	* which can be used in a projecable class for projections. 
	*/
	bool getImagePath(std::vector<std::pair<double, std::string>>& _imageTimes, int sequenceID, std::string projectee, bool withinFOV);

	/*
	* Returns the time until next capture in seconds.
	* 
	*/
	double getNextCaptureTime();

	/*
	* Returns the time until next capture in seconds.
	*/
	double getIntervalLength(){ return _intervalLength; };

	/*
	* Returns next active instrument 
	*/
	std::string& getActiveInstrument(){ return _activeInstrument; };

<<<<<<< HEAD
	std::string ImageSequencer::getLatestImage();
=======
	/*
	* Performs search to find next consective instrument thats active
	*/
	std::string findActiveInstrument(double time, int sequenceID);

	/*
	* Performs search to find next consecutive projection image.
	*/
	double nextCaptureTime(double _time, int sequenceID);

	/*
	* Load (from *.fit converted) jpg image sequence based on corresponding *.lbl header files 
	*/
	bool loadSequence(const std::string& dir, int& sequenceID);
	/*
	* Load sequence file of either *.csv type (excel) or preparsed *.txt type
	*/
	bool parsePlaybook(const std::string& dir, const std::string& type, std::string year = "2015");
	bool parsePlaybookFile(const std::string& fileName, int& sequenceID, std::string year = "2015");
	/*
	* These three methods augment the playbook
	*/
	void augumentSequenceWithTargets(int sequenceID);
	void addSequenceObserver(int sequenceID, std::string name, std::vector<std::string> payload);
	void registerTargets(std::vector<std::string>& potential);

>>>>>>> 59ab2684

	static ImageSequencer* _sequencer;

protected:

	bool getMultipleImages(std::vector<std::pair<double, std::string>>& _imageTimes, int sequenceID, std::string projectee);
	bool getSingleImage(std::vector<std::pair<double, std::string>>& _imageTimes, int sequenceID, std::string projectee);

private:

	double getMissionElapsedTime(std::string timestr);

	std::map<std::string, double> _projectableTargets;
	std::map <int, std::string> _observers;
	std::map <std::string, std::vector<std::string>> _instruments;

	double _nextCapture;
	double _intervalLength;
	double _metRef = 299180517;
	double _currentTime;
	int _sequenceIDs;

    std::string _defaultCaptureImage;
	std::string _activeInstrument;
<<<<<<< HEAD
	std::string _latest;
=======

	bool _targetsAdded;

>>>>>>> 59ab2684
};

} // namespace openspace

#endif // __IMAGESEQUENCER_H__<|MERGE_RESOLUTION|>--- conflicted
+++ resolved
@@ -80,9 +80,6 @@
 	*/
 	std::string& getActiveInstrument(){ return _activeInstrument; };
 
-<<<<<<< HEAD
-	std::string ImageSequencer::getLatestImage();
-=======
 	/*
 	* Performs search to find next consective instrument thats active
 	*/
@@ -109,7 +106,6 @@
 	void addSequenceObserver(int sequenceID, std::string name, std::vector<std::string> payload);
 	void registerTargets(std::vector<std::string>& potential);
 
->>>>>>> 59ab2684
 
 	static ImageSequencer* _sequencer;
 
@@ -134,13 +130,9 @@
 
     std::string _defaultCaptureImage;
 	std::string _activeInstrument;
-<<<<<<< HEAD
-	std::string _latest;
-=======
 
 	bool _targetsAdded;
 
->>>>>>> 59ab2684
 };
 
 } // namespace openspace
