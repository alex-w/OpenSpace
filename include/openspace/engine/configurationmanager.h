--- conflicted
+++ resolved
@@ -67,13 +67,10 @@
     static const std::string KeyDocumentation;
     /// The key that stores the factory documentation values
     static const std::string KeyFactoryDocumentation;
-<<<<<<< HEAD
     /// The key that stores the location of the asset file that is initially loaded
     static const std::string KeyConfigAsset;
-=======
     /// The key that stores the scene license documentation values
     static const std::string KeySceneLicenseDocumentation;
->>>>>>> a599516f
     /// The key that stores the location of the scene file that is initially loaded
     static const std::string KeyConfigTasksRoot;
     /// The key that stores the subdirectory containing a list of all startup scripts to
