/*****************************************************************************************
 *                                                                                       *
 * OpenSpace                                                                             *
 *                                                                                       *
 * Copyright (c) 2014-2016                                                               *
 *                                                                                       *
 * Permission is hereby granted, free of charge, to any person obtaining a copy of this  *
 * software and associated documentation files (the "Software"), to deal in the Software *
 * without restriction, including without limitation the rights to use, copy, modify,    *
 * merge, publish, distribute, sublicense, and/or sell copies of the Software, and to    *
 * permit persons to whom the Software is furnished to do so, subject to the following   *
 * conditions:                                                                           *
 *                                                                                       *
 * The above copyright notice and this permission notice shall be included in all copies *
 * or substantial portions of the Software.                                              *
 *                                                                                       *
 * THE SOFTWARE IS PROVIDED "AS IS", WITHOUT WARRANTY OF ANY KIND, EXPRESS OR IMPLIED,   *
 * INCLUDING BUT NOT LIMITED TO THE WARRANTIES OF MERCHANTABILITY, FITNESS FOR A         *
 * PARTICULAR PURPOSE AND NONINFRINGEMENT. IN NO EVENT SHALL THE AUTHORS OR COPYRIGHT    *
 * HOLDERS BE LIABLE FOR ANY CLAIM, DAMAGES OR OTHER LIABILITY, WHETHER IN AN ACTION OF  *
 * CONTRACT, TORT OR OTHERWISE, ARISING FROM, OUT OF OR IN CONNECTION WITH THE SOFTWARE  *
 * OR THE USE OR OTHER DEALINGS IN THE SOFTWARE.                                         *
 ****************************************************************************************/

#ifndef __INTERACTION_MODE_H__
#define __INTERACTION_MODE_H__

#include <openspace/interaction/keyboardcontroller.h>
#include <openspace/interaction/mousecontroller.h>
#include <openspace/network/parallelconnection.h>
#include <openspace/util/mouse.h>
#include <openspace/util/keys.h>
#include <list>


#ifdef OPENSPACE_MODULE_GLOBEBROWSING_ENABLED
#include <modules/globebrowsing/globes/renderableglobe.h>
#endif

namespace openspace {

class Camera;
class SceneGraphNode;


namespace interaction {


    class InputState
    {
    public:
        InputState();
        ~InputState();

        // Callback functions
        void keyboardCallback(Key key, KeyModifier modifier, KeyAction action);
        void mouseButtonCallback(MouseButton button, MouseAction action);
        void mousePositionCallback(double mouseX, double mouseY);
        void mouseScrollWheelCallback(double mouseScrollDelta);

        // Mutators
        void addKeyframe(const network::datamessagestructures::PositionKeyframe &kf);
        void clearKeyframes();

        // Accessors
        const std::list<std::pair<Key, KeyModifier> >& getPressedKeys() const;
        const std::list<MouseButton>& getPressedMouseButtons() const;
        glm::dvec2 getMousePosition() const;
        double getMouseScrollDelta() const;
        std::vector<network::datamessagestructures::PositionKeyframe>& getKeyFrames() const;

        bool isKeyPressed(std::pair<Key, KeyModifier> keyModPair) const;
        bool isMouseButtonPressed(MouseButton mouseButton) const;
    private:
        // Input from keyboard and mouse
        std::list<std::pair<Key, KeyModifier> > _keysDown;
        std::list<MouseButton> _mouseButtonsDown;
        glm::dvec2 _mousePosition;
        double _mouseScrollDelta;

        // Remote input via keyframes
        std::vector<network::datamessagestructures::PositionKeyframe> _keyframes;
        std::mutex _keyframeMutex;
    };



class InteractionMode
{
public:
    InteractionMode();
    ~InteractionMode();

    // Mutators
    virtual void setFocusNode(SceneGraphNode* focusNode);

    // Accessors
    SceneGraphNode* focusNode();

    virtual void update(Camera& camera, const InputState& inputState, double deltaTime) = 0;
    virtual void stop() = 0;
protected:
    /**
        Inner class that acts as a smoothing filter to a variable. The filter has a step
        response on a form that resembles the function y = 1-e^(-t/scale). The variable
        will be updates as soon as it is set to a value (calling the set() function).
    */
    template <typename T, typename ScaleType>
    class DelayedVariable {
    public:
        DelayedVariable(ScaleType scaleFactor, ScaleType friction) {
            _scaleFactor = scaleFactor;
            _friction = glm::max(friction, ScaleType(0.0));
        }
        void set(T value, double dt) {
            _targetValue = value;
            _currentValue = _currentValue + (_targetValue - _currentValue) *
                std::min(_scaleFactor * dt, 1.0); // less or equal to 1.0 keeps it stable
        }
        void decelerate(double dt) {
            _currentValue = _currentValue + (- _currentValue) *
<<<<<<< HEAD
                std::min(_friction * dt, 1.0); // less or equal to 1.0 keeps it stable
=======
                min(_scaleFactor * _friction * dt, 1.0); // less or equal to 1.0 keeps it stable
>>>>>>> 4bec28d6
        }
        void setHard(T value) {
            _targetValue = value;
            _currentValue = value;
        }
        void setFriction(ScaleType friction) {
            _friction = glm::max(friction, ScaleType(0.0));
        }
        void setScaleFactor(ScaleType scaleFactor) {
            _scaleFactor = scaleFactor;
        }
        T get() {
            return _currentValue;
        }
    private:
        ScaleType _scaleFactor;
        ScaleType _friction;
        T _targetValue;
        T _currentValue;
    };

    struct MouseState {
        MouseState(double scaleFactor)
            : velocity(scaleFactor, 1)
            , previousPosition(0.0, 0.0) {}
        void setFriction(double friction) {
            velocity.setFriction(friction);
        }
        void setVelocityScaleFactor(double scaleFactor) {
            velocity.setScaleFactor(scaleFactor);
        }
        glm::dvec2 previousPosition;
        DelayedVariable<glm::dvec2, double> velocity;
    };

    SceneGraphNode* _focusNode = nullptr;
    glm::dvec3 _previousFocusNodePosition;
};

class KeyframeInteractionMode : public InteractionMode
{
public:
    KeyframeInteractionMode();
    ~KeyframeInteractionMode();

    virtual void update(double deltaTime);

private:
    double _currentKeyframeTime;
};

class GlobeBrowsingInteractionMode;

class OrbitalInteractionMode : public InteractionMode
{
public:
    class MouseStates
    {
    public:
        /*!
        \param inputState
        \param sensitivity
        \param velocityScalefactor can be set to 60 to remove the inertia of the
        interaction. Lower value will make it harder to move the camera. 
        */
        MouseStates(double sensitivity, double velocityScaleFactor);
        void updateMouseStatesFromInput(const InputState& inputState, double deltaTime);
        void setRotationalFriction(double friction);
        void setHorizontalFriction(double friction);
        void setVerticalFriction(double friction);
        void setSensitivity(double sensitivity);
        void setVelocityScaleFactor(double scaleFactor);
        void stop();
    private:
        friend class OrbitalInteractionMode;
        friend class GlobeBrowsingInteractionMode;
        double _sensitivity;

        MouseState _globalRotationMouseState;
        MouseState _localRotationMouseState;
        MouseState _truckMovementMouseState;
        MouseState _localRollMouseState;
        MouseState _globalRollMouseState;
    };

    OrbitalInteractionMode(std::shared_ptr<MouseStates> mouseStates);
    ~OrbitalInteractionMode();

    virtual void update(Camera& camera, const InputState& inputState, double deltaTime);
    void stop();

protected:
    void updateCameraStateFromMouseStates(Camera& camera);
    std::shared_ptr<MouseStates> _mouseStates;
};

#ifdef OPENSPACE_MODULE_GLOBEBROWSING_ENABLED
class GlobeBrowsingInteractionMode : public OrbitalInteractionMode
{
public:
    GlobeBrowsingInteractionMode(std::shared_ptr<MouseStates> mouseStates);
    ~GlobeBrowsingInteractionMode();

    virtual void setFocusNode(SceneGraphNode* focusNode);
    virtual void update(Camera& camera, const InputState& inputState, double deltaTime);
private:
    void updateCameraStateFromMouseStates(Camera& camera);
    RenderableGlobe* _globe;
};
#endif

} // namespace interaction
} // namespace openspace

#endif // __INTERACTION_MODE_H__<|MERGE_RESOLUTION|>--- conflicted
+++ resolved
@@ -119,11 +119,7 @@
         }
         void decelerate(double dt) {
             _currentValue = _currentValue + (- _currentValue) *
-<<<<<<< HEAD
-                std::min(_friction * dt, 1.0); // less or equal to 1.0 keeps it stable
-=======
-                min(_scaleFactor * _friction * dt, 1.0); // less or equal to 1.0 keeps it stable
->>>>>>> 4bec28d6
+                std::min(_scaleFactor * _friction * dt, 1.0); // less or equal to 1.0 keeps it stable
         }
         void setHard(T value) {
             _targetValue = value;
