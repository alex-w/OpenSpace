--- conflicted
+++ resolved
@@ -22,55 +22,55 @@
  * OR THE USE OR OTHER DEALINGS IN THE SOFTWARE.                                         *
  ****************************************************************************************/
 
-<<<<<<< HEAD
-#ifndef INTERACTIONHANDLER_H
-#define INTERACTIONHANDLER_H
-
-#include <openspace/scripting/scriptengine.h>
-#include <openspace/util/powerscaledcoordinate.h>
-#include <openspace/util/powerscaledscalar.h>
-
-// std includes
-#include <vector>
-#include <mutex>
-#include <map>
-#include <functional>
-
-namespace openspace {
-
-// Forward declare to minimize dependencies
-class Camera;
-class SceneGraphNode;
-class ExternalControl;
-
-class InteractionHandler {
-public:
-    InteractionHandler(void);
-    InteractionHandler(const InteractionHandler& src);
-    InteractionHandler& operator=(const InteractionHandler& rhs);
-	virtual ~InteractionHandler();
-
-	void enable();
-	void disable();
-	const bool isEnabled() const;
-
-	void connectDevices();
-	void addExternalControl(ExternalControl* controller);
-
-	void setCamera(Camera *camera = nullptr);
-	void setOrigin(SceneGraphNode* node);
-
-	Camera* getCamera() const;
-	const psc getOrigin() const;
-	void lockControls();
-	void unlockControls();
-
-	void setFocusNode(SceneGraphNode *node);
-	
-	void orbit(const glm::quat &rotation);
-	void rotate(const glm::quat &rotation);
-	void distance(const PowerScaledScalar &distance, size_t iterations = 0);
-=======
+//<<<<<<< HEAD
+//#ifndef INTERACTIONHANDLER_H
+//#define INTERACTIONHANDLER_H
+//
+//#include <openspace/scripting/scriptengine.h>
+//#include <openspace/util/powerscaledcoordinate.h>
+//#include <openspace/util/powerscaledscalar.h>
+//
+//// std includes
+//#include <vector>
+//#include <mutex>
+//#include <map>
+//#include <functional>
+//
+//namespace openspace {
+//
+//// Forward declare to minimize dependencies
+//class Camera;
+//class SceneGraphNode;
+//class ExternalControl;
+//
+//class InteractionHandler {
+//public:
+//    InteractionHandler(void);
+//    InteractionHandler(const InteractionHandler& src);
+//    InteractionHandler& operator=(const InteractionHandler& rhs);
+//	virtual ~InteractionHandler();
+//
+//	void enable();
+//	void disable();
+//	const bool isEnabled() const;
+//
+//	void connectDevices();
+//	void addExternalControl(ExternalControl* controller);
+//
+//	void setCamera(Camera *camera = nullptr);
+//	void setOrigin(SceneGraphNode* node);
+//
+//	Camera* getCamera() const;
+//	const psc getOrigin() const;
+//	void lockControls();
+//	void unlockControls();
+//
+//	void setFocusNode(SceneGraphNode *node);
+//	
+//	void orbit(const glm::quat &rotation);
+//	void rotate(const glm::quat &rotation);
+//	void distance(const PowerScaledScalar &distance, size_t iterations = 0);
+//=======
 #ifndef __INTERACTIONHANDLER_H__
 #define __INTERACTIONHANDLER_H__
 
@@ -100,7 +100,6 @@
 	void unlockControls();
 
 	void update(double deltaTime);
->>>>>>> 86efb357
 
 	void setFocusNode(SceneGraphNode* node);
 	const SceneGraphNode* const focusNode() const;
@@ -112,9 +111,9 @@
 	void mousePositionCallback(int x, int y);
 	void mouseScrollWheelCallback(int pos);
 
-<<<<<<< HEAD
-	double dt();
-=======
+//<<<<<<< HEAD
+	//double dt();
+//=======
 	double deltaTime() const;
 
 	void orbitDelta(const glm::quat& rotation);
@@ -126,10 +125,7 @@
 	void lookAt(const glm::quat& rotation);
 
 	void setRotation(const glm::quat& rotation);
->>>>>>> 86efb357
 
-
-<<<<<<< HEAD
 	void resetKeyBindings();
 	void bindKey(int key, const std::string& lua);
 
@@ -142,18 +138,16 @@
 	*/
 	static scripting::ScriptEngine::LuaLibrary luaLibrary();
 	
-=======
->>>>>>> 86efb357
 private:
 	friend class Controller;
 
-<<<<<<< HEAD
-	Camera* _camera;
-	bool _enabled;
-	SceneGraphNode* _node;
-	
-	double _dt;
-=======
+//<<<<<<< HEAD
+//	Camera* _camera;
+//	bool _enabled;
+//	SceneGraphNode* _node;
+//	
+//	double _dt;
+//=======
     InteractionHandler(const InteractionHandler&) = delete;
     InteractionHandler& operator=(const InteractionHandler&) = delete;
 	InteractionHandler(InteractionHandler&&) = delete;
@@ -161,22 +155,20 @@
 
 	Camera* _camera;
 	SceneGraphNode* _focusNode;
->>>>>>> 86efb357
 
 	double _deltaTime;
 	std::mutex _mutex;
 
-<<<<<<< HEAD
-	// used for calling when updating and deallocation
-	std::vector<ExternalControl*> _controllers;
-
-	// for locking and unlocking
-	std::mutex _cameraGuard;
+//<<<<<<< HEAD
+//	// used for calling when updating and deallocation
+//	std::vector<ExternalControl*> _controllers;
+//
+//	// for locking and unlocking
+//	std::mutex _cameraGuard;
 
 	bool _validKeyLua;
 	std::multimap<int, std::string > _keyLua;
 	
-=======
 	KeyboardController* _keyboardController;
 	MouseController* _mouseController;
 	std::vector<Controller*> _controllers;
@@ -185,7 +177,6 @@
  //   glm::vec3 mapToTrackball(glm::vec2 mousePos);
  //   glm::vec3 mapToCamera(glm::vec3 trackballPos);
  //   void trackballRotate(int x, int y);
->>>>>>> 86efb357
 };
 
 } // namespace interaction
