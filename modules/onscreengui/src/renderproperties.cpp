--- conflicted
+++ resolved
@@ -108,47 +108,12 @@
                 newSelectedIndices.push_back(i);
         }
 
-<<<<<<< HEAD
-    void renderSelectionProperty(Property* prop, const std::string& ownerName) {
-        SelectionProperty* p = static_cast<SelectionProperty*>(prop);
-        std::string name = p->guiName();
-        ImGui::PushID((ownerName + "." + name).c_str());
-
-        if (ImGui::CollapsingHeader(name.c_str())) {
-            
-            const std::vector<SelectionProperty::Option>& options = p->options();
-            std::vector<int> newSelectedIndices;
-
-            std::vector<int> selectedIndices = p->value();
-
-            for (int i = 0; i < options.size(); ++i) {
-                ImGui::Spacing();
-                ImGui::SameLine();
-                ImGui::Spacing();
-                ImGui::SameLine();
-                std::string description = options[i].description;
-                bool selected = std::find(selectedIndices.begin(), selectedIndices.end(), i) != selectedIndices.end();
-                ImGui::Checkbox(description.c_str(), &selected);
-
-                if (selected)
-                    newSelectedIndices.push_back(i);
-            }
-
-            if (newSelectedIndices != p->value()) {
-                std::string parameters = "{";
-                for (int i : newSelectedIndices)
-                    parameters += std::to_string(i) + ",";
-                parameters += "}";
-                executeScript(p->fullyQualifiedIdentifier(), parameters);
-            }
-=======
         if (newSelectedIndices != p->value()) {
             std::string parameters = "{";
             for (int i : newSelectedIndices)
                 parameters += std::to_string(i) + ",";
             parameters += "}";
             executeScript(p->fullyQualifiedIdentifier(), parameters);
->>>>>>> 4bec28d6
         }
         ImGui::TreePop();
     }
