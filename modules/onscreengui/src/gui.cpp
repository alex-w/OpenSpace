/*****************************************************************************************
 *                                                                                       *
 * OpenSpace                                                                             *
 *                                                                                       *
 * Copyright (c) 2014-2016                                                               *
 *                                                                                       *
 * Permission is hereby granted, free of charge, to any person obtaining a copy of this  *
 * software and associated documentation files (the "Software"), to deal in the Software *
 * without restriction, including without limitation the rights to use, copy, modify,    *
 * merge, publish, distribute, sublicense, and/or sell copies of the Software, and to    *
 * permit persons to whom the Software is furnished to do so, subject to the following   *
 * conditions:                                                                           *
 *                                                                                       *
 * The above copyright notice and this permission notice shall be included in all copies *
 * or substantial portions of the Software.                                              *
 *                                                                                       *
 * THE SOFTWARE IS PROVIDED "AS IS", WITHOUT WARRANTY OF ANY KIND, EXPRESS OR IMPLIED,   *
 * INCLUDING BUT NOT LIMITED TO THE WARRANTIES OF MERCHANTABILITY, FITNESS FOR A         *
 * PARTICULAR PURPOSE AND NONINFRINGEMENT. IN NO EVENT SHALL THE AUTHORS OR COPYRIGHT    *
 * HOLDERS BE LIABLE FOR ANY CLAIM, DAMAGES OR OTHER LIABILITY, WHETHER IN AN ACTION OF  *
 * CONTRACT, TORT OR OTHERWISE, ARISING FROM, OUT OF OR IN CONNECTION WITH THE SOFTWARE  *
 * OR THE USE OR OTHER DEALINGS IN THE SOFTWARE.                                         *
 ****************************************************************************************/

#include <modules/onscreengui/include/gui.h>

#include <openspace/engine/openspaceengine.h>
#include <openspace/rendering/renderengine.h>
#include <openspace/util/keys.h>

#include <ghoul/filesystem/cachemanager.h>
#include <ghoul/filesystem/filesystem.h>
#include <ghoul/opengl/ghoul_gl.h>
#include <ghoul/opengl/programobject.h>
#include <ghoul/opengl/texture.h>
#include <ghoul/opengl/textureunit.h>

#include <imgui.h>

#include "gui_lua.inl"

//#define SHOW_IMGUI_HELPERS

namespace {

const std::string _loggerCat = "GUI";
const std::string configurationFile = "imgui.ini";
const std::string GuiFont = "${FONTS}/Roboto/Roboto-Regular.ttf";
const ImVec2 size = ImVec2(350, 500);

//GLuint fontTex = 0;
// A VBO max size of 0 will cause a lazy instantiation of the buffer
size_t vboMaxSize = 0;
GLuint vao = 0;
GLuint vbo = 0;
std::unique_ptr<ghoul::opengl::ProgramObject> _program;
std::unique_ptr<ghoul::opengl::Texture> _fontTexture;
char* iniFileBuffer = nullptr;

static void RenderDrawLists(ImDrawList** const commandLists, int nCommandLists) {
    if (nCommandLists == 0)
        return;

    // Setup render state:
    // alpha-blending enabled, no face culling, no depth testing, scissor enabled
    glEnable(GL_BLEND);
    glBlendEquation(GL_FUNC_ADD);
    glBlendFunc(GL_SRC_ALPHA, GL_ONE_MINUS_SRC_ALPHA);
    glDisable(GL_CULL_FACE);
    glDisable(GL_DEPTH_TEST);
    glEnable(GL_SCISSOR_TEST);

    ghoul::opengl::TextureUnit unit;
    unit.activate();
    _fontTexture->bind();

    // Setup orthographic projection matrix
    const float width = ImGui::GetIO().DisplaySize.x;
    const float height = ImGui::GetIO().DisplaySize.y;
    const glm::mat4 ortho(
        2.f / width, 0.0f, 0.0f, 0.f,
        0.0f, 2.0f / -height, 0.0f, 0.f,
        0.0f, 0.0f, -1.0f, 0.0f,
        -1.0f, 1.0f, 0.0f, 1.0f
    );
    _program->activate();

    _program->setUniform("tex", unit);
    _program->setUniform("ortho", ortho);

    // Grow our buffer according to what we need
    size_t totalVertexCount = 0;
    for (int i = 0; i < nCommandLists; ++i)
        totalVertexCount += commandLists[i]->vtx_buffer.size();

    glBindBuffer(GL_ARRAY_BUFFER, vbo);
    size_t neededBufferSize = totalVertexCount * sizeof(ImDrawVert);
    if (neededBufferSize > vboMaxSize) {
        // Grow buffer
        vboMaxSize = neededBufferSize * 1.25f;
        glBufferData(GL_ARRAY_BUFFER, vboMaxSize, NULL, GL_STREAM_DRAW);
    }

    // Copy and convert all vertices into a single contiguous buffer
    unsigned char* bufferData = reinterpret_cast<unsigned char*>(
        glMapBuffer(GL_ARRAY_BUFFER, GL_WRITE_ONLY)
        );

    if (!bufferData) {
        LFATAL("Error mapping ImGui buffer");
        return;
    }

    for (int i = 0; i < nCommandLists; ++i) {
        const ImDrawList* cmd_list = commandLists[i];
        memcpy(
            bufferData,
            &cmd_list->vtx_buffer[0],
            cmd_list->vtx_buffer.size() * sizeof(ImDrawVert)
        );
        bufferData += (cmd_list->vtx_buffer.size() * sizeof(ImDrawVert));
    }
    glUnmapBuffer(GL_ARRAY_BUFFER);
    glBindBuffer(GL_ARRAY_BUFFER, 0);
    glBindVertexArray(vao);

    int cmdOffset = 0;
    for (int i = 0; i < nCommandLists; ++i) {
        const ImDrawList* cmd_list = commandLists[i];
        int vtxOffset = cmdOffset;
        for (const auto& pcmd : cmd_list->commands) {
            glScissor(
                static_cast<int>(pcmd.clip_rect.x),
                static_cast<int>(height - pcmd.clip_rect.w),
                static_cast<int>(pcmd.clip_rect.z - pcmd.clip_rect.x),
                static_cast<int>(pcmd.clip_rect.w - pcmd.clip_rect.y)
            );
            glDrawArrays(GL_TRIANGLES, vtxOffset, pcmd.vtx_count);
            vtxOffset += pcmd.vtx_count;
        }
<<<<<<< HEAD
        std::string luaTable = "{Type = 'ScreenSpaceImage', TexturePath = '" + filepath + "' }";
        std::string script = "openspace.registerScreenSpaceRenderable(" + luaTable + ");";
        OsEng.scriptEngine().queueScript(script);
        // OsEng.renderEngine().registerScreenSpaceRenderable(std::make_shared<ScreenSpaceImage>(filepath));
=======
        cmdOffset = vtxOffset;
>>>>>>> 4bec28d6
    }

    glBindVertexArray(0);
    _program->deactivate();
    glDisable(GL_SCISSOR_TEST);
}


void addScreenSpaceRenderable(std::string texturePath) {
    if (!FileSys.fileExists(texturePath)) {
        LWARNING("Could not find image '" << texturePath << "'");
        return;
    }
    std::string luaTable =
        "{Type = 'ScreenSpaceImage', TexturePath = '+" + absPath(texturePath) + " ' }";
    std::string script = "openspace.registerScreenSpaceRenderable(" + luaTable + ");";
    OsEng.scriptEngine().queueScript(script);
}
} // namespace 

namespace openspace {
namespace gui {

GUI::GUI() 
    : GuiComponent()
    , _globalProperty("Global")
    , _property("Properties")
    , _screenSpaceProperty("ScreenSpace Properties")
{}

GUI::~GUI() {
    ImGui::Shutdown();
}

void GUI::initialize() {
    std::string cachedFile = FileSys.cacheManager()->cachedFilename(
        configurationFile, "", ghoul::filesystem::CacheManager::Persistent::Yes
    );

    iniFileBuffer = new char[cachedFile.size() + 1];

#ifdef WIN32
    strcpy_s(iniFileBuffer, cachedFile.size() + 1, cachedFile.c_str());
#else
    strcpy(iniFileBuffer, cachedFile.c_str());
#endif

    ImGuiIO& io = ImGui::GetIO();
    io.IniFilename = iniFileBuffer;
    io.DeltaTime = 1.f / 60.f;
    io.KeyMap[ImGuiKey_Tab] = static_cast<int>(Key::Tab);
    io.KeyMap[ImGuiKey_LeftArrow] = static_cast<int>(Key::Left);
    io.KeyMap[ImGuiKey_RightArrow] = static_cast<int>(Key::Right);
    io.KeyMap[ImGuiKey_UpArrow] = static_cast<int>(Key::Up);
    io.KeyMap[ImGuiKey_DownArrow] = static_cast<int>(Key::Down);
    io.KeyMap[ImGuiKey_Home] = static_cast<int>(Key::Home);
    io.KeyMap[ImGuiKey_End] = static_cast<int>(Key::End);
    io.KeyMap[ImGuiKey_Delete] = static_cast<int>(Key::Delete);
    io.KeyMap[ImGuiKey_Backspace] = static_cast<int>(Key::BackSpace);
    io.KeyMap[ImGuiKey_Enter] = static_cast<int>(Key::Enter);
    io.KeyMap[ImGuiKey_Escape] = static_cast<int>(Key::Escape);
    io.KeyMap[ImGuiKey_A] = static_cast<int>(Key::A);
    io.KeyMap[ImGuiKey_C] = static_cast<int>(Key::C);
    io.KeyMap[ImGuiKey_V] = static_cast<int>(Key::V);
    io.KeyMap[ImGuiKey_X] = static_cast<int>(Key::X);
    io.KeyMap[ImGuiKey_Y] = static_cast<int>(Key::Y);
    io.KeyMap[ImGuiKey_Z] = static_cast<int>(Key::Z);

    io.RenderDrawListsFn = RenderDrawLists;
    io.Fonts->AddFontFromFileTTF(
        absPath(GuiFont).c_str(),
        16.f
    );

    ImGuiStyle& style = ImGui::GetStyle();
    style.WindowPadding = { 4.f, 4.f };
    style.WindowRounding = 0.f;
    style.FramePadding = { 3.f, 3.f };
    style.FrameRounding = 0.f;
    style.ScrollbarWidth = 15.f;
    style.ScrollbarRounding = 0.f;
    style.IndentSpacing = 25;
    style.ItemSpacing = { 4.f, 2.f };

    style.Colors[ImGuiCol_WindowBg] = ImVec4(0.0f, 0.21f, 0.24f, 1.0f);
    style.Colors[ImGuiCol_Border] = ImVec4(0.1f, 0.39f, 0.42f, 0.59f);
    style.Colors[ImGuiCol_BorderShadow] = ImVec4(0.0f, 0.0f, 0.0f, 0.0f);
    style.Colors[ImGuiCol_TitleBg] = ImVec4(0.5f, 0.94f, 1.0f, 0.45f);
    style.Colors[ImGuiCol_TitleBgCollapsed] = ImVec4(0.5f, 0.94f, 1.0f, 0.45f);
    style.Colors[ImGuiCol_ScrollbarBg] = ImVec4(0.0f, 0.0f, 0.0f, 0.0f);
    style.Colors[ImGuiCol_ScrollbarGrab] = ImVec4(0.12f, 0.71f, 0.8f, 0.43f);
    style.Colors[ImGuiCol_ScrollbarGrabHovered] = ImVec4(0.4f, 0.75f, 0.8f, 0.65f);
    style.Colors[ImGuiCol_ScrollbarGrabActive] = ImVec4(0.4f, 0.75f, 0.8f, 0.65f);
    style.Colors[ImGuiCol_ComboBg] = ImVec4(0.18f, 0.51f, 0.78f, 1.f);
    style.Colors[ImGuiCol_SliderGrabActive] = ImVec4(0.5f, 0.8f, 0.76f, 1.0f);
    style.Colors[ImGuiCol_Button] = ImVec4(0.0f, 0.36f, 0.67f, 0.6f);
    style.Colors[ImGuiCol_ButtonHovered] = ImVec4(0.0f, 0.51f, 0.94f, 1.0f);
    style.Colors[ImGuiCol_ButtonActive] = ImVec4(0.0f, 0.43f, 0.8f, 1.0f);
    style.Colors[ImGuiCol_Header] = ImVec4(0.f, 0.36f, 0.67f, 0.45f);
    style.Colors[ImGuiCol_HeaderHovered] = ImVec4(0.f, 0.54f, 1.0f, 0.8f);
    style.Colors[ImGuiCol_HeaderActive] = ImVec4(0.53f, 0.63f, 0.87f, 0.8f);
    style.Colors[ImGuiCol_ResizeGrip] = ImVec4(1.0f, 1.0f, 1.0f, 1.0f);
    style.Colors[ImGuiCol_CloseButton] = ImVec4(0.75f, 0.75f, 0.75f, 1.0f);
    style.Colors[ImGuiCol_CloseButtonHovered] = ImVec4(0.52f, 0.52f, 0.52f, 0.6f);
    style.Colors[ImGuiCol_CloseButtonActive] = ImVec4(0.52f, 0.52f, 0.52f, 1.0f);

    _property.initialize();
    _screenSpaceProperty.initialize();
    _globalProperty.initialize();
    _performance.initialize();
    _help.initialize();
    _iswa.initialize(); 
}

void GUI::deinitialize() {
    _iswa.deinitialize();
    _help.deinitialize();
    _performance.deinitialize();
    _globalProperty.deinitialize();
    _screenSpaceProperty.deinitialize();
    _property.deinitialize();

    delete iniFileBuffer;
}

void GUI::initializeGL() {
    _program = ghoul::opengl::ProgramObject::Build(
        "GUI",
        "${MODULE_ONSCREENGUI}/shaders/gui_vs.glsl",
        "${MODULE_ONSCREENGUI}/shaders/gui_fs.glsl"
    );
    if (!_program)
        return;

    unsigned char* pngData;
    glm::ivec2 textureSize;
    ImGui::GetIO().Fonts->GetTexDataAsRGBA32(&pngData, &textureSize.x, &textureSize.y);

    _fontTexture = std::make_unique<ghoul::opengl::Texture>(
        pngData,
        glm::uvec3(textureSize.x, textureSize.y, 1)
    );
    _fontTexture->setName("Gui Text");
    _fontTexture->setDataOwnership(ghoul::opengl::Texture::TakeOwnership::No);
    _fontTexture->uploadTexture();

    glGenBuffers(1, &vbo);
    glBindBuffer(GL_ARRAY_BUFFER, vbo);
    glBufferData(GL_ARRAY_BUFFER, vboMaxSize, NULL, GL_DYNAMIC_DRAW);
    
    glGenVertexArrays(1, &vao);
    glBindVertexArray(vao);
    glBindBuffer(GL_ARRAY_BUFFER, vbo);
    glEnableVertexAttribArray(_program->attributeLocation("in_position"));
    glEnableVertexAttribArray(_program->attributeLocation("in_uv"));
    glEnableVertexAttribArray(_program->attributeLocation("in_color"));

    glVertexAttribPointer(
        _program->attributeLocation("in_position"),
        2,
        GL_FLOAT,
        GL_FALSE,
        sizeof(ImDrawVert),
        reinterpret_cast<GLvoid*>(offsetof(ImDrawVert, pos))
    );
    glVertexAttribPointer(
        _program->attributeLocation("in_uv"),
        2,
        GL_FLOAT,
        GL_FALSE,
        sizeof(ImDrawVert),
        reinterpret_cast<GLvoid*>(offsetof(ImDrawVert, uv))
    );
    glVertexAttribPointer(
        _program->attributeLocation("in_color"),
        4,
        GL_UNSIGNED_BYTE,
        GL_TRUE,
        sizeof(ImDrawVert),
        reinterpret_cast<GLvoid*>(offsetof(ImDrawVert, col))
    );
    glBindVertexArray(0);
    glBindBuffer(GL_ARRAY_BUFFER, 0);

    _property.initializeGL();
    _screenSpaceProperty.initializeGL();
    _globalProperty.initializeGL();
    _performance.initializeGL();
    _help.initializeGL();
    _iswa.initializeGL();
}

void GUI::deinitializeGL() {
    _program = nullptr;
    _fontTexture = nullptr;

    glDeleteVertexArrays(1, &vao);
    glDeleteBuffers(1, &vbo);

<<<<<<< HEAD
    _property.deinitializeGL();
    _screenSpaceProperty.deinitializeGL();
    _globalProperty.deinitializeGL();
    _performance.deinitializeGL();
    _help.deinitializeGL();
=======
>>>>>>> 4bec28d6
    _iswa.deinitializeGL();
    _help.deinitializeGL();
    _performance.deinitializeGL();
    _globalProperty.deinitializeGL();
    _screenSpaceProperty.deinitializeGL();
    _property.deinitializeGL();
}

void GUI::startFrame(float deltaTime, const glm::vec2& windowSize,
                     const glm::vec2& mousePosCorrectionFactor,
                     const glm::vec2& mousePos,
                     uint32_t mouseButtonsPressed)
{
    ImGuiIO& io = ImGui::GetIO();
    io.DisplaySize = ImVec2(windowSize.x, windowSize.y);
    io.DeltaTime = deltaTime;

    io.MousePos = ImVec2(
        mousePos.x * mousePosCorrectionFactor.x,
        mousePos.y * mousePosCorrectionFactor.y
    );

    io.MouseDown[0] = mouseButtonsPressed & (1 << 0);
    io.MouseDown[1] = mouseButtonsPressed & (1 << 1);

    ImGui::NewFrame();
}

void GUI::endFrame() {
    render();

    if (_globalProperty.isEnabled())
        _globalProperty.render();
    if (_property.isEnabled())
        _property.render();
    if (_screenSpaceProperty.isEnabled())
        _screenSpaceProperty.render();
    if (_globalProperty.isEnabled())
        _globalProperty.render();
    if (_performance.isEnabled())
        _performance.render();
    if (_help.isEnabled())
        _help.render();
    if (_iswa.isEnabled())
        _iswa.render();

    ImGui::Render();
}

bool GUI::mouseButtonCallback(MouseButton button, MouseAction action) {
    ImGuiIO& io = ImGui::GetIO();
    bool consumeEvent = io.WantCaptureMouse;
    return consumeEvent;
}

bool GUI::mouseWheelCallback(double position) {
    ImGuiIO& io = ImGui::GetIO();
    bool consumeEvent = io.WantCaptureMouse;
    if (consumeEvent) {
        io.MouseWheel = static_cast<float>(position);
    }

    return consumeEvent;
}

bool GUI::keyCallback(Key key, KeyModifier modifier, KeyAction action) {
    ImGuiIO& io = ImGui::GetIO();
    bool consumeEvent = io.WantCaptureKeyboard;
    if (consumeEvent) {
        int keyIndex = static_cast<int>(key);
        if (keyIndex < 0)
            LERROR("Pressed key of index '" << keyIndex << "' was negative");
        else {
            if (action == KeyAction::Press)
                io.KeysDown[keyIndex] = true;
            if (action == KeyAction::Release)
                io.KeysDown[keyIndex] = false;
        }

        io.KeyShift = hasKeyModifier(modifier, KeyModifier::Shift);
        io.KeyCtrl = hasKeyModifier(modifier, KeyModifier::Control);
        io.KeyAlt = hasKeyModifier(modifier, KeyModifier::Alt);
    }
    return consumeEvent;
}

bool GUI::charCallback(unsigned int character, KeyModifier modifier) {
    ImGuiIO& io = ImGui::GetIO();
    bool consumeEvent = io.WantCaptureKeyboard;

    if (consumeEvent)
        io.AddInputCharacter((unsigned short)character);

    return consumeEvent;
}

void GUI::render() {
    ImGui::Begin("OpenSpace GUI", nullptr);

    ImGui::Checkbox("Scene Graph Properties", &_property._isEnabled);
    ImGui::Checkbox("ScreenSpace Properties", &_screenSpaceProperty._isEnabled);
    ImGui::Checkbox("Global Properties", &_globalProperty._isEnabled);
#ifdef OPENSPACE_MODULE_ISWA_ENABLED
    ImGui::Checkbox("iSWA", &_iswa._isEnabled);
#endif
    ImGui::Checkbox("Performance", &_performance._isEnabled);
    _origin.render();
    _time.render();

    // These are temporary until the scalegraph is in effect ---abock
    bool toSun = ImGui::Button("Coordinate System to Sun");
    bool toPluto = ImGui::Button("Coordinate System to Pluto");
    bool toJupiter = ImGui::Button("Coordinate System to Jupiter");
    bool to67P = ImGui::Button("Coordinate System to 67P");

    if (toSun) {
        OsEng.scriptEngine().queueScript(
            "openspace.setPropertyValue('Interaction.coordinateSystem', 'Sun');"
        );
    }
    if (toPluto) {
        OsEng.scriptEngine().queueScript(
            "openspace.setPropertyValue('Interaction.coordinateSystem', 'Pluto');"
         );
    }
    if (toJupiter) {
        OsEng.scriptEngine().queueScript(
            "openspace.setPropertyValue('Interaction.coordinateSystem', 'Jupiter');"
        );
    }
    if (to67P) {
        OsEng.scriptEngine().queueScript(
            "openspace.setPropertyValue('Interaction.coordinateSystem', '67P');"
        );
    }

    ImGui::Checkbox("Help", &_help._isEnabled);

    static const int addImageBufferSize = 256;
    static char addImageBuffer[addImageBufferSize];
    ImGui::InputText("addImage", addImageBuffer, addImageBufferSize);

    if (ImGui::SmallButton("Add Image")) {
        addScreenSpaceRenderable(std::string(addImageBuffer));
    }

#ifdef SHOW_IMGUI_HELPERS
    ImGui::Begin("Style Editor");
    ImGui::ShowStyleEditor();
    ImGui::End();

    ImGui::Begin("Test Window");
    ImGui::ShowTestWindow();
    ImGui::End();

    ImGui::Begin("Metrics Window");
    ImGui::ShowMetricsWindow();
    ImGui::End();
#endif

    ImGui::End();
}
    
scripting::ScriptEngine::LuaLibrary GUI::luaLibrary() {
    return {
        "gui",
        {
            {
                "show",
                &luascriptfunctions::gui::show,
                "",
                "Shows the console"
            },
            {
                "hide",
                &luascriptfunctions::gui::hide,
                "",
                "Hides the console"
            },
            {
                "toggle",
                &luascriptfunctions::gui::toggle,
                "",
                "Toggles the console"
            }
        }
    };
}

} // namespace gui
} // namespace openspace<|MERGE_RESOLUTION|>--- conflicted
+++ resolved
@@ -138,14 +138,7 @@
             glDrawArrays(GL_TRIANGLES, vtxOffset, pcmd.vtx_count);
             vtxOffset += pcmd.vtx_count;
         }
-<<<<<<< HEAD
-        std::string luaTable = "{Type = 'ScreenSpaceImage', TexturePath = '" + filepath + "' }";
-        std::string script = "openspace.registerScreenSpaceRenderable(" + luaTable + ");";
-        OsEng.scriptEngine().queueScript(script);
-        // OsEng.renderEngine().registerScreenSpaceRenderable(std::make_shared<ScreenSpaceImage>(filepath));
-=======
         cmdOffset = vtxOffset;
->>>>>>> 4bec28d6
     }
 
     glBindVertexArray(0);
@@ -345,14 +338,6 @@
     glDeleteVertexArrays(1, &vao);
     glDeleteBuffers(1, &vbo);
 
-<<<<<<< HEAD
-    _property.deinitializeGL();
-    _screenSpaceProperty.deinitializeGL();
-    _globalProperty.deinitializeGL();
-    _performance.deinitializeGL();
-    _help.deinitializeGL();
-=======
->>>>>>> 4bec28d6
     _iswa.deinitializeGL();
     _help.deinitializeGL();
     _performance.deinitializeGL();
@@ -390,8 +375,6 @@
         _property.render();
     if (_screenSpaceProperty.isEnabled())
         _screenSpaceProperty.render();
-    if (_globalProperty.isEnabled())
-        _globalProperty.render();
     if (_performance.isEnabled())
         _performance.render();
     if (_help.isEnabled())
