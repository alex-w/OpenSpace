/*****************************************************************************************
*                                                                                       *
* OpenSpace                                                                             *
*                                                                                       *
* Copyright (c) 2014-2016                                                               *
*                                                                                       *
* Permission is hereby granted, free of charge, to any person obtaining a copy of this  *
* software and associated documentation files (the "Software"), to deal in the Software *
* without restriction, including without limitation the rights to use, copy, modify,    *
* merge, publish, distribute, sublicense, and/or sell copies of the Software, and to    *
* permit persons to whom the Software is furnished to do so, subject to the following   *
* conditions:                                                                           *
*                                                                                       *
* The above copyright notice and this permission notice shall be included in all copies *
* or substantial portions of the Software.                                              *
*                                                                                       *
* THE SOFTWARE IS PROVIDED "AS IS", WITHOUT WARRANTY OF ANY KIND, EXPRESS OR IMPLIED,   *
* INCLUDING BUT NOT LIMITED TO THE WARRANTIES OF MERCHANTABILITY, FITNESS FOR A         *
* PARTICULAR PURPOSE AND NONINFRINGEMENT. IN NO EVENT SHALL THE AUTHORS OR COPYRIGHT    *
* HOLDERS BE LIABLE FOR ANY CLAIM, DAMAGES OR OTHER LIABILITY, WHETHER IN AN ACTION OF  *
* CONTRACT, TORT OR OTHERWISE, ARISING FROM, OUT OF OR IN CONNECTION WITH THE SOFTWARE  *
* OR THE USE OR OTHER DEALINGS IN THE SOFTWARE.                                         *
****************************************************************************************/

#include <modules/iswa/rendering/screenspacecygnet.h>
#include <ghoul/io/texture/texturereader.h>
#include <ghoul/filesystem/filesystem>
#include <openspace/util/time.h>
#include <modules/iswa/util/iswamanager.h>

namespace {
    const std::string _loggerCat = "ScreenSpaceCygnet";
}

namespace openspace {

// ScreenSpaceCygnet::ScreenSpaceCygnet(int cygnetId)
//     : ScreenSpaceRenderable()
//     , _updateInterval("updateInterval", "Update Interval", 1.0, 0.0 , 10.0)
//     , _cygnetId(cygnetId)
// {
//     setName("iSWACygnet" + std::to_string(_cygnetId));
//     addProperty(_updateInterval);

//     registerProperties();
// }

ScreenSpaceCygnet::ScreenSpaceCygnet(const ghoul::Dictionary& dictionary)
<<<<<<< HEAD
    : ScreenSpaceRenderable()
    , _updateInterval("updateInterval", "Update Interval", 0.4, 0.0 , 10.0)
=======
    : ScreenSpaceRenderable(dictionary)
    , _updateInterval("updateInterval", "Update Interval", 1.0, 0.0 , 10.0)
>>>>>>> 8fc89d87
{
    // hacky, have to first get as float and then cast to int.
    float cygnetid;
    dictionary.getValue("CygnetId", cygnetid);
    _cygnetId = (int)cygnetid;
    
    setName("iSWACygnet" + std::to_string(_cygnetId));
    addProperty(_updateInterval);

    registerProperties();
}

ScreenSpaceCygnet::~ScreenSpaceCygnet(){}

bool ScreenSpaceCygnet::initialize(){
    _originalViewportSize = OsEng.windowWrapper().currentWindowResolution();
    createPlane();
    createShaders();
    updateTexture();

    _realTime = std::chrono::duration_cast<std::chrono::milliseconds>(std::chrono::system_clock::now().time_since_epoch());
    _lastUpdateRealTime = _realTime;

    return isReady();
}

bool ScreenSpaceCygnet::deinitialize(){
    OsEng.gui()._screenSpaceProperty.unregisterProperties(name());

    glDeleteVertexArrays(1, &_quad);
    _quad = 0;

    glDeleteBuffers(1, &_vertexPositionBuffer);
    _vertexPositionBuffer = 0;

    _texture = nullptr;

     RenderEngine& renderEngine = OsEng.renderEngine();
    if (_shader) {
        renderEngine.removeRenderProgram(_shader);
        _shader = nullptr;
    }

    _memorybuffer = "";
    return true;
}

void ScreenSpaceCygnet::render(){

    if(!isReady()) return;
    if(!_enabled) return;

    glm::mat4 rotation = rotationMatrix();
    glm::mat4 translation = translationMatrix();
    glm::mat4 scale = scaleMatrix();
    glm::mat4 modelTransform = rotation*translation*scale;

    draw(modelTransform);
}

void ScreenSpaceCygnet::update(){
    _realTime = std::chrono::duration_cast<std::chrono::milliseconds>(std::chrono::system_clock::now().time_since_epoch());
    int updateInterval = (int) (_updateInterval.value()*1000);
    bool timeToUpdate = ((_realTime.count()-_lastUpdateRealTime.count()) > updateInterval) &&
                        (Time::ref().deltaTime() != 0);

    if(updateInterval != 0 && (Time::ref().timeJumped() || timeToUpdate )){
        updateTexture();
        _lastUpdateRealTime = _realTime;
    }

    if(_futureTexture && _futureTexture->isFinished){
        loadTexture();
        _futureTexture = nullptr;
    }
}

bool ScreenSpaceCygnet::isReady() const{
    bool ready = true;
    if (!_shader)
        ready &= false;
    if(!_texture)
        ready &= false;
    return ready;
}

void ScreenSpaceCygnet::updateTexture(){
    // If a download is in progress, dont send another request.
    //What if image failed to download?
    if(_futureTexture && !_futureTexture->isFinished)
        return;

    _memorybuffer = "";
    std::shared_ptr<DownloadManager::FileFuture> future = ISWAManager::ref().downloadImageToMemory(_cygnetId, _memorybuffer);
    if(future){
        _futureTexture = future;
    }

}

void ScreenSpaceCygnet::loadTexture() {

    if(_memorybuffer != ""){

        std::string format;
        std::stringstream ss(_futureTexture->format);
        getline(ss, format ,'/');
        getline(ss, format);

        std::unique_ptr<ghoul::opengl::Texture> texture = ghoul::io::TextureReader::ref().loadTexture(
            (void*) _memorybuffer.c_str(), 
            _memorybuffer.size(), 
            format);
        // std::unique_ptr<ghoul::opengl::Texture> texture = ghoul::io::TextureReader::ref().loadTexture(absPath(_path));

        if (texture) {
            // LDEBUG("Loaded texture from '" << absPath(_path) << "'");

            texture->uploadTexture();
            // Textures of planets looks much smoother with AnisotropicMipMap rather than linear
            texture->setFilter(ghoul::opengl::Texture::FilterMode::Linear);

            _texture = std::move(texture);
        }
    }
}
}<|MERGE_RESOLUTION|>--- conflicted
+++ resolved
@@ -46,13 +46,8 @@
 // }
 
 ScreenSpaceCygnet::ScreenSpaceCygnet(const ghoul::Dictionary& dictionary)
-<<<<<<< HEAD
-    : ScreenSpaceRenderable()
-    , _updateInterval("updateInterval", "Update Interval", 0.4, 0.0 , 10.0)
-=======
     : ScreenSpaceRenderable(dictionary)
     , _updateInterval("updateInterval", "Update Interval", 1.0, 0.0 , 10.0)
->>>>>>> 8fc89d87
 {
     // hacky, have to first get as float and then cast to int.
     float cygnetid;
