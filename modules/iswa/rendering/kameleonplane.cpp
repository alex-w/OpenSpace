--- conflicted
+++ resolved
@@ -88,9 +88,6 @@
         _normValues
     );
 
-<<<<<<< HEAD
-    std::string fieldlineIndexFile;
-=======
     _dataOptions.onChange([this](){updateTexture();});
 
     _normValues.onChange([this](){
@@ -114,10 +111,11 @@
 
     _type = IswaManager::CygnetType::Data;
     
->>>>>>> 100a1e87
+
     dictionary.getValue("kwPath", _kwPath);
+    
+    std::string fieldlineIndexFile;
     dictionary.getValue("fieldlineSeedsIndexFile", fieldlineIndexFile);
-
     readFieldlinePaths(absPath(fieldlineIndexFile));
 
     _dataOptions.onChange([this](){updateTexture();});
