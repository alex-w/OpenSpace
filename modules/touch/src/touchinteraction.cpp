/*****************************************************************************************
 *                                                                                       *
 * OpenSpace                                                                             *
 *                                                                                       *
 * Copyright (c) 2014-2023                                                               *
 *                                                                                       *
 * Permission is hereby granted, free of charge, to any person obtaining a copy of this  *
 * software and associated documentation files (the "Software"), to deal in the Software *
 * without restriction, including without limitation the rights to use, copy, modify,    *
 * merge, publish, distribute, sublicense, and/or sell copies of the Software, and to    *
 * permit persons to whom the Software is furnished to do so, subject to the following   *
 * conditions:                                                                           *
 *                                                                                       *
 * The above copyright notice and this permission notice shall be included in all copies *
 * or substantial portions of the Software.                                              *
 *                                                                                       *
 * THE SOFTWARE IS PROVIDED "AS IS", WITHOUT WARRANTY OF ANY KIND, EXPRESS OR IMPLIED,   *
 * INCLUDING BUT NOT LIMITED TO THE WARRANTIES OF MERCHANTABILITY, FITNESS FOR A         *
 * PARTICULAR PURPOSE AND NONINFRINGEMENT. IN NO EVENT SHALL THE AUTHORS OR COPYRIGHT    *
 * HOLDERS BE LIABLE FOR ANY CLAIM, DAMAGES OR OTHER LIABILITY, WHETHER IN AN ACTION OF  *
 * CONTRACT, TORT OR OTHERWISE, ARISING FROM, OUT OF OR IN CONNECTION WITH THE SOFTWARE  *
 * OR THE USE OR OTHER DEALINGS IN THE SOFTWARE.                                         *
 ****************************************************************************************/

#include <modules/touch/include/touchinteraction.h>

#include <modules/touch/include/directinputsolver.h>
#include <modules/touch/touchmodule.h>
#include <openspace/camera/camera.h>
#include <openspace/engine/globals.h>
#include <openspace/engine/moduleengine.h>
#include <openspace/engine/windowdelegate.h>
#include <openspace/navigation/navigationhandler.h>
#include <openspace/navigation/orbitalnavigator.h>
#include <openspace/query/query.h>
#include <openspace/rendering/renderengine.h>
#include <openspace/scene/scene.h>
#include <openspace/scene/scenegraphnode.h>
#include <openspace/util/keys.h>
#include <openspace/util/time.h>
#include <openspace/util/updatestructures.h>
#include <ghoul/fmt.h>
#include <ghoul/logging/logmanager.h>
#include <ghoul/misc/invariants.h>
#include <glm/gtx/quaternion.hpp>
#include <cmath>
#include <functional>
#include <fstream>
#include <numeric>

#ifdef WIN32
#pragma warning (push)
#pragma warning (disable : 4310) // cast truncates constant value
#endif // WIN32

#include <glm/ext.hpp>

#ifdef WIN32
#pragma warning (pop)
#endif // WIN32

namespace {
    constexpr std::string_view _loggerCat = "TouchInteraction";

    constexpr openspace::properties::Property::PropertyInfo UnitTestInfo = {
        "UnitTest",
        "Take a unit test saving the LM data into file",
        "LM - least-squares minimization using Levenberg-Marquardt algorithm."
        "Used to find a new camera state from touch points when doing direct "
        "manipulation",
        openspace::properties::Property::Visibility::Developer
    };

    constexpr openspace::properties::Property::PropertyInfo DisableZoomInfo = {
        "DisableZoom",
        "Disable zoom navigation",
        "" // @TODO Missing documentation
    };

    constexpr openspace::properties::Property::PropertyInfo DisableRollInfo = {
        "DisableRoll",
        "Disable roll navigation",
        "" // @TODO Missing documentation
    };

<<<<<<< HEAD
    constexpr openspace::properties::Property::PropertyInfo DisableDirectInfo = {
        "DisableDirectManipulation",
        "Disable direct manipulation",
        "" // @TODO Missing documentation
    };

    constexpr openspace::properties::Property::PropertyInfo EventsInfo = {
        "TouchEvents",
        "True if we have a touch event",
        "",
        openspace::properties::Property::Visibility::Hidden
    };

=======
>>>>>>> 8eec0e84
    constexpr openspace::properties::Property::PropertyInfo SetDefaultInfo = {
        "SetDefault",
        "Reset all properties to default",
        "" // @TODO Missing documentation
    };

    constexpr openspace::properties::Property::PropertyInfo MaxTapTimeInfo = {
        "MaxTapTime",
        "Max tap delay (in ms) for double tap",
        "" // @TODO Missing documentation
    };

    constexpr openspace::properties::Property::PropertyInfo DecelatesPerSecondInfo = {
        "DeceleratesPerSecond",
        "Number of times velocity is decelerated per second",
        "" // @TODO Missing documentation
    };

    constexpr openspace::properties::Property::PropertyInfo TouchScreenSizeInfo = {
        "TouchScreenSize",
        "Touch Screen size in inches",
        "" // @TODO Missing documentation
    };

    constexpr openspace::properties::Property::PropertyInfo TapZoomFactorInfo = {
        "TapZoomFactor",
        "Scaling distance travelled on tap",
        "" // @TODO Missing documentation
    };

    constexpr openspace::properties::Property::PropertyInfo PinchZoomFactorInfo = {
        "PinchZoomFactor",
        "Scaling distance travelled on pinch",
        "This value is used to reduce the amount of pinching needed. A linear kind of "
        "sensitivity that will alter the pinch-zoom speed"
    };

    constexpr openspace::properties::Property::PropertyInfo RollThresholdInfo = {
        "RollThreshold",
        "Threshold for min angle for roll interpret",
        "" // @TODO Missing documentation
    };

    constexpr openspace::properties::Property::PropertyInfo ZoomSensitivityExpInfo = {
        "ZoomSensitivityExp",
        "Sensitivity of exponential zooming in relation to distance from focus node",
        "" // @TODO Missing documentation
    };

    constexpr openspace::properties::Property::PropertyInfo ZoomSensitivityPropInfo = {
        "ZoomSensitivityProp",
        "Sensitivity of zooming proportional to distance from focus node",
        "" // @TODO Missing documentation
    };

    constexpr openspace::properties::Property::PropertyInfo
    ZoomSensitivityDistanceThresholdInfo = {
        "ZoomSensitivityDistanceThreshold",
        "Threshold of distance to target node for whether or not to use exponential "
        "zooming",
        "" // @TODO Missing documentation
    };

    constexpr openspace::properties::Property::PropertyInfo
    ZoomInBoundarySphereMultiplierInfo = {
        "ZoomInBoundarySphereMultiplier",
        "Multiplies a node's boundary sphere by this in order to limit zoom in & prevent "
        "surface collision",
        "" // @TODO Missing documentation
    };

    constexpr openspace::properties::Property::PropertyInfo
    ZoomOutBoundarySphereMultiplierInfo = {
        "ZoomOutBoundarySphereMultiplier",
        "Multiplies a node's boundary sphere by this in order to limit zoom out",
        "" // @TODO Missing documentation
    };

    constexpr openspace::properties::Property::PropertyInfo ConstantTimeDecaySecsInfo = {
        "ConstantTimeDecaySecs",
        "Time duration that a pitch/roll/zoom/pan should take to decay to zero (seconds)",
        ""
    };

    constexpr openspace::properties::Property::PropertyInfo InputSensitivityInfo = {
        "InputSensitivity",
        "Threshold for interpreting input as still",
        ""
    };

    constexpr openspace::properties::Property::PropertyInfo StationaryCentroidInfo = {
        "CentroidStationary",
        "Threshold for stationary centroid",
        "" // @TODO Missing documentation
    };

    constexpr openspace::properties::Property::PropertyInfo PanModeInfo = {
        "PanMode",
        "Allow panning gesture",
        "" // @TODO Missing documentation
    };

    constexpr openspace::properties::Property::PropertyInfo PanDeltaDistanceInfo = {
        "PanDeltaDistance",
        "Delta distance between fingers allowed for interpreting pan interaction",
        "" // @TODO Missing documentation
    };

    constexpr openspace::properties::Property::PropertyInfo FrictionInfo = {
        "Friction",
        "Friction for different interactions (orbit, zoom, roll, pan)",
        "" // @TODO Missing documentation
    };

    constexpr openspace::properties::Property::PropertyInfo ZoomOutLimitInfo = {
        "ZoomOutLimit",
        "Zoom Out Limit",
        "The maximum distance you are allowed to navigate away from the anchor. "
        "This should always be larger than the zoom in value if you want to be able "
        "to zoom. Defaults to maximum allowed double"
    };

    constexpr openspace::properties::Property::PropertyInfo ZoomInLimitInfo = {
        "ZoomInLimit",
        "Zoom In Limit",
        "The minimum distance from the anchor that you are allowed to navigate to. "
        "Its purpose is to limit zooming in on a node. If this value is not set it "
        "defaults to the surface of the current anchor."
    };

    constexpr openspace::properties::Property::PropertyInfo
        EnableDirectManipulationInfo =
    {
        "EnableDirectManipulation",
        "Enable direct manipulation",
        "Decides whether the direct manipulation mode should be enabled or not. "
    };

    constexpr openspace::properties::Property::PropertyInfo
        DirectManipulationThresholdInfo =
    {
        "DirectManipulationThreshold",
        "Direct manipulation threshold",
        "This threshold affects the distance from the interaction sphere at which the "
        "direct manipulation interaction mode starts being active. The value is given "
        "as a factor times the interaction sphere"
    };

    // Compute coefficient of decay based on current frametime; if frametime has been
    // longer than usual then multiple decay steps may be applied to keep the decay
    // relative to user time
    double computeDecayCoeffFromFrametime(double coeff, int times) {
        if (coeff > 0.00001) {
            return std::pow(coeff, times);
        }
        else {
            return 0.0;
        }
    }
} // namespace

namespace openspace {

TouchInteraction::TouchInteraction()
    : properties::PropertyOwner({ "TouchInteraction", "Touch Interaction" })
    , _unitTest(UnitTestInfo, false)
    , _disableZoom(DisableZoomInfo, false)
    , _disableRoll(DisableRollInfo, false)
<<<<<<< HEAD
    , _disableDirect(DisableDirectInfo, false)
    , _reset(SetDefaultInfo, false)
=======
    , _reset(SetDefaultInfo)
>>>>>>> 8eec0e84
    , _maxTapTime(MaxTapTimeInfo, 300, 10, 1000)
    , _deceleratesPerSecond(DecelatesPerSecondInfo, 240, 60, 300)
    , _touchScreenSize(TouchScreenSizeInfo, 55.f, 5.5f, 150.f)
    , _tapZoomFactor(TapZoomFactorInfo, 0.2f, 0.f, 0.5f, 0.01f)
    , _pinchZoomFactor(PinchZoomFactorInfo, 0.01f, 0.f, 0.2f)
    , _rollAngleThreshold(RollThresholdInfo, 0.025f, 0.f, 0.05f, 0.001f)
    , _zoomSensitivityExponential(ZoomSensitivityExpInfo, 1.03f, 1.f, 1.1f)
    , _zoomSensitivityProportionalDist(ZoomSensitivityPropInfo, 11.f, 5.f, 50.f)
    , _zoomSensitivityDistanceThreshold(
        ZoomSensitivityDistanceThresholdInfo,
        0.05f,
        0.01f,
        0.25f
    )
<<<<<<< HEAD
    , _zoomInBoundarySphereMultiplier(ZoomInBoundarySphereMultiplierInfo, 1.001f, 0.01f, 4e+27)
    , _zoomOutBoundarySphereMultiplier(
        ZoomOutBoundarySphereMultiplierInfo,
        4e+27,
        1.f,
        4e+27
    )
    , _zoomInLimit(ZoomInLimitInfo, -1.0, 0.0, 4e+27)
=======
    , _zoomBoundarySphereMultiplier(ZoomBoundarySphereMultiplierInfo, 1.001f, 0.01f, 10000.f)
    , _zoomInLimit(ZoomInLimitInfo, -1.0, 0.0, std::numeric_limits<double>::max())
>>>>>>> 8eec0e84
    , _zoomOutLimit(
        ZoomOutLimitInfo,
        4e+27,
        1000.0,
        4e+27
    )
    , _inputStillThreshold(InputSensitivityInfo, 0.0005f, 0.f, 0.001f, 0.0001f)
    // Used to void wrongly interpreted roll interactions
    , _centroidStillThreshold(StationaryCentroidInfo, 0.0018f, 0.f, 0.01f, 0.0001f)
    , _panEnabled(PanModeInfo, false)
    , _interpretPan(PanDeltaDistanceInfo, 0.015f, 0.f, 0.1f)
    , _friction(
        FrictionInfo,
        glm::vec4(0.025f, 0.025f, 0.02f, 0.001f),
        glm::vec4(0.f),
        glm::vec4(0.2f)
    )
    , _constTimeDecay_secs(ConstantTimeDecaySecsInfo, 1.75f, 0.1f, 4.f)
    , _pinchInputs({ TouchInput(0, 0, 0.0, 0.0, 0.0), TouchInput(0, 0, 0.0, 0.0, 0.0) })
    , _vel{ glm::dvec2(0.0), 0.0, 0.0, glm::dvec2(0.0) }
    , _sensitivity{ glm::dvec2(0.08, 0.045), 12.0, 2.75, glm::dvec2(0.08, 0.045) }
    // Calculated with two vectors with known diff in length, then
    // projDiffLength/diffLength.
    , _enableDirectManipulation(EnableDirectManipulationInfo, true)
    , _directTouchDistanceThreshold(DirectManipulationThresholdInfo, 5.f, 0.f, 10.f)
{
    addProperty(_disableZoom);
    addProperty(_disableRoll);
    addProperty(_disableDirect);
    addProperty(_unitTest);
    addProperty(_reset);
    addProperty(_maxTapTime);
    addProperty(_deceleratesPerSecond);
    addProperty(_touchScreenSize);
    addProperty(_tapZoomFactor);
    addProperty(_pinchZoomFactor);
    addProperty(_rollAngleThreshold);
    addProperty(_zoomSensitivityExponential);
    addProperty(_zoomSensitivityProportionalDist);
    addProperty(_zoomSensitivityDistanceThreshold);
    addProperty(_zoomInBoundarySphereMultiplier);
    addProperty(_zoomOutBoundarySphereMultiplier);
    addProperty(_zoomInLimit);
    addProperty(_zoomOutLimit);
    addProperty(_constTimeDecay_secs);
    addProperty(_inputStillThreshold);
    addProperty(_centroidStillThreshold);
    addProperty(_panEnabled);
    addProperty(_interpretPan);
    addProperty(_friction);

    addProperty(_enableDirectManipulation);
    addProperty(_directTouchDistanceThreshold);

#ifdef TOUCH_DEBUG_PROPERTIES
    addPropertySubOwner(_debugProperties);
#endif

<<<<<<< HEAD
    _zoomInBoundarySphereMultiplier.setExponent(20.f);
    _zoomOutBoundarySphereMultiplier.setExponent(20.f);
    _zoomInLimit.setExponent(20.f);
    _zoomOutLimit.setExponent(20.f);

    _origin.onChange([this]() {
        SceneGraphNode* node = sceneGraphNode(_origin.value());
        if (node) {
            setFocusNode(node);
        }
        else {
            LWARNING(fmt::format(
                "Could not find a node in scenegraph called '{}'", _origin.value()
            ));
        }
    });
=======
>>>>>>> 8eec0e84
    _time = std::chrono::duration_cast<std::chrono::milliseconds>(
        std::chrono::high_resolution_clock::now().time_since_epoch()
    );

    _reset.onChange([&]() {
        resetPropertiesToDefault();
    });
}

void TouchInteraction::updateStateFromInput(const std::vector<TouchInputHolder>& list,
                                            std::vector<TouchInput>& lastProcessed)
{
    size_t numFingers = list.size();

#ifdef TOUCH_DEBUG_PROPERTIES
    _debugProperties.nFingers = numFingers;
#endif

    if (numFingers == 0) {
        // No fingers, no input (note that this function should not even be called then)
        return;
    }

    if (_tap) {
        // @TODO (2023-02-01, emmbr) This if is not triggered on every touch tap.
        // Why?

        // Check for doubletap
        using namespace std::chrono;
        milliseconds timestamp = duration_cast<milliseconds>(
            high_resolution_clock::now().time_since_epoch()
        );
        if ((timestamp - _time).count() < _maxTapTime) {
            _doubleTap = true;
            _tap = false;
        }
        _time = timestamp;
    }

    // Code for lower-right corner double-tap to zoom-out
    {
        const glm::vec2 res = global::windowDelegate->currentWindowSize();
        const glm::vec2 pos = list[0].latestInput().screenCoordinates(res);

        const float bottomCornerSizeForZoomTap_fraction = 0.08f;
        const int zoomTapThresholdX = static_cast<int>(
            res.x * (1.f - bottomCornerSizeForZoomTap_fraction)
        );
        const int zoomTapThresholdY = static_cast<int>(
            res.y * (1.f - bottomCornerSizeForZoomTap_fraction)
        );

        const bool isTapInLowerRightCorner =
            (std::abs(pos.x) > zoomTapThresholdX && std::abs(pos.y) > zoomTapThresholdY);

        if (_doubleTap && isTapInLowerRightCorner) {
            _zoomOutTap = true;
            _tap = false;
            _doubleTap = false;
        }
    }

    bool isTransitionBetweenModes = (_wasPrevModeDirectTouch != _directTouchMode);
    if (isTransitionBetweenModes) {
        resetVelocities();
        resetAfterInput();
    }

    _directTouchMode = _enableDirectManipulation &&
        _isWithinDirectTouchDistance &&
        !_selectedNodeSurfacePoints.empty() &&
        numFingers == _selectedNodeSurfacePoints.size();

    if (_directTouchMode) {
#ifdef TOUCH_DEBUG_PROPERTIES
        _debugProperties.interactionMode = "Direct";
#endif
        directControl(list);
    }
    else {
#ifdef TOUCH_DEBUG_PROPERTIES
        _debugProperties.interactionMode = "Velocities";
#endif
        computeVelocities(list, lastProcessed);
    }

    if (_enableDirectManipulation && _isWithinDirectTouchDistance) {
        updateNodeSurfacePoints(list);
    }

    _wasPrevModeDirectTouch = _directTouchMode;
<<<<<<< HEAD
    // evaluates if current frame is in directTouchMode (will be used next frame)
    _directTouchMode = !_disableDirect &&
        (_currentRadius > _nodeRadiusThreshold && _selected.size() == numFingers);
=======
>>>>>>> 8eec0e84
}

void TouchInteraction::directControl(const std::vector<TouchInputHolder>& list) {
    // Reset old velocities upon new interaction
    resetVelocities();

#ifdef TOUCH_DEBUG_PROPERTIES
    LINFO("DirectControl");
#endif

    // Find best transform values for the new camera state and store them in par
    std::vector<double> par(6, 0.0);
    par[0] = _lastVel.orbit.x; // use _lastVel for orbit
    par[1] = _lastVel.orbit.y;
    bool lmSuccess = _directInputSolver.solve(list, _selectedNodeSurfacePoints, &par, *_camera);
    int nDof = _directInputSolver.nDof();

    if (lmSuccess && !_unitTest) {
        // If good values were found set new camera state
        _vel.orbit = glm::dvec2(par.at(0), par.at(1));
        if (nDof > 2) {
            if (!_disableZoom) {
                _vel.zoom = par.at(2);
            }
            if (!_disableRoll) {
                _vel.roll = par.at(3);
            }
            if (_panEnabled && nDof > 4) {
                _vel.roll = 0.0;
                _vel.pan = glm::dvec2(par.at(4), par.at(5));
            }
        }
        step(1.0, true);

        // Reset velocities after setting new camera state
        _lastVel = _vel;
        resetVelocities();
    }
    else {
        // Prevents touch to infinitely be active (due to windows bridge case where event
        // doesn't get consumed sometimes when LMA fails to converge)
        resetAfterInput();
    }
}

void TouchInteraction::updateNodeSurfacePoints(const std::vector<TouchInputHolder>& list) {
    _selectedNodeSurfacePoints.clear();

    const SceneGraphNode* anchor =
        global::navigationHandler->orbitalNavigator().anchorNode();
    SceneGraphNode* node = sceneGraphNode(anchor->identifier());

    // Check if current anchor is valid for direct touch
    TouchModule* module = global::moduleEngine->module<TouchModule>();

    bool isDirectTouchRenderable = node->renderable() &&
        module->isDefaultDirectTouchType(node->renderable()->typeAsString());

    if (!(node->supportsDirectInteraction() || isDirectTouchRenderable)) {
        return;
    }

    glm::dquat camToWorldSpace = _camera->rotationQuaternion();
    glm::dvec3 camPos = _camera->positionVec3();
    std::vector<DirectInputSolver::SelectedBody> surfacePoints;

    for (const TouchInputHolder& inputHolder : list) {
        // Normalized -1 to 1 coordinates on screen
        double xCo = 2 * (inputHolder.latestInput().x - 0.5);
        double yCo = -2 * (inputHolder.latestInput().y - 0.5);
        glm::dvec3 cursorInWorldSpace = camToWorldSpace *
            glm::dvec3(glm::inverse(_camera->projectionMatrix()) *
            glm::dvec4(xCo, yCo, -1.0, 1.0));
        glm::dvec3 raytrace = glm::normalize(cursorInWorldSpace);

        size_t id = inputHolder.fingerId();

        // Compute positions on anchor node, by checking if touch input
        // intersect interaction sphere
        double intersectionDist = 0.0;
        const bool intersected = glm::intersectRaySphere(
            camPos,
            raytrace,
            node->worldPosition(),
            node->interactionSphere() * node->interactionSphere(),
            intersectionDist
        );

        if (intersected) {
            glm::dvec3 intersectionPos = camPos + raytrace * intersectionDist;
            glm::dvec3 pointInModelView = glm::inverse(node->worldRotationMatrix()) *
                                            (intersectionPos - node->worldPosition());

            // Note that node is saved as the direct input solver was initially
            // implemented to handle touch contact points on multiple nodes
            surfacePoints.push_back({ id, node, pointInModelView });
        }
    }

    _selectedNodeSurfacePoints = std::move(surfacePoints);
}

TouchInteraction::InteractionType
TouchInteraction::interpretInteraction(const std::vector<TouchInputHolder>& list,
                                           const std::vector<TouchInput>& lastProcessed)
{
    ghoul_assert(!list.empty(), "Cannot interpret interaction of no input");

    glm::fvec2 lastCentroid = _centroid;
    _centroid = glm::vec2(0.f, 0.f);
    for (const TouchInputHolder& inputHolder : list) {
        _centroid += glm::vec2(
            inputHolder.latestInput().x,
            inputHolder.latestInput().y
        );
    }
    _centroid /= static_cast<float>(list.size());

    // See if the distance between fingers changed - used in pan interpretation
    double dist = 0;
    double lastDist = 0;
    TouchInput distInput = list[0].latestInput();
    for (const TouchInputHolder& inputHolder : list) {
        const TouchInput& latestInput = inputHolder.latestInput();
        dist += glm::length(
            glm::dvec2(latestInput.x, latestInput.y) -
            glm::dvec2(distInput.x, distInput.y)
        );
        distInput = latestInput;
    }
    distInput = lastProcessed[0];
    for (const TouchInput& p : lastProcessed) {
        lastDist += glm::length(glm::dvec2(p.x, p.y) -
                    glm::dvec2(distInput.x, distInput.y));
        distInput = p;
    }
    // Find the slowest moving finger - used in roll interpretation
    double minDiff = 1000.0;
    for (const TouchInputHolder& inputHolder : list) {
        const auto it = std::find_if(
            lastProcessed.cbegin(),
            lastProcessed.cend(),
            [&inputHolder](const TouchInput& input) {
                return inputHolder.holdsInput(input);
        });

        if (it == lastProcessed.cend()) {
            continue;
        }
        const TouchInput& latestInput = inputHolder.latestInput();
        const TouchInput& prevInput = *it;

        double diff = latestInput.x - prevInput.x + latestInput.y - prevInput.y;

        if (!inputHolder.isMoving()) {
            minDiff = 0.0;
        }
        else if (std::abs(diff) < std::abs(minDiff)) {
            minDiff = diff;
        }
    }
    // Find if all fingers angles are high - used in roll interpretation
    double rollOn = std::accumulate(
        list.begin(),
        list.end(),
        0.0,
        [&](double diff, const TouchInputHolder& inputHolder) {
            const TouchInput& lastPoint = *std::find_if(
                lastProcessed.begin(),
                lastProcessed.end(),
                [&inputHolder](const TouchInput& input) {
                    return inputHolder.holdsInput(input);
                }
            );

            double res = 0.0;
            float lastAngle = lastPoint.angleToPos(_centroid.x, _centroid.y);
            float currentAngle =
                inputHolder.latestInput().angleToPos(_centroid.x, _centroid.y);

            if (lastAngle > currentAngle + 1.5 * glm::pi<float>()) {
                res = currentAngle + (2.0 * glm::pi<float>() - lastAngle);
            }
            else if (currentAngle > lastAngle + 1.5 * glm::pi<float>()) {
                res = (2.0 * glm::pi<float>() - currentAngle) + lastAngle;
            }
            else {
                res = currentAngle - lastAngle;
            }

            if (std::abs(res) < _rollAngleThreshold) {
                return 1000.0;
            }
            else {
                return (diff + res);
            }
        }
    );

    double normalizedCentroidDistance = glm::distance(
        _centroid,
        lastCentroid
    ) / list.size();

#ifdef TOUCH_DEBUG_PROPERTIES
    _debugProperties.normalizedCentroidDistance = normalizedCentroidDistance;
    _debugProperties.rollOn = rollOn;
    _debugProperties.minDiff = minDiff;
#endif

    if (_zoomOutTap) {
        return InteractionType::ZOOM_OUT;
    }
    else if (list.size() == 1) {
        return InteractionType::ROTATION;
    }
    else {
        float avgDistance = static_cast<float>(std::abs(dist - lastDist));
        // If average distance between 3 fingers are constant we have panning
        if (_panEnabled && (avgDistance < _interpretPan && list.size() == 3)) {
            return InteractionType::PAN;
        }

        // We have roll if one finger is still, or the total roll angles around the
        // centroid is over _rollAngleThreshold (_centroidStillThreshold is used to void
        // misinterpretations)
        else if (std::abs(minDiff) < _inputStillThreshold ||
                (std::abs(rollOn) < 100.0 &&
                 normalizedCentroidDistance < _centroidStillThreshold))
        {
            return InteractionType::ROLL;
        }
        else {
            const bool sameInput0 = _pinchInputs[0].holdsInput(list[0].latestInput());
            const bool sameInput1 = _pinchInputs[1].holdsInput(list[1].latestInput());
            if (sameInput0 && sameInput1) {
                _pinchInputs[0].tryAddInput(list[0].latestInput());
                _pinchInputs[1].tryAddInput(list[1].latestInput());
            } else {
                _pinchInputs[0] = TouchInputHolder(list[0].latestInput());
                _pinchInputs[1] = TouchInputHolder(list[1].latestInput());
            }
            return InteractionType::PINCH;
        }
    }
}

void TouchInteraction::computeVelocities(const std::vector<TouchInputHolder>& list,
                                         const std::vector<TouchInput>& lastProcessed)
{
    const SceneGraphNode* anchor =
        global::navigationHandler->orbitalNavigator().anchorNode();

    if (list.empty() || !anchor) {
        return;
    }

    const InteractionType action = interpretInteraction(list, lastProcessed);

#ifdef TOUCH_DEBUG_PROPERTIES
    const std::map<InteractionType, std::string> interactionNames = {
        { InteractionType::ROTATION, "Rotation" },
        { InteractionType::PINCH, "Pinch" },
        { InteractionType::PAN, "Pan" },
        { InteractionType::ROLL, "Roll" }
    };
    _debugProperties.interpretedInteraction = interactionNames.at(action);

    if (pinchConsecCt > 0 && action != InteractionType::PINCH) {
        if (pinchConsecCt > 3) {
            LDEBUG(fmt::format(
                "PINCH gesture ended with {} drag distance and {} counts",
                pinchConsecZoomFactor, pinchConsecCt
            ));
        }
        pinchConsecCt = 0;
        pinchConsecZoomFactor = 0.0;
    }
#endif

    const TouchInputHolder& inputHolder = list.at(0);
    const glm::ivec2 windowSize = global::windowDelegate->currentWindowSize();
    const float aspectRatio =
        static_cast<float>(windowSize.x) / static_cast<float>(windowSize.y);
    switch (action) {
        case InteractionType::ROTATION: {
            // Add rotation velocity
            _vel.orbit += glm::dvec2(inputHolder.speedX() *
                          _sensitivity.orbit.x, inputHolder.speedY() *
                          _sensitivity.orbit.y);
            const double orbitVelocityAvg = glm::distance(_vel.orbit.x, _vel.orbit.y);
            _constTimeDecayCoeff.orbit = computeConstTimeDecayCoefficient(
                orbitVelocityAvg
            );
            break;
        }
        case InteractionType::PINCH: {
            if (_disableZoom) {
                break;
            }

            // Add zooming velocity - dependant on distance difference between contact
            // points this/first frame
            using namespace glm;
            const TouchInput& startFinger0 = _pinchInputs[0].firstInput();
            const TouchInput& startFinger1 = _pinchInputs[1].firstInput();
            const dvec2 startVec0 = dvec2(startFinger0.x * aspectRatio, startFinger0.y);
            const dvec2 startVec1 = dvec2(startFinger1.x * aspectRatio, startFinger1.y);
            double distToCentroidStart = length(startVec0 - startVec1) / 2.0;

            const TouchInput& endFinger0 = _pinchInputs[0].latestInput();
            const TouchInput& endFinger1 = _pinchInputs[1].latestInput();
            const dvec2 endVec0 = dvec2(endFinger0.x * aspectRatio, endFinger0.y);
            const dvec2 endVec1 = dvec2(endFinger1.x * aspectRatio, endFinger1.y);
            double distToCentroidEnd = length(endVec0 - endVec1) / 2.0;

            double zoomFactor = distToCentroidEnd - distToCentroidStart;
#ifdef TOUCH_DEBUG_PROPERTIES
            pinchConsecCt++;
            pinchConsecZoomFactor += zoomFactor;
#endif

            _constTimeDecayCoeff.zoom = 1.0;
            _vel.zoom = zoomFactor * _pinchZoomFactor * _zoomSensitivityProportionalDist *
                std::max(_touchScreenSize.value() * 0.1, 1.0);
            break;
        }
        case InteractionType::ROLL: {
            if (_disableRoll) {
                break;
            }

            // Add global roll rotation velocity
            double rollFactor = std::accumulate(
                list.begin(),
                list.end(),
                0.0,
                [&](double diff, const TouchInputHolder& inputHolder) {
                    TouchInput point = *std::find_if(
                        lastProcessed.begin(),
                        lastProcessed.end(),
                        [&inputHolder](const TouchInput& input) {
                            return inputHolder.holdsInput(input);
                        }
                    );
                    double res = diff;
                    float lastAngle = point.angleToPos(_centroid.x, _centroid.y);
                    float currentAngle = inputHolder.latestInput().angleToPos(
                        _centroid.x,
                        _centroid.y
                    );
                    // Ifs used to set angles 359 + 1 = 0 and 0 - 1 = 359
                    if (lastAngle > currentAngle + 1.5 * glm::pi<float>()) {
                        res += currentAngle + (2 * glm::pi<float>() - lastAngle);
                    }
                    else if (currentAngle > lastAngle + 1.5 * glm::pi<float>()) {
                        res += (2 * glm::pi<float>() - currentAngle) + lastAngle;
                    }
                    else {
                        res += currentAngle - lastAngle;
                    }
                    return res;
                }
            ) / list.size();
            _vel.roll += -rollFactor * _sensitivity.roll;
            _constTimeDecayCoeff.roll = computeConstTimeDecayCoefficient(_vel.roll);
            break;
        }
        case InteractionType::PAN: {
            if (!_panEnabled) {
                break;
            }

            // Add local rotation velocity
            _vel.pan += glm::dvec2(inputHolder.speedX() *
                        _sensitivity.pan.x, inputHolder.speedY() * _sensitivity.pan.y);
            double panVelocityAvg = glm::distance(_vel.pan.x, _vel.pan.y);
            _constTimeDecayCoeff.pan = computeConstTimeDecayCoefficient(panVelocityAvg);
            break;
        }
        case InteractionType::ZOOM_OUT: {
            if (_disableZoom) {
                break;
            }

            // Zooms out from current if triple tap occurred
            _vel.zoom = computeTapZoomDistance(-1.0);
            _constTimeDecayCoeff.zoom = computeConstTimeDecayCoefficient(_vel.zoom);
        }
    }
}

double TouchInteraction::computeConstTimeDecayCoefficient(double velocity) {
    constexpr double postDecayVelocityTarget = 1e-6;
    const double stepsToDecay = _constTimeDecay_secs / _frameTimeAvg.averageFrameTime();

    if (stepsToDecay > 0.0 && std::abs(velocity) > postDecayVelocityTarget) {
        return std::pow(postDecayVelocityTarget / std::abs(velocity), 1.0 / stepsToDecay);
    }
    return 1.0;
}

double TouchInteraction::computeTapZoomDistance(double zoomGain) {
    const SceneGraphNode* anchor =
        global::navigationHandler->orbitalNavigator().anchorNode();

    if (!anchor) {
        return 0.0;
    }

    double dist = glm::distance(_camera->positionVec3(), anchor->worldPosition());
    dist -= anchor->interactionSphere();

    double newVelocity = dist * _tapZoomFactor;
    newVelocity *= std::max(_touchScreenSize.value() * 0.1, 1.0);
    newVelocity *= _zoomSensitivityProportionalDist * zoomGain;

    return newVelocity;
}

bool TouchInteraction::hasNonZeroVelocities() const {
    glm::dvec2 sum = _vel.orbit;
    sum += glm::dvec2(_vel.zoom, 0.0);
    sum += glm::dvec2(_vel.roll, 0.0);
    sum += _vel.pan;
    // Epsilon size based on that even if no interaction is happening,
    // there might still be some residual velocity in the
    return glm::length(sum) > 0.001;
}

// Main update call, calculates the new orientation and position for the camera depending
// on _vel and dt. Called every frame
void TouchInteraction::step(double dt, bool directTouch) {
    using namespace glm;

    if (!(directTouch || hasNonZeroVelocities())) {
        // No motion => don't update the camera
        return;
    }

    const SceneGraphNode* anchor =
        global::navigationHandler->orbitalNavigator().anchorNode();

    if (anchor && _camera) {
        // Create variables from current state
        dvec3 camPos = _camera->positionVec3();
        const dvec3 centerPos = anchor->worldPosition();

        dvec3 directionToCenter = normalize(centerPos - camPos);
        const dvec3 centerToCamera = camPos - centerPos;
        const dvec3 lookUp = _camera->lookUpVectorWorldSpace();
        const dvec3 camDirection = _camera->viewDirectionWorldSpace();

        // Make a representation of the rotation quaternion with local and global
        // rotations. To avoid problem with lookup in up direction
        const dmat4 lookAtMat = lookAt(
            dvec3(0.0, 0.0, 0.0),
            directionToCenter,
            normalize(camDirection + lookUp)
        );
        dquat globalCamRot = normalize(quat_cast(inverse(lookAtMat)));
        dquat localCamRot = inverse(globalCamRot) * _camera->rotationQuaternion();

        const double interactionSphere = anchor->interactionSphere();

        // Check if camera is within distance for direct manipulation to be applicable
        if (interactionSphere > 0.0 && _enableDirectManipulation) {
            const double distance =
                std::max(length(centerToCamera) - interactionSphere, 0.0);
            const double maxDistance = interactionSphere * _directTouchDistanceThreshold;
            _isWithinDirectTouchDistance = distance <= maxDistance;
        }
        else {
            _isWithinDirectTouchDistance = false;
        }

        {
            // Roll
            const dquat camRollRot = angleAxis(_vel.roll * dt, dvec3(0.0, 0.0, 1.0));
            localCamRot = localCamRot * camRollRot;
        }
        {
            // Panning (local rotation)
            const dvec3 eulerAngles(_vel.pan.y * dt, _vel.pan.x * dt, 0.0);
            const dquat rotationDiff = dquat(eulerAngles);
            localCamRot = localCamRot * rotationDiff;
        }
        {
            // Orbit (global rotation)
            const dvec3 eulerAngles(_vel.orbit.y * dt, _vel.orbit.x * dt, 0.0);
            const dquat rotationDiffCamSpace = dquat(eulerAngles);

            const dquat rotationDiffWorldSpace = globalCamRot * rotationDiffCamSpace *
                                                 inverse(globalCamRot);
            const dvec3 rotationDiffVec3 = centerToCamera * rotationDiffWorldSpace -
                                           centerToCamera;
            camPos += rotationDiffVec3;

            const dvec3 centerToCam = camPos - centerPos;
            directionToCenter = normalize(-centerToCam);
            const dvec3 lookUpWhenFacingCenter = globalCamRot *
                                           dvec3(_camera->lookUpVectorCameraSpace());

            const dmat4 lookAtMatrix = lookAt(
                dvec3(0.0),
                directionToCenter,
                lookUpWhenFacingCenter
            );
            globalCamRot = normalize(quat_cast(inverse(lookAtMatrix)));
        }
        {
            // Zooming

            // This is a rough estimate of the node surface
            // If nobody has set another zoom in limit, use this as default zoom in bounds
            double zoomInBounds = interactionSphere * _zoomInBoundarySphereMultiplier;
            bool isZoomInLimitSet = (_zoomInLimit.value() >= 0.0);

            if (isZoomInLimitSet && _zoomInLimit.value() < zoomInBounds) {
                // If zoom in limit is less than the estimated node radius we need to
                // make sure we do not get too close to possible height maps
                SurfacePositionHandle posHandle = anchor->calculateSurfacePositionHandle(
                    camPos
                );
                glm::dvec3 centerToActualSurfaceModelSpace =
                    posHandle.centerToReferenceSurface +
                    posHandle.referenceSurfaceOutDirection * posHandle.heightToSurface;
                glm::dvec3 centerToActualSurface = glm::dmat3(anchor->modelTransform()) *
                    centerToActualSurfaceModelSpace;
                const double nodeRadius = length(centerToActualSurface);

                // Because of heightmaps we need to ensure we don't go through the surface
                if (_zoomInLimit.value() < nodeRadius) {
#ifdef TOUCH_DEBUG_PROPERTIES
                    LINFO(fmt::format(
                        "Zoom In limit should be larger than anchor "
                        "center to surface, setting it to {}", zoomInBounds
                    ));
#endif
                    zoomInBounds = _zoomInLimit.value();
                }
            }

            double zoomOutBounds = std::min(
                interactionSphere *_zoomOutBoundarySphereMultiplier,
                _zoomOutLimit.value()
            );

            // Make sure zoom in limit is not larger than zoom out limit
            if (zoomInBounds > zoomOutBounds) {
               LWARNING(fmt::format(
<<<<<<< HEAD
                   "{}: Zoom In Limit should be smaller than Zoom Out Limit",
                    _loggerCat, zoomOutBounds
=======
                   "Zoom In Limit should be smaller than Zoom Out Limit",
                    _zoomOutLimit.value()
>>>>>>> 8eec0e84
               ));
            }
            const double currentPosDistance = length(centerToCamera);

            // Apply the velocity to update camera position
            double zoomVelocity = _vel.zoom;
            if (!directTouch) {
                const double distanceFromSurface =
                    length(currentPosDistance) - anchor->interactionSphere();
                if (distanceFromSurface > 0.1) {
                    const double ratioOfDistanceToNodeVsSurf =
                        length(currentPosDistance) / distanceFromSurface;
                    if (ratioOfDistanceToNodeVsSurf > _zoomSensitivityDistanceThreshold) {
                        zoomVelocity *= pow(
                            std::abs(distanceFromSurface),
                            static_cast<float>(_zoomSensitivityExponential)
                        );
                    }
                }
                else {
                    zoomVelocity = 1.0;
                }
            }

            const glm::dvec3 zoomDistanceInc = directionToCenter * zoomVelocity * dt;
            const double newPosDistance = length(centerToCamera + zoomDistanceInc);

            // Possible with other navigations performed outside touch interaction
            const bool currentPosViolatingZoomOutLimit =
                (currentPosDistance >= zoomOutBounds);
            const bool willNewPositionViolateZoomOutLimit =
                (newPosDistance >= zoomOutBounds);
            bool willNewPositionViolateZoomInLimit =
                (newPosDistance < zoomInBounds);
            bool willNewPositionViolateDirection =
                (currentPosDistance <= length(zoomDistanceInc));

            if (!willNewPositionViolateZoomInLimit &&
                !willNewPositionViolateDirection &&
                !willNewPositionViolateZoomOutLimit)
            {
                camPos += zoomDistanceInc;
            }
            else if (currentPosViolatingZoomOutLimit) {
#ifdef TOUCH_DEBUG_PROPERTIES
<<<<<<< HEAD
                LINFOC("", fmt::format(
                    "{}: You are outside zoom out {} limit, only zoom in allowed",
                    _loggerCat, zoomOutBounds));
=======
                LINFO(fmt::format(
                    "You are outside zoom out {} limit, only zoom in allowed",
                    _zoomOutLimit.value()
                ));
>>>>>>> 8eec0e84
#endif
                // Only allow zooming in if you are outside the zoom out limit
                if (newPosDistance < currentPosDistance) {
                    camPos += zoomDistanceInc;
                }
            }
            else {
#ifdef TOUCH_DEBUG_PROPERTIES
                LINFO("Zero the zoom velocity close to surface");
#endif
                _vel.zoom = 0.0;
            }
        }

        decelerate(dt);

        // @TODO (emmbr, 2023-02-08) This is ugly, but for now prevents jittering
        // when zooming in closer than the orbital navigator allows. Long term, we
        // should make the touch interaction tap into the orbitalnavigator and let that
        // do the updating of the camera, instead of handling them separately. Then we
        // would keep them in sync and avoid duplicated camera updating code.
        auto orbitalNavigator = global::navigationHandler->orbitalNavigator();
        camPos = orbitalNavigator.pushToSurfaceOfAnchor(camPos);

        // @TODO (emmbr, 2023-02-08) with the line above, the ZoomInLimit might not be
        // needed anymore. We should make it so that just the limit properties in the
        // OrbitalNavigator is actually needed, and don't have duplicates

        // Update the camera state
        _camera->setPositionVec3(camPos);
        _camera->setRotation(globalCamRot * localCamRot);

        // Mark that a camera interaction happened
        global::navigationHandler->orbitalNavigator().updateOnCameraInteraction();

#ifdef TOUCH_DEBUG_PROPERTIES
        //Show velocity status every N frames
        if (++stepVelUpdate >= 60) {
            stepVelUpdate = 0;
            LINFO(fmt::format(
                "DistToFocusNode {} stepZoomVelUpdate {}",
                length(centerToCamera), _vel.zoom
            ));
        }
#endif

        _tap = false;
        _doubleTap = false;
        _zoomOutTap = false;
    }
}

// Decelerate velocities, called a set number of times per second to dereference it from
// frame time
// Example:
// Assume: frequency = 0.01, dt = 0.05 (200 fps), _timeSlack = 0.0001
// times = floor((0.05 + 0.0001) / 0.01) = 5
// _timeSlack = 0.0501 % 0.01 = 0.01
void TouchInteraction::decelerate(double dt) {
    _frameTimeAvg.updateWithNewFrame(dt);
    double expectedFrameTime = _frameTimeAvg.averageFrameTime();

    // Number of times velocities should decelerate, depending on chosen frequency and
    // time slack over from last frame
    int times = static_cast<int>((dt + _timeSlack) / expectedFrameTime);
    // Save the new time slack for the next frame
    _timeSlack = fmod((dt + _timeSlack), expectedFrameTime) * expectedFrameTime;

    //Ensure the number of times to apply the decay coefficient is valid
    times = std::min(times, 1);

    _vel.orbit *= computeDecayCoeffFromFrametime(_constTimeDecayCoeff.orbit, times);
    _vel.roll  *= computeDecayCoeffFromFrametime(_constTimeDecayCoeff.roll,  times);
    _vel.pan   *= computeDecayCoeffFromFrametime(_constTimeDecayCoeff.pan,   times);
    _vel.zoom  *= computeDecayCoeffFromFrametime(_constTimeDecayCoeff.zoom,  times);
}

// Called if all fingers are off the screen
void TouchInteraction::resetAfterInput() {
#ifdef TOUCH_DEBUG_PROPERTIES
    _debugProperties.nFingers = 0;
    _debugProperties.interactionMode = "None";
#endif
    // @TODO (emmbr 2023-02-03) Bring back feature that allows node to spin when
    // the direct manipulaiton finger is let go. Should implement this using the
    // orbitalnavigator's friction values. This also implies passing velocities to
    // the orbitalnavigator, instead of setting the camera directly as is currently
    // done in this class.

    // Reset variables
    _lastVel.orbit = glm::dvec2(0.0);
    _lastVel.zoom = 0.0;
    _lastVel.roll = 0.0;
    _lastVel.pan = glm::dvec2(0.0);

    _constTimeDecayCoeff.zoom = computeConstTimeDecayCoefficient(_vel.zoom);
    _pinchInputs[0].clearInputs();
    _pinchInputs[1].clearInputs();

    _selectedNodeSurfacePoints.clear();
}

// Reset all property values to default
void TouchInteraction::resetPropertiesToDefault() {
    _unitTest.set(false);
    _disableZoom.set(false);
    _disableRoll.set(false);
    _maxTapTime.set(300);
    _deceleratesPerSecond.set(240);
    _touchScreenSize.set(55.f);
    _tapZoomFactor.set(0.2f);
    _pinchZoomFactor.set(0.01f);
    _rollAngleThreshold.set(0.025f);
    _zoomSensitivityExponential.set(1.025f);
    _inputStillThreshold.set(0.0005f);
    _centroidStillThreshold.set(0.0018f);
    _interpretPan.set(0.015f);
    _friction.set(glm::vec4(0.025f, 0.025f, 0.02f, 0.02f));
}

void TouchInteraction::resetVelocities() {
    _vel.orbit = glm::dvec2(0.0);
    _vel.zoom = 0.0;
    _vel.roll = 0.0;
    _vel.pan = glm::dvec2(0.0);
}

void TouchInteraction::tap() {
    _tap = true;
}

void TouchInteraction::setCamera(Camera* camera) {
    _camera = camera;
}
void FrameTimeAverage::updateWithNewFrame(double sample) {
    if (sample > 0.0005) {
        _samples[_index++] = sample;
        if (_index >= TotalSamples) {
            _index = 0;
        }
        if (_nSamples < TotalSamples) {
            _nSamples++;
        }
    }
}

double FrameTimeAverage::averageFrameTime() const {
    if (_nSamples == 0) {
        // Just guess at 60fps if no data is available yet
        return 1.0 / 60.0;
    }
    else {
        return std::accumulate(_samples, _samples + _nSamples, 0.0) / (double)(_nSamples);
    }
}

#ifdef TOUCH_DEBUG_PROPERTIES
TouchInteraction::DebugProperties::DebugProperties()
    : properties::PropertyOwner({ "TouchDebugProperties", "Touch Debug Properties"})
    , interactionMode(
        { "interactionMode", "Current interaction mode", "" },
        "Unknown"
    )
    , nFingers(
        {"nFingers", "Number of fingers", ""},
        0, 0, 20
    )
    , interpretedInteraction(
        { "interpretedInteraction", "Interpreted interaction", "" },
        "Unknown"
    )
    , normalizedCentroidDistance(
        { "normalizedCentroidDistance", "Normalized Centroid Distance", "" },
        0.f, 0.f, 0.01f
    )
    , minDiff(
        { "minDiff", "Movement of slowest moving finger", "" },
        0.f, 0.f, 100.f
    )
    , rollOn(
        { "rollOn", "Roll On", "" },
        0.f, 0.f, 100.f
    )
{
    addProperty(interactionMode);
    addProperty(nFingers);
    addProperty(interpretedInteraction);
    addProperty(normalizedCentroidDistance);
    addProperty(minDiff);
    addProperty(rollOn);
}
#endif

} // openspace namespace<|MERGE_RESOLUTION|>--- conflicted
+++ resolved
@@ -83,22 +83,6 @@
         "" // @TODO Missing documentation
     };
 
-<<<<<<< HEAD
-    constexpr openspace::properties::Property::PropertyInfo DisableDirectInfo = {
-        "DisableDirectManipulation",
-        "Disable direct manipulation",
-        "" // @TODO Missing documentation
-    };
-
-    constexpr openspace::properties::Property::PropertyInfo EventsInfo = {
-        "TouchEvents",
-        "True if we have a touch event",
-        "",
-        openspace::properties::Property::Visibility::Hidden
-    };
-
-=======
->>>>>>> 8eec0e84
     constexpr openspace::properties::Property::PropertyInfo SetDefaultInfo = {
         "SetDefault",
         "Reset all properties to default",
@@ -267,12 +251,7 @@
     , _unitTest(UnitTestInfo, false)
     , _disableZoom(DisableZoomInfo, false)
     , _disableRoll(DisableRollInfo, false)
-<<<<<<< HEAD
-    , _disableDirect(DisableDirectInfo, false)
-    , _reset(SetDefaultInfo, false)
-=======
     , _reset(SetDefaultInfo)
->>>>>>> 8eec0e84
     , _maxTapTime(MaxTapTimeInfo, 300, 10, 1000)
     , _deceleratesPerSecond(DecelatesPerSecondInfo, 240, 60, 300)
     , _touchScreenSize(TouchScreenSizeInfo, 55.f, 5.5f, 150.f)
@@ -287,7 +266,6 @@
         0.01f,
         0.25f
     )
-<<<<<<< HEAD
     , _zoomInBoundarySphereMultiplier(ZoomInBoundarySphereMultiplierInfo, 1.001f, 0.01f, 4e+27)
     , _zoomOutBoundarySphereMultiplier(
         ZoomOutBoundarySphereMultiplierInfo,
@@ -296,10 +274,6 @@
         4e+27
     )
     , _zoomInLimit(ZoomInLimitInfo, -1.0, 0.0, 4e+27)
-=======
-    , _zoomBoundarySphereMultiplier(ZoomBoundarySphereMultiplierInfo, 1.001f, 0.01f, 10000.f)
-    , _zoomInLimit(ZoomInLimitInfo, -1.0, 0.0, std::numeric_limits<double>::max())
->>>>>>> 8eec0e84
     , _zoomOutLimit(
         ZoomOutLimitInfo,
         4e+27,
@@ -358,25 +332,10 @@
     addPropertySubOwner(_debugProperties);
 #endif
 
-<<<<<<< HEAD
     _zoomInBoundarySphereMultiplier.setExponent(20.f);
     _zoomOutBoundarySphereMultiplier.setExponent(20.f);
     _zoomInLimit.setExponent(20.f);
     _zoomOutLimit.setExponent(20.f);
-
-    _origin.onChange([this]() {
-        SceneGraphNode* node = sceneGraphNode(_origin.value());
-        if (node) {
-            setFocusNode(node);
-        }
-        else {
-            LWARNING(fmt::format(
-                "Could not find a node in scenegraph called '{}'", _origin.value()
-            ));
-        }
-    });
-=======
->>>>>>> 8eec0e84
     _time = std::chrono::duration_cast<std::chrono::milliseconds>(
         std::chrono::high_resolution_clock::now().time_since_epoch()
     );
@@ -468,12 +427,6 @@
     }
 
     _wasPrevModeDirectTouch = _directTouchMode;
-<<<<<<< HEAD
-    // evaluates if current frame is in directTouchMode (will be used next frame)
-    _directTouchMode = !_disableDirect &&
-        (_currentRadius > _nodeRadiusThreshold && _selected.size() == numFingers);
-=======
->>>>>>> 8eec0e84
 }
 
 void TouchInteraction::directControl(const std::vector<TouchInputHolder>& list) {
@@ -1025,13 +978,8 @@
             // Make sure zoom in limit is not larger than zoom out limit
             if (zoomInBounds > zoomOutBounds) {
                LWARNING(fmt::format(
-<<<<<<< HEAD
-                   "{}: Zoom In Limit should be smaller than Zoom Out Limit",
-                    _loggerCat, zoomOutBounds
-=======
                    "Zoom In Limit should be smaller than Zoom Out Limit",
-                    _zoomOutLimit.value()
->>>>>>> 8eec0e84
+                    zoomOutBounds
                ));
             }
             const double currentPosDistance = length(centerToCamera);
@@ -1077,16 +1025,10 @@
             }
             else if (currentPosViolatingZoomOutLimit) {
 #ifdef TOUCH_DEBUG_PROPERTIES
-<<<<<<< HEAD
-                LINFOC("", fmt::format(
-                    "{}: You are outside zoom out {} limit, only zoom in allowed",
-                    _loggerCat, zoomOutBounds));
-=======
                 LINFO(fmt::format(
                     "You are outside zoom out {} limit, only zoom in allowed",
-                    _zoomOutLimit.value()
+                    zoomOutBounds
                 ));
->>>>>>> 8eec0e84
 #endif
                 // Only allow zooming in if you are outside the zoom out limit
                 if (newPosDistance < currentPosDistance) {
