--- conflicted
+++ resolved
@@ -1,4 +1,4 @@
-/*****************************************************************************************
+﻿/*****************************************************************************************
  *                                                                                       *
  * OpenSpace                                                                             *
  *                                                                                       *
@@ -37,22 +37,16 @@
 namespace openspace { class Renderable; }
 namespace openspace::documentation { struct Documentation; }
 
-<<<<<<< HEAD
+
 namespace openspace {
+    struct Vertex {
+        GLfloat location[4];
+        GLfloat tex[2];
+        GLfloat normal[3];
+    };
+}
 
-struct Vertex {
-	GLfloat location[4];
-	GLfloat tex[2];
-	GLfloat normal[3];
-};
-
-class Renderable;
-
-namespace documentation {  struct Documentation; }
-namespace modelgeometry {
-=======
 namespace openspace::modelgeometry {
->>>>>>> 5281782a
 
 class ModelGeometry : public properties::PropertyOwner {
 public:
