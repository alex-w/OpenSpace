/*****************************************************************************************
 *                                                                                       *
 * OpenSpace                                                                             *
 *                                                                                       *
 * Copyright (c) 2014-2019                                                               *
 *                                                                                       *
 * Permission is hereby granted, free of charge, to any person obtaining a copy of this  *
 * software and associated documentation files (the "Software"), to deal in the Software *
 * without restriction, including without limitation the rights to use, copy, modify,    *
 * merge, publish, distribute, sublicense, and/or sell copies of the Software, and to    *
 * permit persons to whom the Software is furnished to do so, subject to the following   *
 * conditions:                                                                           *
 *                                                                                       *
 * The above copyright notice and this permission notice shall be included in all copies *
 * or substantial portions of the Software.                                              *
 *                                                                                       *
 * THE SOFTWARE IS PROVIDED "AS IS", WITHOUT WARRANTY OF ANY KIND, EXPRESS OR IMPLIED,   *
 * INCLUDING BUT NOT LIMITED TO THE WARRANTIES OF MERCHANTABILITY, FITNESS FOR A         *
 * PARTICULAR PURPOSE AND NONINFRINGEMENT. IN NO EVENT SHALL THE AUTHORS OR COPYRIGHT    *
 * HOLDERS BE LIABLE FOR ANY CLAIM, DAMAGES OR OTHER LIABILITY, WHETHER IN AN ACTION OF  *
 * CONTRACT, TORT OR OTHERWISE, ARISING FROM, OUT OF OR IN CONNECTION WITH THE SOFTWARE  *
 * OR THE USE OR OTHER DEALINGS IN THE SOFTWARE.                                         *
 ****************************************************************************************/

#include <modules/base/rendering/renderabletrailorbit.h>

#include <openspace/documentation/documentation.h>
#include <openspace/documentation/verifier.h>
#include <openspace/scene/translation.h>
#include <openspace/util/updatestructures.h>
#include <ghoul/opengl/programobject.h>
#include <numeric>

// This class is using a VBO ring buffer + a constantly updated point as follows:
// Structure of the array with a _resolution of 16. FF denotes the floating position that
// is updated every frame:
//  ---------------------------------------------------------------------------------
//  | FF |    |    |    |    |    |    |    |    |    |    |    |    |    |    |    |
//  ---------------------------------------------------------------------------------
//    0     1    2    3    4    5    6    7    8    9   10   11   12   13   14   15
//                    <------ newer in time                                    oldest
//
// In the begining the floating value starts at 0; this means that array element 0 is
// updated and uploaded to the GPU at every frame. The FF+1 element is the newest fixed
// location and FF-1 element is the oldest fixed location (including wrapping around the
// array) with the times of _lastPointTime and _firstPointTime.
//
// If the time progresses forwards and abs(time - _lastPointTime) becomes big enough, the
// oldest point is removed and a new fixed location is added. In the ring buffer this
// would be represented as:
//  ---------------------------------------------------------------------------------
//  |    |    |    |    |    |    |    |    |    |    |    |    |    |    |    | FF |
//  ---------------------------------------------------------------------------------
//    0     1    2    3    4    5    6    7    8    9   10   11   12   13   14   15
//                    <------ newer in time                              oldest
//
// Thus making the floating point traverse backwards through the array and element 0 being
// the newest fixed point. If the time processes backwards, the floating point moves
// towards the upper areas of the array instead.
// In both cases, only the values that have been changed will be uploaded to the GPU.
//
// For the rendering, this is achieved by using an index buffer that is twice the size of
// the vertex buffer containing identical two sequences indexing the vertex array.
// In an example of size 8:
// ---------------------------------------------------------------------------------------
// |0|1|2|3|4|5|6|7|8|9|10|11|12|13|14|15| 0| 1| 2| 3| 4| 5| 6| 7| 8| 9|10|11|12|13|14|15|
// ---------------------------------------------------------------------------------------
//  0 1 2 3 4 5 6 7 8 9 10 11 12 13 14 15 16 17 18 19 20 21 22 23 24 25 26 27 28 29 30 31
//
// The rendering step needs to know only the offset into the array (denoted by FF as the
// floating position above) and use the index array from the position. Since the indices
// in this array wrap around, so will the rendering of the vertices. Example:
// FF := 10
// Rendering 16 elements will 'generate' the index buffer:
// 10 11 12 13 14 15 00 01 02 03 04 05 06 07 08 09
//
//
// NB: This method was implemented without a ring buffer before by manually shifting the
// items in memory as was shown to be much slower than the current system.   ---abock

namespace {
    constexpr openspace::properties::Property::PropertyInfo PeriodInfo = {
        "Period",
        "Period (in days)",
        "The objects period, i.e. the length of its orbit around the parent object given "
        "in (Earth) days. In the case of Earth, this would be a sidereal year "
        "(=365.242 days). If this values is specified as multiples of the period, it is "
        "possible to show the effects of precession."
    };

    constexpr openspace::properties::Property::PropertyInfo ResolutionInfo = {
        "Resolution",
        "Number of samples along the orbit",
        "The number of samples along the orbit. This determines the resolution of the "
        "trail; the tradeoff being that a higher resolution is able to resolve more "
        "detail, but will take more resources while rendering, too. The higher, the "
        "smoother the trail, but also more memory will be used."
    };

    constexpr openspace::properties::Property::PropertyInfo RenderableTypeInfo = {
       "RenderableType",
       "RenderableType",
       "This value specifies if the orbit should be rendered in the Background,"
       "Opaque, Transparent, or Overlay rendering step. Default is Transparent."
    };

} // namespace

namespace openspace {

documentation::Documentation RenderableTrailOrbit::Documentation() {
    using namespace documentation;
    documentation::Documentation doc {
        "RenderableTrailOrbit",
        "base_renderable_renderabletrailorbit",
        {
            {
                PeriodInfo.identifier,
                new DoubleVerifier,
                Optional::No,
                PeriodInfo.description
            },
            {
                ResolutionInfo.identifier,
                new IntVerifier,
                Optional::No,
                ResolutionInfo.description
            },
            {
                RenderableTypeInfo.identifier,
                new StringVerifier,
                Optional::Yes,
                RenderableTypeInfo.description
            }
        }
    };

    // Insert the parents documentation entries until we have a verifier that can deal
    // with class hierarchy
    documentation::Documentation parentDoc = RenderableTrail::Documentation();
    doc.entries.insert(
        doc.entries.end(),
        parentDoc.entries.begin(),
        parentDoc.entries.end()
    );

    return doc;
}

RenderableTrailOrbit::RenderableTrailOrbit(const ghoul::Dictionary& dictionary)
    : RenderableTrail(dictionary)
    , _period(PeriodInfo, 0.0, 0.0, 1e9)
    , _resolution(ResolutionInfo, 10000, 1, 1000000)
{
    documentation::testSpecificationAndThrow(
        Documentation(),
        dictionary,
        "RenderableTrailOrbit"
    );

    _translation->onParameterChange([this]() { _needsFullSweep = true; });

    // Period is in days
    using namespace std::chrono;
    const long long sph = duration_cast<seconds>(hours(24)).count();
    _period = dictionary.value<double>(PeriodInfo.identifier) * sph;
    _period.onChange([&] { _needsFullSweep = true; _indexBufferDirty = true; });
    addProperty(_period);

    _resolution = static_cast<int>(dictionary.value<double>(ResolutionInfo.identifier));
    _resolution.onChange([&] { _needsFullSweep = true; _indexBufferDirty = true; });
    addProperty(_resolution);

    // We store the vertices with (excluding the wrapping) decending temporal order
    _primaryRenderInformation.sorting = RenderInformation::VertexSorting::NewestFirst;

    if (dictionary.hasKey(RenderableTypeInfo.identifier)) {
        std::string renderType = dictionary.value<std::string>(
            RenderableTypeInfo.identifier
            );
        if (renderType == "Background") {
            setRenderBin(Renderable::RenderBin::Background);
        }
        else if (renderType == "Opaque") {
            setRenderBin(Renderable::RenderBin::Opaque);
        }
        else if (renderType == "Transparent") {
            setRenderBin(Renderable::RenderBin::Transparent);
        }
        else if (renderType == "Overlay") {
            setRenderBin(Renderable::RenderBin::Overlay);
        }
    }
    else {
        setRenderBin(Renderable::RenderBin::Overlay);
    }
}

void RenderableTrailOrbit::initializeGL() {
    RenderableTrail::initializeGL();

    glGenVertexArrays(1, &_primaryRenderInformation._vaoID);
    glGenBuffers(1, &_primaryRenderInformation._vBufferID);
    glGenBuffers(1, &_primaryRenderInformation._iBufferID);
}

void RenderableTrailOrbit::deinitializeGL() {
    glDeleteVertexArrays(1, &_primaryRenderInformation._vaoID);
    glDeleteBuffers(1, &_primaryRenderInformation._vBufferID);
    glDeleteBuffers(1, &_primaryRenderInformation._iBufferID);

    RenderableTrail::deinitializeGL();
}

void RenderableTrailOrbit::update(const UpdateData& data) {
    // Overview:
    // 1. Update trails
    // 2. Update floating position
    // 3. Determine which parts of the array to upload and upload the data

    // 1
    // Update the trails; the report contains whether any of the other values has been
    // touched and if so, how many
    const UpdateReport report = updateTrails(data);
    _previousTime = data.time.j2000Seconds();

    // Do not do anything if no point needs to be updated
    if (!report.permanentPointsNeedUpdate && !report.floatingPointNeedsUpdate) {
        return;
    }

    // 2
    // Write the current location into the floating position
    const glm::vec3 p = _translation->position({
        {},
<<<<<<< HEAD
        data.time.now(),
=======
        data.time,
>>>>>>> 87ce1925
        Time(0.0),
        false
    });
    _vertexArray[_primaryRenderInformation.first] = { p.x, p.y, p.z };

    glBindVertexArray(_primaryRenderInformation._vaoID);
    glBindBuffer(GL_ARRAY_BUFFER, _primaryRenderInformation._vBufferID);

    // 3
    if (!report.permanentPointsNeedUpdate) {
        if (report.floatingPointNeedsUpdate) {
            // If no other values have been touched, we only need to upload the
            // floating value
            glBufferSubData(
                GL_ARRAY_BUFFER,
                _primaryRenderInformation.first * sizeof(TrailVBOLayout),
                sizeof(TrailVBOLayout),
                _vertexArray.data() + _primaryRenderInformation.first
            );
        }
    }
    else {
        // Otherwise we need to check how many values have been changed
        if (report.nUpdated == UpdateReport::All) {
            // If all of the values have been invalidated, we need to upload the entire
            // array
            glBufferData(
                GL_ARRAY_BUFFER,
                _vertexArray.size() * sizeof(TrailVBOLayout),
                _vertexArray.data(),
                GL_STREAM_DRAW
            );

            if (_indexBufferDirty) {
                // We only need to upload the index buffer if it has been invalidated
                // by changing the number of values we want to represent
                glBindBuffer(
                    GL_ELEMENT_ARRAY_BUFFER,
                    _primaryRenderInformation._iBufferID
                );
                glBufferData(
                    GL_ELEMENT_ARRAY_BUFFER,
                    _indexArray.size() * sizeof(unsigned int),
                    _indexArray.data(),
                    GL_STATIC_DRAW
                );
                _indexBufferDirty = false;
            }
        }
        else {
            // The lambda expression that will upload parts of the array starting at
            // begin and containing length number of elements
            auto upload = [this](int begin, int length) {
                glBufferSubData(
                    GL_ARRAY_BUFFER,
                    begin * sizeof(TrailVBOLayout),
                    sizeof(TrailVBOLayout) * length,
                    _vertexArray.data() + begin
                );
            };

            // Only update the changed ones
            // Since we are using a ring buffer, the number of updated needed might be
            // bigger than our current points, which means we have to split the upload
            // into two calls.
            if (report.nUpdated > 0) {
                // deltaT is positive, so the pointer is moving backwards and update has
                // to happen towards the front

                // Starting index
                const int i = _primaryRenderInformation.first;
                // Number of values
                const int n = report.nUpdated + 1; // +1 for the floating position
                // Total size of the array
                const int s = _primaryRenderInformation.count;

                if (i + n <= s) {
                    // The current index is small enough to just use one upload call
                    upload(i, n);
                }
                else {
                    // The current index is too close to the wrap around part, so we need
                    // to split the upload into two parts:
                    // 1. from the current index to the end of the array
                    // 2. the rest starting from the beginning of the array
                    const int first = s - i;
                    const int second = n - first;
                    upload(i, first);  // 1
                    upload(0, second); // 2
                }
            }
            else {
                // deltaT is negative, so the pointer is moving forwards

                // The current index
                const int i = _primaryRenderInformation.first;
                // Number of values
                const int n = std::abs(report.nUpdated) + 1; // +1 for the floating pos
                // Total size of the array
                const int s = _primaryRenderInformation.count;

                if (i + 1 >= n) {
                    // The current index is big enough to fit everything into one call
                    upload(i+1 - n, n);
                }
                else {
                    // The current index is too close to the beginning of the array, so we
                    // need to split the upload into two parts:
                    // 1. from the beginning of the array to the current index
                    // 2. filling the back of the array with the rest
                    const int b = n - (i + 1);
                    upload(0, i + 1); // 1
                    upload(s-b, b);   // 2
                }
            }
        }
    }

    glEnableVertexAttribArray(0);
    glVertexAttribPointer(0, 3, GL_FLOAT, GL_FALSE, 0, nullptr);

    glBindVertexArray(0);
}

RenderableTrailOrbit::UpdateReport RenderableTrailOrbit::updateTrails(
                                                                   const UpdateData& data)
{
    if (_needsFullSweep) {
        fullSweep(data.time.j2000Seconds());
        return { false, true, UpdateReport::All } ;
    }


    constexpr const double Epsilon = 1e-7;
    // When time stands still (at the iron hill), we don't need to perform any work
    if (std::abs(data.time.j2000Seconds() - _previousTime) < Epsilon) {
        return { false, false, 0 };
    }

    const double secondsPerPoint = _period / (_resolution - 1);
    // How much time has passed since the last permanent point
    const double delta = data.time.j2000Seconds() - _lastPointTime;

    // We'd like to test for equality with 0 here, but due to rounding issues, we won't
    // get there. If this check is not here, we will trigger the positive or negative
    // branch below even though we don't have to
    //
    // This might become a bigger issue if we are starting to look at very short time
    // intervals

    if (std::abs(delta) < Epsilon) {
        return { false, false, 0 };
    }

    if (delta > 0.0) {
        // Check whether we need to drop a new permanent point. This is only the case if
        // enough (> secondsPerPoint) time has passed since the last permanent point
        if (std::abs(delta) < secondsPerPoint) {
            return { true, false, 0 };
        }

        // See how many points we need to drop
        const int nNewPoints = static_cast<int>(floor(delta / secondsPerPoint));

        // If we would need to generate more new points than there are total points in the
        // array, it is faster to regenerate the entire array
        if (nNewPoints >= _resolution) {
            fullSweep(data.time.j2000Seconds());
            return { false, true, UpdateReport::All };
        }

        for (int i = 0; i < nNewPoints; ++i) {
            _lastPointTime += secondsPerPoint;

            // Get the new permanent point and write it into the (previously) floating
            // location
            const glm::vec3 p = _translation->position({
                {},
                Time(_lastPointTime),
                Time(0.0),
                false
            });
            _vertexArray[_primaryRenderInformation.first] = { p.x, p.y, p.z };

            // Move the current pointer back one step to be used as the new floating
            // location
            --_primaryRenderInformation.first;
            // And loop around if necessary
            if (_primaryRenderInformation.first < 0) {
                _primaryRenderInformation.first += _primaryRenderInformation.count;
            }
        }

        // The previously oldest permanent point has been moved nNewPoints steps into the
        // future
        _firstPointTime += nNewPoints * secondsPerPoint;

        return { false, true, nNewPoints };
    }
    else {
        // See how many new points needs to be generated. Delta is negative, so we need
        // to invert the ratio
        const int nNewPoints = -(static_cast<int>(floor(delta / secondsPerPoint)));

        // If we would need to generate more new points than there are total points in the
        // array, it is faster to regenerate the entire array
        if (nNewPoints >= _resolution) {
            fullSweep(data.time.j2000Seconds());
            return { false, true, UpdateReport::All };
        }

        for (int i = 0; i < nNewPoints; ++i) {
            _firstPointTime -= secondsPerPoint;

            // Get the new permanent point and write it into the (previously) floating
            // location
            const glm::vec3 p = _translation->position({
                {},
                Time(_firstPointTime),
                Time(0.0),
                false
            });
            _vertexArray[_primaryRenderInformation.first] = { p.x, p.y, p.z };

            // if we are on the upper bounds of the array, we start at 0
            if (_primaryRenderInformation.first == _primaryRenderInformation.count - 1) {
                // If it is at the beginning, set it to the end first
                _primaryRenderInformation.first = 0;
            }
            else {
                // Move the current pointer fowards one step  to be used as the new
                // floating
                ++_primaryRenderInformation.first;
            }
        }

        // The previously youngest point has become nNewPoints steps older
        _lastPointTime -= nNewPoints * secondsPerPoint;

        return { false, true, -nNewPoints };
    }
}

void RenderableTrailOrbit::fullSweep(double time) {
    // Reserve the space for the vertices
    _vertexArray.clear();
    _vertexArray.resize(_resolution);

    // The index buffer stays constant until we change the size of the array
    if (_indexBufferDirty) {
        // Create the index buffer and fill it with two ranges for [0, _resolution)
        _indexArray.clear();
        _indexArray.resize(_resolution * 2);
        std::iota(_indexArray.begin(), _indexArray.begin() + _resolution, 0);
        std::iota(_indexArray.begin() + _resolution, _indexArray.end(), 0);
    }

    _lastPointTime = time;

    const double secondsPerPoint = _period / (_resolution - 1);
    // starting at 1 because the first position is a floating current one
    for (int i = 1; i < _resolution; ++i) {
        const glm::vec3 p = _translation->position({ {}, Time(time), Time(0.0), false });
        _vertexArray[i] = { p.x, p.y, p.z };

        time -= secondsPerPoint;
    }

    _primaryRenderInformation.first = 0;
    _primaryRenderInformation.count = _resolution;

    _firstPointTime = time + secondsPerPoint;
    _needsFullSweep = false;
}

} // namespace openspace<|MERGE_RESOLUTION|>--- conflicted
+++ resolved
@@ -233,11 +233,7 @@
     // Write the current location into the floating position
     const glm::vec3 p = _translation->position({
         {},
-<<<<<<< HEAD
-        data.time.now(),
-=======
         data.time,
->>>>>>> 87ce1925
         Time(0.0),
         false
     });
