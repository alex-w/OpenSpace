--- conflicted
+++ resolved
@@ -24,12 +24,7 @@
 
 #version __CONTEXT__
 
-<<<<<<< HEAD
-uniform mat4 modelViewProjectionTransform;
-uniform mat4 modelViewTransform;
-=======
 #include "PowerScaling/powerScaling_vs.hglsl"
->>>>>>> 3c213fae
 
 layout(location = 0) in vec4 in_position;
 layout(location = 1) in vec2 in_st;
@@ -37,16 +32,12 @@
 out vec2 vs_st;
 out float vs_screenSpaceDepth;
 out vec4 vs_positionScreenSpace;
-<<<<<<< HEAD
-out float s;
 // G-Buffer
 out vec4 vs_gPosition;
 out vec3 vs_gNormal;
-=======
->>>>>>> 3c213fae
 
 uniform mat4 modelViewProjectionTransform;
-
+uniform mat4 modelViewTransform;
 
 void main() {
     const vec4 position = vec4(in_position.xyz * pow(10, in_position.w), 1);
