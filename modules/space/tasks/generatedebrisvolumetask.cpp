--- conflicted
+++ resolved
@@ -473,17 +473,7 @@
     // since _inputPath is past from task,
     // there will have to be either one task per dataset,
     // or you need to combine the datasets into one file.
-<<<<<<< HEAD
-    _inputPath = dictionary.value<std::string>(KeyInputPath);
-
-    // _inputPath1 = dictionary.value<std::string>(KeyInputPath1);
-    // _inputPath2 = dictionary.value<std::string>(KeyInputPath2);
-    // _inputPath3 = dictionary.value<std::string>(KeyInputPath3);
-    // _inputPath4 = dictionary.value<std::string>(KeyInputPath4);
-
-=======
     _inputPath = absPath(dictionary.value<std::string>(KeyInputPath));
->>>>>>> 8e107bee
     _lowerDomainBound = dictionary.value<glm::vec3>(KeyLowerDomainBound);
     _upperDomainBound = dictionary.value<glm::vec3>(KeyUpperDomainBound);
 
