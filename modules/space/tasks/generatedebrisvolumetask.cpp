--- conflicted
+++ resolved
@@ -383,21 +383,11 @@
     //sphericalPosition.y = atan(position.y/position.x);  // theta
     //sphericalPosition.z = atan(pow(pow(position.x,2)+pow(position.y,2),0.5)/position.z);  // abs(position.x + position.y) // p
 
-<<<<<<< HEAD
     sphericalPosition.x = sqrt(pow(position.x,2)+pow(position.y,2)+pow(position.z,2));  // r [0, MaxApogee]
     sphericalPosition.y = acos(position.z/sphericalPosition.x);  // theta [0, pi]
     sphericalPosition.z = atan2(position.y,position.x);  // phi [-pi, pi] -> [0, 2*pi]
     // if(sphericalPosition.y < 0)
         sphericalPosition.z += 3.14159265358979323846264338327950288;
-=======
-    sphericalPosition.x = sqrt(pow(position.x,2)+pow(position.y,2)+pow(position.z,2));  //abs(position.x + position.y + position.z);  // r
-    //sphericalPosition.y = atan(position.y/position.x);
-    //sphericalPosition.y = atan2(position.y,position.x); // abs(position.x + position.y) // theta
-    sphericalPosition.y = acos(position.z/sphericalPosition.x);
-    sphericalPosition.z = atan2(position.y,position.x);
-    sphericalPosition.z += 3.141592;
-
->>>>>>> fa8100ee
     return sphericalPosition;
 }
 
@@ -424,7 +414,6 @@
         );
         // double timeInSeconds = Time::convertTime(timeStamp);
         glm::dvec3 position = keplerTranslator.debrisPos(timeInSeconds);
-<<<<<<< HEAD
         // LINFO(fmt::format("cart: {} ", position));
         glm::dvec3 sphPos;
         if( gridType == "Spherical"){
@@ -448,14 +437,6 @@
         else
         {
             positionBuffer.push_back(position);
-=======
-        //LINFO(fmt::format("cartesian pos {} ", position));
-
-        if( gridType == "Spherical"){
-            position = cartesianToSphericalCoord(position);
-           //LINFO(fmt::format("pos: {} ", position));
-
->>>>>>> fa8100ee
         }
         
         
@@ -464,8 +445,6 @@
     LINFO(fmt::format("max phi: {} ", maxPhi));
     LINFO(fmt::format("min theta: {} ", minTheta));
     LINFO(fmt::format("min phi: {} ", minPhi));
-
-    return positionBuffer;
 }
 
 // std::vector<glm::dvec3> generatePositions(int numberOfPositions) {
@@ -518,8 +497,15 @@
         
         return coordinateIndex.z * (dim.x * dim.y) + coordinateIndex.y * dim.x + coordinateIndex.x;
     }
-<<<<<<< HEAD
-    else if(gridType == "Spherical"){        
+    else if(gridType == "Spherical"){
+
+        if(position.y >= 3.141592){
+            position.y = 0;
+        }
+        if(position.z >= (2 * 3.141592)){
+            position.z = 0;
+        }
+
         glm::uvec3 coordinateIndex = glm::uvec3(static_cast<int>(position.x * dim.x / (maxApogee))
                                                 ,static_cast<int>(position.y * dim.y / (3.14159265358979323846264338327950288))
                                                 ,static_cast<int>(position.z * dim.z / (2*3.14159265358979323846264338327950288)));
@@ -529,32 +515,7 @@
         // LINFO(fmt::format("index dim: {} ", dim));
         // LINFO(fmt::format("index va: {} ", coordinateIndex.y * (dim.x * dim.y) + coordinateIndex.z * dim.x + coordinateIndex.x));
 
-=======
-    else if(gridType == "Spherical"){
-        
-        if(position.y >= 3.141592){
-            position.y = 0;
-        }
-        if(position.z >= (2 * 3.141592)){
-            position.z = 0;
-        }
-        
-        glm::uvec3 newPosition = glm::uvec3(static_cast<int>(position.x * dim.x / (maxApogee + epsilon))// / maxApogee //+ maxApogee
-                                        ,static_cast<int>(position.y * dim.y / 3.141592)//+ maxApogee
-                                        ,static_cast<int>(position.z * dim.z / (2*3.141592)));//+ maxApogee);
-                                        
-        
-        /*
-        glm::uvec3 coordinateIndex = glm::uvec3(static_cast<int>(newPosition.x * dim.x / (2 * (maxApogee + epsilon)))
-                                                ,static_cast<int>(newPosition.y * dim.y / (2 * (maxApogee + epsilon)))
-                                                ,static_cast<int>(newPosition.z * dim.z / (2 * (maxApogee + epsilon))));
-        
->>>>>>> fa8100ee
         return coordinateIndex.z * (dim.x * dim.y) + coordinateIndex.y * dim.x + coordinateIndex.x;
-        */
-        //LINFO(fmt::format("coords: {} ", newPosition));
-        return newPosition.z * (dim.x * dim.y) + newPosition.y * dim.x + newPosition.x;
-
     }
 
     return -1;
@@ -696,15 +657,6 @@
 
         double *densityArrayp = new double[size]();
         //densityArrayp = mapDensityToVoxels(densityArrayp, generatedPositions, _dimensions, maxApogee);
-<<<<<<< HEAD
-        //densityArrayp = mapDensityToVoxels(densityArrayp, startPositionBuffer, _dimensions, _maxApogee, _gridType);
-        // std::vector<glm::dvec3> testBuffer;
-        // testBuffer.push_back(glm::dvec3(0,0,0));
-        // testBuffer.push_back(glm::dvec3(100,100,100));
-
-        densityArrayp = mapDensityToVoxels(densityArrayp, startPositionBuffer, _dimensions, _maxApogee, _gridType);
-            
-=======
         volume::RawVolume<float> rawVolume(_dimensions);
 
         densityArrayp = mapDensityToVoxels(densityArrayp, startPositionBuffer, _dimensions, _maxApogee, _gridType, rawVolume);
@@ -718,7 +670,6 @@
 
         densityArrayp = mapDensityToVoxels(densityArrayp, testBuffer, _dimensions, _maxApogee, _gridType);
         */
->>>>>>> fa8100ee
         // create object rawVolume
         
         //glm::vec3 domainSize = _upperDomainBound - _lowerDomainBound;
