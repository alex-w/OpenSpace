/*****************************************************************************************
 *                                                                                       *
 * OpenSpace                                                                             *
 *                                                                                       *
 * Copyright (c) 2014-2021                                                               *
 *                                                                                       *
 * Permission is hereby granted, free of charge, to any person obtaining a copy of this  *
 * software and associated documentation files (the "Software"), to deal in the Software *
 * without restriction, including without limitation the rights to use, copy, modify,    *
 * merge, publish, distribute, sublicense, and/or sell copies of the Software, and to    *
 * permit persons to whom the Software is furnished to do so, subject to the following   *
 * conditions:                                                                           *
 *                                                                                       *
 * The above copyright notice and this permission notice shall be included in all copies *
 * or substantial portions of the Software.                                              *
 *                                                                                       *
 * THE SOFTWARE IS PROVIDED "AS IS", WITHOUT WARRANTY OF ANY KIND, EXPRESS OR IMPLIED,   *
 * INCLUDING BUT NOT LIMITED TO THE WARRANTIES OF MERCHANTABILITY, FITNESS FOR A         *
 * PARTICULAR PURPOSE AND NONINFRINGEMENT. IN NO EVENT SHALL THE AUTHORS OR COPYRIGHT    *
 * HOLDERS BE LIABLE FOR ANY CLAIM, DAMAGES OR OTHER LIABILITY, WHETHER IN AN ACTION OF  *
 * CONTRACT, TORT OR OTHERWISE, ARISING FROM, OUT OF OR IN CONNECTION WITH THE SOFTWARE  *
 * OR THE USE OR OTHER DEALINGS IN THE SOFTWARE.                                         *
 ****************************************************************************************/

#ifndef __OPENSPACE_MODULE_SPACE___HORIZONSTRANSLATION___H__
#define __OPENSPACE_MODULE_SPACE___HORIZONSTRANSLATION___H__

#include <openspace/scene/translation.h>

#include <openspace/properties/list/stringlistproperty.h>
#include <openspace/util/timeline.h>
#include <ghoul/filesystem/file.h>
#include <ghoul/lua/luastate.h>
#include <memory>

namespace openspace {

namespace documentation { struct Documentation; }


/**
 * The HorizonsTranslation is based on text files generated from NASA JPL HORIZONS Website
 * (https://ssd.jpl.nasa.gov/horizons.cgi). The implementation expects a file with format:
 * TIME(YYYY-MM-DD HH:MM:SS) Range(km) GalLon(degrees) GalLat(degrees)
 * Range - The distance from target to observer. Chosen as "Observer range & range-rate"
 * in "Table Setting". This also generates a delta that can be suppressed under "Optional
 * observer-table settings" to limit file size. User must set output settings to
 * kilometers.
 * GalLon - Galactic Longitude. User must set output to Degrees in "Table Settings".
 * GalLat - Galactic Latitude. User must set output to Degrees in "Table Settings".
 */
class HorizonsTranslation : public Translation {
public:
    HorizonsTranslation();
    HorizonsTranslation(const ghoul::Dictionary& dictionary);

    glm::dvec3 position(const UpdateData& data) const override;

    static documentation::Documentation Documentation();

private:
    void loadData();
<<<<<<< HEAD
    void readHorizonsTextFile(const std::string& file);
    bool loadCachedFile(const std::string& file);
    void saveCachedFile(const std::string& file) const;
=======
    void readHorizonsTextFile();
    bool loadCachedFile(const std::filesystem::path& file);
    void saveCachedFile(const std::filesystem::path& file) const;
>>>>>>> 472644ec

    properties::StringListProperty _horizonsTextFiles;
    ghoul::lua::LuaState _state;
    Timeline<glm::dvec3> _timeline;
};

} // namespace openspace

#endif // __OPENSPACE_MODULE_SPACE___HORIZONSTRANSLATION___H__<|MERGE_RESOLUTION|>--- conflicted
+++ resolved
@@ -60,15 +60,9 @@
 
 private:
     void loadData();
-<<<<<<< HEAD
-    void readHorizonsTextFile(const std::string& file);
-    bool loadCachedFile(const std::string& file);
-    void saveCachedFile(const std::string& file) const;
-=======
-    void readHorizonsTextFile();
+    void readHorizonsTextFile(const std::filesystem::path& file);
     bool loadCachedFile(const std::filesystem::path& file);
     void saveCachedFile(const std::filesystem::path& file) const;
->>>>>>> 472644ec
 
     properties::StringListProperty _horizonsTextFiles;
     ghoul::lua::LuaState _state;
