/*****************************************************************************************
 *                                                                                       *
 * OpenSpace                                                                             *
 *                                                                                       *
 * Copyright (c) 2014-2018                                                               *
 *                                                                                       *
 * Permission is hereby granted, free of charge, to any person obtaining a copy of this  *
 * software and associated documentation files (the "Software"), to deal in the Software *
 * without restriction, including without limitation the rights to use, copy, modify,    *
 * merge, publish, distribute, sublicense, and/or sell copies of the Software, and to    *
 * permit persons to whom the Software is furnished to do so, subject to the following   *
 * conditions:                                                                           *
 *                                                                                       *
 * The above copyright notice and this permission notice shall be included in all copies *
 * or substantial portions of the Software.                                              *
 *                                                                                       *
 * THE SOFTWARE IS PROVIDED "AS IS", WITHOUT WARRANTY OF ANY KIND, EXPRESS OR IMPLIED,   *
 * INCLUDING BUT NOT LIMITED TO THE WARRANTIES OF MERCHANTABILITY, FITNESS FOR A         *
 * PARTICULAR PURPOSE AND NONINFRINGEMENT. IN NO EVENT SHALL THE AUTHORS OR COPYRIGHT    *
 * HOLDERS BE LIABLE FOR ANY CLAIM, DAMAGES OR OTHER LIABILITY, WHETHER IN AN ACTION OF  *
 * CONTRACT, TORT OR OTHERWISE, ARISING FROM, OUT OF OR IN CONNECTION WITH THE SOFTWARE  *
 * OR THE USE OR OTHER DEALINGS IN THE SOFTWARE.                                         *
 ****************************************************************************************/

#include <modules/kameleonvolume/rendering/renderablekameleonvolume.h>
#include <modules/kameleonvolume/kameleonvolumereader.h>

#include <openspace/rendering/renderable.h>
#include <openspace/engine/openspaceengine.h>
#include <openspace/rendering/renderengine.h>
#include <openspace/rendering/raycastermanager.h>
#include <ghoul/glm.h>
#include <glm/gtc/matrix_transform.hpp>

#include <ghoul/opengl/ghoul_gl.h>
#include <ghoul/filesystem/filesystem.h>
#include <ghoul/filesystem/cachemanager.h>
#include <ghoul/logging/logmanager.h>

#include <modules/volume/rawvolumereader.h>
#include <modules/volume/rawvolumewriter.h>
#include <modules/volume/rawvolume.h>

namespace {
    constexpr const char* _loggerCat = "RenderableKameleonVolume";

    constexpr const char* KeyDimensions = "Dimensions";
    constexpr const char* KeyStepSize = "StepSize";
    constexpr const char* KeyTransferFunction = "TransferFunction";
    constexpr const char* KeySource = "Source";
    constexpr const char* KeyVariable = "Variable";
    constexpr const char* KeyLowerDomainBound = "LowerDomainBound";
    constexpr const char* KeyUpperDomainBound = "UpperDomainBound";
    constexpr const char* KeyDomainScale = "DomainScale";
    constexpr const char* KeyLowerValueBound = "LowerValueBound";
    constexpr const char* KeyUpperValueBound = "UpperValueBound";
    constexpr const char* KeyClipPlanes = "ClipPlanes";
    constexpr const char* KeyCache = "Cache";
    constexpr const char* KeyGridType = "GridType";
    constexpr const char* ValueSphericalGridType = "Spherical";

    static const openspace::properties::Property::PropertyInfo DimensionsInfo = {
        "Dimensions",
        "Dimensions",
        "" // @TODO Missing documentation
    };

    static const openspace::properties::Property::PropertyInfo VariableInfo = {
        "Variable",
        "Variable",
        "" // @TODO Missing documentation
    };

    static const openspace::properties::Property::PropertyInfo LowerDomainBoundInfo = {
        "LowerDomainBound",
        "Lower Domain Bound",
        "" // @TODO Missing documentation
    };

    static const openspace::properties::Property::PropertyInfo UpperDomainBoundInfo = {
        "UpperDomainBound",
        "Upper Domain Bound",
        "" // @TODO Missing documentation
    };

    static const openspace::properties::Property::PropertyInfo DomainScaleInfo = {
        "DomainScale",
        "Domain scale",
        "" // @TODO Missing documentation
    };

    static const openspace::properties::Property::PropertyInfo LowerValueBoundInfo = {
        "LowerValueBound",
        "Lower Value Bound",
        "" // @TODO Missing documentation
    };

    static const openspace::properties::Property::PropertyInfo UpperValueBoundInfo = {
        "UpperValueBound",
        "Upper Value Bound",
        "" // @TODO Missing documentation
    };

    static const openspace::properties::Property::PropertyInfo GridTypeInfo = {
        "GridType",
        "Grid Type",
        "" // @TODO Missing documentation
    };

    static const openspace::properties::Property::PropertyInfo StepSizeInfo = {
        "StepSize",
        "Step Size",
        "" // @TODO Missing documentation
    };

    static const openspace::properties::Property::PropertyInfo SourcePathInfo = {
        "SourcePath",
        "Source Path",
        "" // @TODO Missing documentation
    };

    static const openspace::properties::Property::PropertyInfo TransferFunctionInfo = {
        "TransferFunctionPath",
        "Transfer Function Path",
        "" // @TODO Missing documentation
    };

    static const openspace::properties::Property::PropertyInfo CacheInfo = {
        "Cache",
        "Cache",
        "" // @TODO Missing documentation
    };
} // namespace

namespace openspace {
namespace kameleonvolume {

RenderableKameleonVolume::RenderableKameleonVolume(const ghoul::Dictionary& dictionary)
    : Renderable(dictionary)
    , _dimensions(DimensionsInfo)
    , _variable(VariableInfo)
    , _lowerDomainBound(LowerDomainBoundInfo)
    , _upperDomainBound(UpperDomainBoundInfo)
    , _domainScale(DomainScaleInfo)
    , _autoDomainBounds(false)
    , _lowerValueBound(LowerValueBoundInfo, 0.f, 0.f, 1.f)
    , _upperValueBound(UpperValueBoundInfo, 1.f, 0.01f, 1.f)
    , _autoValueBounds(false)
    , _gridType(GridTypeInfo, properties::OptionProperty::DisplayType::Dropdown)
    , _autoGridType(false)
    , _clipPlanes(nullptr)
    , _stepSize(StepSizeInfo, 0.02f, 0.01f, 1.f)
    , _sourcePath(SourcePathInfo)
    , _transferFunctionPath(TransferFunctionInfo)
    , _raycaster(nullptr)
    , _transferFunctionHandler(nullptr)
    , _cache(CacheInfo)
{

    glm::vec3 dimensions;
    if (dictionary.getValue(KeyDimensions, dimensions)) {
        _dimensions = dimensions;
    } else {
        LWARNING("No dimensions specified for volumetric data, falling back to 32^3");
        _dimensions = glm::uvec3(32, 32, 32);
    }

    float stepSize;
    if (dictionary.getValue(KeyStepSize, stepSize)) {
        _stepSize = stepSize;
    }

    std::string transferFunctionPath;
    if (dictionary.getValue(KeyTransferFunction, transferFunctionPath)) {
        _transferFunctionPath = transferFunctionPath;
<<<<<<< HEAD
        _transferFunctionHandler = std::make_shared<volume::TransferFunctionHandler>(_transferFunctionPath);
=======
        _transferFunction = std::make_shared<TransferFunction>(
            absPath(transferFunctionPath)
        );
>>>>>>> 6e969794
    }

    std::string sourcePath;
    if (dictionary.getValue(KeySource, sourcePath)) {
        _sourcePath = absPath(sourcePath);
    }
    
    std::string variable;
    if (dictionary.getValue(KeyVariable, variable)) {
        _variable = variable;
    }

    glm::vec3 lowerDomainBound;
    if (dictionary.getValue(KeyLowerDomainBound, lowerDomainBound)) {
        _lowerDomainBound = lowerDomainBound;
    }
    else {
        _autoDomainBounds = true;
    }

    glm::vec3 upperDomainBound;
    if (dictionary.getValue(KeyUpperDomainBound, upperDomainBound)) {
        _upperDomainBound = upperDomainBound;
    }
    else {
        _autoDomainBounds = true;
    }

    glm::vec3 domainScale;
    if (dictionary.getValue(KeyDomainScale, domainScale)) {
        _domainScale = domainScale;
    } else {
        _domainScale = glm::vec3(1, 1, 1); // Assume meters if nothing else is specified.
    }

    float lowerValueBound;
    if (dictionary.getValue(KeyLowerValueBound, lowerValueBound)) {
        _lowerValueBound = lowerValueBound;
    }
    else {
        _autoValueBounds = true;
    }

    float upperValueBound;
    if (dictionary.getValue(KeyUpperValueBound, upperValueBound)) {
        _upperValueBound = upperValueBound;
    }
    else {
        _autoValueBounds = true;
    }

    ghoul::Dictionary clipPlanesDictionary;
    dictionary.getValue(KeyClipPlanes, clipPlanesDictionary);
    _clipPlanes = std::make_shared<volume::VolumeClipPlanes>(clipPlanesDictionary);
    _clipPlanes->setName("clipPlanes");

    bool cache;
    if (dictionary.getValue(KeyCache, cache)) {
        _cache = cache;
    }

    _gridType.addOption(
        static_cast<int>(volume::VolumeGridType::Cartesian),
        "Cartesian grid"
    );
    _gridType.addOption(
        static_cast<int>(volume::VolumeGridType::Spherical),
        "Spherical grid"
    );
    _gridType.setValue(static_cast<int>(volume::VolumeGridType::Cartesian));

    std::string gridType;
    if (dictionary.getValue(KeyGridType, gridType)) {
        if (gridType == ValueSphericalGridType) {
            _gridType.setValue(static_cast<int>(volume::VolumeGridType::Spherical));
        } else {
            _autoGridType = true;
        }
    }
}
    
RenderableKameleonVolume::~RenderableKameleonVolume() {}

void RenderableKameleonVolume::initializeGL() {
    load();
    
    _volumeTexture->uploadTexture();
    _transferFunctionHandler->initialize();

<<<<<<< HEAD
    _raycaster = std::make_unique<volume::BasicVolumeRaycaster>(_volumeTexture, _transferFunctionHandler, _clipPlanes);
=======
    _raycaster = std::make_unique<volume::BasicVolumeRaycaster>(
        _volumeTexture,
        _transferFunction,
        _clipPlanes
    );
>>>>>>> 6e969794

    _raycaster->setStepSize(_stepSize);
    _gridType.onChange([this] {
        _raycaster->setStepSize(_stepSize);
    });
    _raycaster->setGridType(static_cast<volume::VolumeGridType>(_gridType.value()));
    _gridType.onChange([this] {
        _raycaster->setGridType(static_cast<volume::VolumeGridType>(_gridType.value()));
    });

    updateRaycasterModelTransform();
    _lowerDomainBound.onChange([this] {
        updateRaycasterModelTransform();
    });
    _upperDomainBound.onChange([this] {
        updateRaycasterModelTransform();
    });

    _raycaster->initialize();

    OsEng.renderEngine().raycasterManager().attachRaycaster(*_raycaster.get());

    auto onChange = [&](bool enabled) {
        if (enabled) {
            OsEng.renderEngine().raycasterManager().attachRaycaster(*_raycaster.get());
        }
        else {
            OsEng.renderEngine().raycasterManager().detachRaycaster(*_raycaster.get());
        }
    };

    onEnabledChange(onChange);

    _clipPlanes->initialize();

    addProperty(_dimensions);
    addProperty(_stepSize);
    addProperty(_transferFunctionPath);
    addProperty(_sourcePath);
    addProperty(_variable);
    addProperty(_lowerDomainBound);
    addProperty(_upperDomainBound);
    addProperty(_domainScale);
    addProperty(_lowerValueBound);
    addProperty(_upperValueBound);
    addProperty(_gridType);
    addProperty(_cache);
    addPropertySubOwner(_clipPlanes.get());
    addPropertySubOwner(_transferFunctionHandler.get());
}

void RenderableKameleonVolume::updateRaycasterModelTransform() {
    glm::vec3 lowerBoundingBoxBound = _domainScale.value() * _lowerDomainBound.value();
    glm::vec3 upperBoundingBoxBound = _domainScale.value() * _upperDomainBound.value();
    
    glm::vec3 scale = upperBoundingBoxBound - lowerBoundingBoxBound;
    glm::vec3 translation = (lowerBoundingBoxBound + upperBoundingBoxBound) * 0.5f;

    glm::mat4 modelTransform = glm::translate(glm::mat4(1.0), translation);
    modelTransform = glm::scale(modelTransform, scale);
    _raycaster->setModelTransform(modelTransform);
}


bool RenderableKameleonVolume::cachingEnabled() {
    return _cache;
}

void RenderableKameleonVolume::load() {
    if (!FileSys.fileExists(ghoul::filesystem::File(_sourcePath))) {
        LERROR("File " << _sourcePath << " does not exist.");
        return;
    }
    if (!cachingEnabled()) {
        loadFromPath(_sourcePath);
        return;
    }
    ghoul::filesystem::File sourceFile(_sourcePath);
    std::string cachePath = FileSys.cacheManager()->cachedFilename(
        sourceFile.baseName(),
        cacheSuffix(),
        ghoul::filesystem::CacheManager::Persistent::Yes
    );
    if (FileSys.fileExists(cachePath)) {
        loadRaw(cachePath);
    } else {
        loadFromPath(_sourcePath);
        storeRaw(cachePath);
    }
}

std::string RenderableKameleonVolume::cacheSuffix() {
    glm::vec3 dims = _dimensions.value();
    return "." + _variable.value() +
        "." + std::to_string(dims[0]) +
        "x" + std::to_string(dims[1]) +
        "x" + std::to_string(dims[2]);
}

void RenderableKameleonVolume::loadFromPath(const std::string& path) {
    ghoul::filesystem::File file(path);
    std::string extension = file.fileExtension();
    std::transform(
        extension.begin(),
        extension.end(),
        extension.begin(),
        [](char v) { return static_cast<char>(tolower(v)); }
    );
    if (extension == "cdf") {
        loadCdf(path);
    } else {
        loadRaw(path);
    }
}

void RenderableKameleonVolume::loadRaw(const std::string& path) {
    volume::RawVolumeReader<float> reader(path, _dimensions);
    _rawVolume = reader.read();
    updateTextureFromVolume();
}

void RenderableKameleonVolume::loadCdf(const std::string& path) {
    KameleonVolumeReader reader(path);

    if (_autoValueBounds) {
        _lowerValueBound = static_cast<float>(reader.minValue(_variable));
        _upperValueBound = static_cast<float>(reader.maxValue(_variable));
    }

    std::vector<std::string> variables = reader.gridVariableNames();
   
    if (variables.size() == 3 && _autoDomainBounds) {
        _lowerDomainBound = glm::vec3(
            reader.minValue(variables[0]),
            reader.minValue(variables[1]),
            reader.minValue(variables[2]));

        _upperDomainBound = glm::vec3(
            reader.maxValue(variables[0]),
            reader.maxValue(variables[1]),
            reader.maxValue(variables[2]));
    }

    if (variables.size() == 3 && _autoGridType) {
        if (variables[0] == "r" && variables[0] == "theta" && variables[0] == "phi") {
            _gridType.setValue(static_cast<int>(volume::VolumeGridType::Spherical));
        }
        else {
            _gridType.setValue(static_cast<int>(volume::VolumeGridType::Cartesian));
        }
    }

    ghoul::Dictionary dict = reader.readMetaData();
    _rawVolume = reader.readFloatVolume(
        _dimensions,
        _variable,
        _lowerDomainBound,
        _upperDomainBound
    );
    updateTextureFromVolume();
}

void RenderableKameleonVolume::updateTextureFromVolume() {
    _normalizedVolume = std::make_unique<volume::RawVolume<GLfloat>>(_dimensions);
    float* in = _rawVolume->data();
    GLfloat* out = _normalizedVolume->data();
    float min = _lowerValueBound;
    float diff = _upperValueBound - _lowerValueBound;

    for (size_t i = 0; i < _normalizedVolume->nCells(); ++i) {
        out[i] = glm::clamp((in[i] - min) / diff, 0.0f, 1.0f);
    }

    _volumeTexture = std::make_shared<ghoul::opengl::Texture>(
        _dimensions,
        ghoul::opengl::Texture::Format::Red,
        GL_RED,
        GL_FLOAT,
        ghoul::opengl::Texture::FilterMode::Linear,
        ghoul::opengl::Texture::WrappingMode::Repeat
    );

    void* data = reinterpret_cast<void*>(_normalizedVolume->data());
    _volumeTexture->setPixelData(data, ghoul::opengl::Texture::TakeOwnership::No);
}

void RenderableKameleonVolume::storeRaw(const std::string& path) {
    volume::RawVolumeWriter<float> writer(path);
    writer.write(*_rawVolume);
}
    
void RenderableKameleonVolume::deinitializeGL() {
    if (_raycaster) {
        OsEng.renderEngine().raycasterManager().detachRaycaster(*_raycaster.get());
        _raycaster = nullptr;
    }
}
    
bool RenderableKameleonVolume::isReady() const {
    return true;
}
    
void RenderableKameleonVolume::update(const UpdateData&) {
    if (_raycaster) {
        _raycaster->setStepSize(_stepSize);
    }
}

void RenderableKameleonVolume::render(const RenderData& data, RendererTasks& tasks) {
    tasks.raycasterTasks.push_back({ _raycaster.get(), data });
}
       
}
}<|MERGE_RESOLUTION|>--- conflicted
+++ resolved
@@ -173,13 +173,7 @@
     std::string transferFunctionPath;
     if (dictionary.getValue(KeyTransferFunction, transferFunctionPath)) {
         _transferFunctionPath = transferFunctionPath;
-<<<<<<< HEAD
         _transferFunctionHandler = std::make_shared<volume::TransferFunctionHandler>(_transferFunctionPath);
-=======
-        _transferFunction = std::make_shared<TransferFunction>(
-            absPath(transferFunctionPath)
-        );
->>>>>>> 6e969794
     }
 
     std::string sourcePath;
@@ -269,15 +263,7 @@
     _volumeTexture->uploadTexture();
     _transferFunctionHandler->initialize();
 
-<<<<<<< HEAD
     _raycaster = std::make_unique<volume::BasicVolumeRaycaster>(_volumeTexture, _transferFunctionHandler, _clipPlanes);
-=======
-    _raycaster = std::make_unique<volume::BasicVolumeRaycaster>(
-        _volumeTexture,
-        _transferFunction,
-        _clipPlanes
-    );
->>>>>>> 6e969794
 
     _raycaster->setStepSize(_stepSize);
     _gridType.onChange([this] {
