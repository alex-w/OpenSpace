--- conflicted
+++ resolved
@@ -68,23 +68,11 @@
 }
 
 std::string WebBrowserModule::findHelperExecutable() {
-<<<<<<< HEAD
-    if (!OsEng.configuration().webHelperLocation.empty()) {
-        auto execLocation = absPath(
-            OsEng.configuration().webHelperLocation + SUBPROCESS_ENDING);
-        if (!FileSys.fileExists(execLocation)) {
-            LERROR(fmt::format(
-                "Could not find web helper executable at location: {}", execLocation
-            ));
-        }
-        return execLocation;
-=======
     std::string execLocation = absPath(_webHelperLocation + SubprocessSuf);
     if (!FileSys.fileExists(execLocation)) {
         LERROR(fmt::format(
             "Could not find web helper executable at location: {}" , execLocation
         ));
->>>>>>> 35252ec3
     }
     return execLocation;
 
