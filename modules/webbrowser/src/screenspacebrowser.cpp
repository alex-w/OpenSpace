/*****************************************************************************************
 *                                                                                       *
 * OpenSpace                                                                             *
 *                                                                                       *
 * Copyright (c) 2014-2021                                                               *
 *                                                                                       *
 * Permission is hereby granted, free of charge, to any person obtaining a copy of this  *
 * software and associated documentation files (the "Software"), to deal in the Software *
 * without restriction, including without limitation the rights to use, copy, modify,    *
 * merge, publish, distribute, sublicense, and/or sell copies of the Software, and to    *
 * permit persons to whom the Software is furnished to do so, subject to the following   *
 * conditions:                                                                           *
 *                                                                                       *
 * The above copyright notice and this permission notice shall be included in all copies *
 * or substantial portions of the Software.                                              *
 *                                                                                       *
 * THE SOFTWARE IS PROVIDED "AS IS", WITHOUT WARRANTY OF ANY KIND, EXPRESS OR IMPLIED,   *
 * INCLUDING BUT NOT LIMITED TO THE WARRANTIES OF MERCHANTABILITY, FITNESS FOR A         *
 * PARTICULAR PURPOSE AND NONINFRINGEMENT. IN NO EVENT SHALL THE AUTHORS OR COPYRIGHT    *
 * HOLDERS BE LIABLE FOR ANY CLAIM, DAMAGES OR OTHER LIABILITY, WHETHER IN AN ACTION OF  *
 * CONTRACT, TORT OR OTHERWISE, ARISING FROM, OUT OF OR IN CONNECTION WITH THE SOFTWARE  *
 * OR THE USE OR OTHER DEALINGS IN THE SOFTWARE.                                         *
 ****************************************************************************************/

#include <modules/webbrowser/include/screenspacebrowser.h>
#include <openspace/util/coordinateconversion.h>

#include <modules/webbrowser/webbrowsermodule.h>
#include <modules/webbrowser/include/webkeyboardhandler.h>
#include <modules/webbrowser/include/browserinstance.h>
#include <openspace/engine/globals.h>
#include <openspace/engine/moduleengine.h>
#include <openspace/engine/windowdelegate.h>
#include <ghoul/logging/logmanager.h>
#include <ghoul/opengl/texture.h>

namespace {
    constexpr const char* _loggerCat = "ScreenSpaceBrowser";

    const openspace::properties::Property::PropertyInfo DimensionsInfo = {
        "Dimensions",
        "Browser Dimensions",
        "Set the dimensions of the web browser windows."
    };
    const openspace::properties::Property::PropertyInfo UrlInfo = {
        "Url",
        "URL",
        "The URL to load"
    };

    const openspace::properties::Property::PropertyInfo ReloadInfo = {
        "Reload",
        "Reload",
        "Reload the web browser"
    };

} // namespace

namespace openspace {

<<<<<<< HEAD
void ScreenSpaceBrowser::executeJavascript(std::string& script) const {
    //LINFOC(_loggerCat, "Executing javascript " + script);
    CefRefPtr<CefFrame> frame;
    if (_browserInstance && _browserInstance->getBrowser()) {
        frame = _browserInstance->getBrowser()->GetMainFrame();
        if (frame) {
            frame->ExecuteJavaScript(script, frame->GetURL(), 0);
        }
    }
    
   
}

void ScreenSpaceBrowser::translate(glm::vec3 translation) {
    glm::vec4 homogenousCoords(glm::vec4(translation, 1.0));
    glm::vec3 position = _cartesianPosition;
    _cartesianPosition = glm::translate(glm::mat4(1.f), translation) * glm::vec4(position, 1.0f);
}

=======
>>>>>>> fce49cf4
void ScreenSpaceBrowser::ScreenSpaceRenderHandler::draw() {}

void ScreenSpaceBrowser::ScreenSpaceRenderHandler::render() {}

void ScreenSpaceBrowser::ScreenSpaceRenderHandler::setTexture(GLuint t) {
    _texture = t;
}


ScreenSpaceBrowser::ScreenSpaceBrowser(const ghoul::Dictionary &dictionary)
    : ScreenSpaceRenderable(dictionary)
    , _url(UrlInfo)
    , _dimensions(DimensionsInfo, glm::vec2(0.f), glm::vec2(0.f), glm::vec2(3000.f))
    , _reload(ReloadInfo)
{

    std::string identifier;
    if (dictionary.hasValue<std::string>(KeyIdentifier)) {
        identifier = dictionary.value<std::string>(KeyIdentifier);
    }
    else {
        identifier = "ScreenSpaceBrowser";
    }
    identifier = makeUniqueIdentifier(identifier);
    setIdentifier(identifier);

    if (dictionary.hasValue<std::string>(UrlInfo.identifier)) {
        _url = dictionary.value<std::string>(UrlInfo.identifier);
    }

    glm::vec2 windowDimensions = global::windowDelegate->currentSubwindowSize();
    _dimensions = windowDimensions;

    _renderHandler = new ScreenSpaceRenderHandler();
    _keyboardHandler = new WebKeyboardHandler();
    _browserInstance = std::make_unique<BrowserInstance>(
        _renderHandler,
        _keyboardHandler
    );

    _url.onChange([this]() { _isUrlDirty = true; });
    _dimensions.onChange([this]() { _isDimensionsDirty = true; });
    _reload.onChange([this]() { _browserInstance->reloadBrowser(); });

    addProperty(_url);
    addProperty(_dimensions);
    addProperty(_reload);

    WebBrowserModule* webBrowser = global::moduleEngine->module<WebBrowserModule>();
    if (webBrowser) {
        webBrowser->addBrowser(_browserInstance.get());
    }
}

bool ScreenSpaceBrowser::initializeGL() {
    _texture = std::make_unique<ghoul::opengl::Texture>(
         glm::uvec3(_dimensions.value(), 1.0f)
    );

    _renderHandler->setTexture(*_texture);

    createShaders();

    _browserInstance->initialize();
    _browserInstance->loadUrl(_url);
    return isReady();
}

bool ScreenSpaceBrowser::deinitializeGL() {
    _renderHandler->setTexture(0);
    _texture = nullptr;

    std::string urlString;
    _url.getStringValue(urlString);
    LDEBUG(fmt::format("Deinitializing ScreenSpaceBrowser: {}", urlString));

    _browserInstance->close(true);

    WebBrowserModule* webBrowser = global::moduleEngine->module<WebBrowserModule>();
    if (webBrowser) {
        webBrowser->removeBrowser(_browserInstance.get());
        _browserInstance.reset();
    }
    else {
        LWARNING("Could not find WebBrowserModule");
    }

    return ScreenSpaceRenderable::deinitializeGL();
}


void ScreenSpaceBrowser::render() {
    if (!_renderHandler->isTextureReady()) {
        return;
    }
    _renderHandler->updateTexture();
    draw(
        globalRotationMatrix() *
        translationMatrix() *
        localRotationMatrix() *
        scaleMatrix()
    );
}

void ScreenSpaceBrowser::update() {
    _objectSize = _texture->dimensions();

    if (_isUrlDirty) {
        _browserInstance->loadUrl(_url);
        _isUrlDirty = false;
    }

    if (_isDimensionsDirty) {
        _browserInstance->reshape(_dimensions.value());
        _isDimensionsDirty = false;
    }
}

bool ScreenSpaceBrowser::isReady() const {
    return _shader && _texture;
}

void ScreenSpaceBrowser::bindTexture() {
    _texture->bind();
}

} // namespace openspace<|MERGE_RESOLUTION|>--- conflicted
+++ resolved
@@ -58,28 +58,6 @@
 
 namespace openspace {
 
-<<<<<<< HEAD
-void ScreenSpaceBrowser::executeJavascript(std::string& script) const {
-    //LINFOC(_loggerCat, "Executing javascript " + script);
-    CefRefPtr<CefFrame> frame;
-    if (_browserInstance && _browserInstance->getBrowser()) {
-        frame = _browserInstance->getBrowser()->GetMainFrame();
-        if (frame) {
-            frame->ExecuteJavaScript(script, frame->GetURL(), 0);
-        }
-    }
-    
-   
-}
-
-void ScreenSpaceBrowser::translate(glm::vec3 translation) {
-    glm::vec4 homogenousCoords(glm::vec4(translation, 1.0));
-    glm::vec3 position = _cartesianPosition;
-    _cartesianPosition = glm::translate(glm::mat4(1.f), translation) * glm::vec4(position, 1.0f);
-}
-
-=======
->>>>>>> fce49cf4
 void ScreenSpaceBrowser::ScreenSpaceRenderHandler::draw() {}
 
 void ScreenSpaceBrowser::ScreenSpaceRenderHandler::render() {}
