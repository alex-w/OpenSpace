--- conflicted
+++ resolved
@@ -74,17 +74,11 @@
 void CefWebGuiModule::startOrStopGui() {
     WebBrowserModule* webBrowserModule = global::moduleEngine.module<WebBrowserModule>();
 
-<<<<<<< HEAD
-void CefWebGuiModule::internalInitialize(const ghoul::Dictionary&) {
-    _guiInstance = std::make_shared<BrowserInstance>(new GUIRenderHandler());
-    _guiLocation = OsEng.configuration().cefWebGuiUrl;
-=======
     const bool isGuiWindow =
         global::windowDelegate.hasGuiWindow() ?
         global::windowDelegate.isGuiWindow() :
         true;
     const bool isMaster = global::windowDelegate.isMaster();
->>>>>>> 35252ec3
 
     if (_enabled && isGuiWindow && isMaster) {
         LDEBUGC("WebBrowser", fmt::format("Loading GUI from {}", _url));
