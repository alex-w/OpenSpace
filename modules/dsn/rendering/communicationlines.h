/*****************************************************************************************
*                                                                                       *
* OpenSpace                                                                             *
*                                                                                       *
* Copyright (c) 2014-2018                                                               *
*                                                                                       *
* Permission is hereby granted, free of charge, to any person obtaining a copy of this  *
* software and associated documentation files (the "Software"), to deal in the Software *
* without restriction, including without limitation the rights to use, copy, modify,    *
* merge, publish, distribute, sublicense, and/or sell copies of the Software, and to    *
* permit persons to whom the Software is furnished to do so, subject to the following   *
* conditions:                                                                           *
*                                                                                       *
* The above copyright notice and this permission notice shall be included in all copies *
* or substantial portions of the Software.                                              *
*                                                                                       *
* THE SOFTWARE IS PROVIDED "AS IS", WITHOUT WARRANTY OF ANY KIND, EXPRESS OR IMPLIED,   *
* INCLUDING BUT NOT LIMITED TO THE WARRANTIES OF MERCHANTABILITY, FITNESS FOR A         *
* PARTICULAR PURPOSE AND NONINFRINGEMENT. IN NO EVENT SHALL THE AUTHORS OR COPYRIGHT    *
* HOLDERS BE LIABLE FOR ANY CLAIM, DAMAGES OR OTHER LIABILITY, WHETHER IN AN ACTION OF  *
* CONTRACT, TORT OR OTHERWISE, ARISING FROM, OUT OF OR IN CONNECTION WITH THE SOFTWARE  *
* OR THE USE OR OTHER DEALINGS IN THE SOFTWARE.                                         *
****************************************************************************************/

#ifndef __OPENSPACE_MODULE_DSN___COMMUNICATIONLINES___H__
#define __OPENSPACE_MODULE_DSN___COMMUNICATIONLINES___H__

#include <modules/dsn/rendering/renderablecommunicationpackage.h>
#include <modules/dsn/dsnmodule.h>
#include <modules/dsn/dsnmanager/dsnmanager.h>
#include <ghoul/logging/logmanager.h>
#include <ghoul/filesystem/filesystem.h>
#include <openspace/rendering/renderengine.h>
#include <openspace/engine/globals.h>
#include <fstream>
#include <openspace/util/updatestructures.h>
#include <openspace/util/spicemanager.h>


namespace openspace {

    class CommunicationLines : public RenderableCommunicationPackage {
    public:

        CommunicationLines(const ghoul::Dictionary& dictionary);
        void extractData();
        void initializeGL() override;
        void deinitializeGL() override;
        void update(const UpdateData& data) override;
<<<<<<< HEAD
     
        RenderableCommunicationPackage::LineVBOLayout getSuitablePrecisionPositionForSceneGraphNode(std::string id);
        RenderableCommunicationPackage::LineVBOLayout getPositionForGeocentricSceneGraphNode(const char* id);
=======
        
        struct Signal {
            const char* station;
            const char* spacecraft;
        };

        struct DsnData {
            std::vector<Signal> signals;
        };

        RenderableCommunicationPackage::PositionVBOLayout getSuitablePrecisionPositionForSceneGraphNode(std::string id);
        RenderableCommunicationPackage::PositionVBOLayout getPositionForGeocentricSceneGraphNode(const char* id);
>>>>>>> cc98d006
        glm::dvec3 GetCoordinatePosFromFocusNode(SceneGraphNode* node);

    private:
         bool checkSignal(double currentTime, std::string signalStartTime, std::string signalEndTime);
 
         const char* _identifier = "CommunicationLines";
         std::unique_ptr<ghoul::Dictionary> _dictionary;
         SceneGraphNode* _focusNode;
    };

}
#endif <|MERGE_RESOLUTION|>--- conflicted
+++ resolved
@@ -47,24 +47,10 @@
         void initializeGL() override;
         void deinitializeGL() override;
         void update(const UpdateData& data) override;
-<<<<<<< HEAD
-     
-        RenderableCommunicationPackage::LineVBOLayout getSuitablePrecisionPositionForSceneGraphNode(std::string id);
-        RenderableCommunicationPackage::LineVBOLayout getPositionForGeocentricSceneGraphNode(const char* id);
-=======
-        
-        struct Signal {
-            const char* station;
-            const char* spacecraft;
-        };
-
-        struct DsnData {
-            std::vector<Signal> signals;
-        };
 
         RenderableCommunicationPackage::PositionVBOLayout getSuitablePrecisionPositionForSceneGraphNode(std::string id);
         RenderableCommunicationPackage::PositionVBOLayout getPositionForGeocentricSceneGraphNode(const char* id);
->>>>>>> cc98d006
+
         glm::dvec3 GetCoordinatePosFromFocusNode(SceneGraphNode* node);
 
     private:
