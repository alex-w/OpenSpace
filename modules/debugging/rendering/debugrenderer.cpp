/*****************************************************************************************
 *                                                                                       *
 * OpenSpace                                                                             *
 *                                                                                       *
 * Copyright (c) 2014-2016                                                               *
 *                                                                                       *
 * Permission is hereby granted, free of charge, to any person obtaining a copy of this  *
 * software and associated documentation files (the "Software"), to deal in the Software *
 * without restriction, including without limitation the rights to use, copy, modify,    *
 * merge, publish, distribute, sublicense, and/or sell copies of the Software, and to    *
 * permit persons to whom the Software is furnished to do so, subject to the following   *
 * conditions:                                                                           *
 *                                                                                       *
 * The above copyright notice and this permission notice shall be included in all copies *
 * or substantial portions of the Software.                                              *
 *                                                                                       *
 * THE SOFTWARE IS PROVIDED "AS IS", WITHOUT WARRANTY OF ANY KIND, EXPRESS OR IMPLIED,   *
 * INCLUDING BUT NOT LIMITED TO THE WARRANTIES OF MERCHANTABILITY, FITNESS FOR A         *
 * PARTICULAR PURPOSE AND NONINFRINGEMENT. IN NO EVENT SHALL THE AUTHORS OR COPYRIGHT    *
 * HOLDERS BE LIABLE FOR ANY CLAIM, DAMAGES OR OTHER LIABILITY, WHETHER IN AN ACTION OF  *
 * CONTRACT, TORT OR OTHERWISE, ARISING FROM, OUT OF OR IN CONNECTION WITH THE SOFTWARE  *
 * OR THE USE OR OTHER DEALINGS IN THE SOFTWARE.                                         *
 ****************************************************************************************/

#include <modules/debugging/rendering/debugrenderer.h>

#include <openspace/rendering/renderengine.h>
#include <openspace/engine/openspaceengine.h>

#include <glm/glm.hpp>
#include <memory>
#include <ostream>

#include <ghoul/misc/assert.h>
#include <iostream>

namespace {
    const std::string _loggerCat = "DebugRenderer";
}


namespace openspace {

<<<<<<< HEAD
    std::shared_ptr<DebugRenderer> DebugRenderer::_reference = nullptr;

=======
    DebugRenderer* DebugRenderer::_reference = nullptr;
>>>>>>> c21bb3bb

    DebugRenderer::DebugRenderer()  {
        _programObject = OsEng.renderEngine().buildRenderProgram(
            "BasicDebugShader", 
            "${MODULE_DEBUGGING}/rendering/debugshader_vs.glsl",
            "${MODULE_DEBUGGING}/rendering/debugshader_fs.glsl"
<<<<<<< HEAD
            ));
    }

    DebugRenderer::DebugRenderer(std::shared_ptr<ProgramObject> programObject) 
        : _programObject(programObject) 
    { 
        // nothing to do
    }

    std::shared_ptr<DebugRenderer> DebugRenderer::ref() {
        if (_reference == nullptr) {
            try {
                _reference = std::make_shared<DebugRenderer>();
=======
            );
    }

    DebugRenderer::DebugRenderer(std::unique_ptr<ProgramObject> programObject) 
        : _programObject(std::move(programObject)) 
    { 
        // nothing to do
    }

    DebugRenderer::~DebugRenderer()
    {
        // nothing to do
    }



    const DebugRenderer& DebugRenderer::ref() {
        if (_reference == nullptr) {
            try {
                _reference = new DebugRenderer();
>>>>>>> c21bb3bb
            }
            catch (const ShaderObject::ShaderCompileError& e) {
                LERROR(e.what());
            }
        }
<<<<<<< HEAD
        return _reference;
=======
        return *_reference;
>>>>>>> c21bb3bb
    }

    void DebugRenderer::renderVertices(const Vertices& clippingSpacePoints, GLenum mode, RGBA rgba) const {
        if (clippingSpacePoints.size() == 0) {
            // nothing to render
            return;
        }

        // Generate a vao, vertex array object (keeping track of pointers to vbo)
        GLuint _vaoID;
        glGenVertexArrays(1, &_vaoID);
        ghoul_assert(_vaoID != 0, "Could not generate vertex arrays");

        // Generate a vbo, vertex buffer object (storeing actual data)
        GLuint _vertexBufferID;
        glGenBuffers(1, &_vertexBufferID);
        ghoul_assert(_vertexBufferID != 0, "Could not create vertex buffer");

        // Activate the shader program and set the uniform color within the shader
        _programObject->activate();
        _programObject->setUniform("color", rgba);

        glBindVertexArray(_vaoID);
        glBindBuffer(GL_ARRAY_BUFFER, _vertexBufferID);
        glBufferData(
            GL_ARRAY_BUFFER,
            clippingSpacePoints.size() * sizeof(clippingSpacePoints[0]),
            &clippingSpacePoints[0],
            GL_STATIC_DRAW);


        glEnableVertexAttribArray(0);
        glVertexAttribPointer(0, 4, GL_FLOAT, GL_FALSE, sizeof(clippingSpacePoints[0]), 0);

        // Draw the vertices
        glDrawArrays(mode, 0, clippingSpacePoints.size());

        // Check for errors
        GLenum error = glGetError();
        if (error != GL_NO_ERROR) {
            LERROR(error);
        }
        
        // Clean up after the draw call was made
        glBindVertexArray(0);
        glDeleteVertexArrays(1, &_vaoID);
        glDeleteBuffers(1, &_vertexBufferID);
        _programObject->deactivate();
    }

<<<<<<< HEAD
    void DebugRenderer::renderBoxFaces(const Vertices& clippingSpaceBoxCorners, RGBA rgba) const {
        ghoul_assert(clippingSpaceBoxCorners.size() == 8, "Box must have 8 vertices");
        const Vertices& V = clippingSpaceBoxCorners;

=======

    void DebugRenderer::renderBoxFaces(const Vertices& clippingSpaceBoxCorners, RGBA rgba) const {
        ghoul_assert(clippingSpaceBoxCorners.size() == 8, "Box must have 8 vertices");
        const Vertices& V = clippingSpaceBoxCorners;

>>>>>>> c21bb3bb
        std::vector<glm::vec4> T;

        // add "sides"
        T.push_back(V[1]); T.push_back(V[0]); T.push_back(V[4]);
        T.push_back(V[4]); T.push_back(V[5]); T.push_back(V[1]);


        T.push_back(V[3]); T.push_back(V[1]); T.push_back(V[5]);
        T.push_back(V[5]); T.push_back(V[7]); T.push_back(V[3]);

        T.push_back(V[6]); T.push_back(V[3]); T.push_back(V[7]);
        T.push_back(V[3]); T.push_back(V[6]); T.push_back(V[2]);

        T.push_back(V[4]); T.push_back(V[2]); T.push_back(V[6]);
        T.push_back(V[2]); T.push_back(V[4]); T.push_back(V[0]);

        // add "top"
        T.push_back(V[5]); T.push_back(V[6]); T.push_back(V[7]);
        T.push_back(V[6]); T.push_back(V[5]); T.push_back(V[4]);

        // add bottom
        T.push_back(V[0]); T.push_back(V[1]); T.push_back(V[2]);
        T.push_back(V[3]); T.push_back(V[2]); T.push_back(V[1]);

        renderVertices(T, GL_TRIANGLES, rgba);
    }

    void DebugRenderer::renderBoxEdges(const Vertices& clippingSpaceBoxCorners, RGBA rgba) const {
        ghoul_assert(clippingSpaceBoxCorners.size() == 8, "Box must have 8 vertices");
        const Vertices& V = clippingSpaceBoxCorners;

        std::vector<glm::vec4> lineVertices;
        
        for (size_t i = 0; i < 4; i++) {
            lineVertices.push_back(V[2 * i]);
            lineVertices.push_back(V[2 * i + 1]);
            lineVertices.push_back(V[i]);
            lineVertices.push_back(V[i + 4]);
        }
        lineVertices.push_back(V[0]); lineVertices.push_back(V[2]);
        lineVertices.push_back(V[1]); lineVertices.push_back(V[3]);
        lineVertices.push_back(V[4]); lineVertices.push_back(V[6]);
        lineVertices.push_back(V[5]); lineVertices.push_back(V[7]);

        DebugRenderer::ref().renderVertices(lineVertices, GL_LINES, rgba);
    }

    void DebugRenderer::renderNiceBox(const Vertices& clippingSpaceBoxCorners, RGBA rgba) const {
        renderBoxFaces(clippingSpaceBoxCorners, rgba);

        glLineWidth(4.0f);
        DebugRenderer::ref().renderBoxEdges(clippingSpaceBoxCorners, rgba);

        glPointSize(10.0f);
        DebugRenderer::ref().renderVertices(clippingSpaceBoxCorners, GL_POINTS, rgba);
    }

<<<<<<< HEAD
    void DebugRenderer::renderNiceBox(const Vertices& clippingSpaceBoxCorners, RGBA rgba) const {
        renderBoxFaces(clippingSpaceBoxCorners, rgba);

        glLineWidth(4.0f);
        DebugRenderer::ref()->renderBoxEdges(clippingSpaceBoxCorners, rgba);

        glPointSize(10.0f);
        DebugRenderer::ref()->renderVertices(clippingSpaceBoxCorners, GL_POINTS, rgba);
    }

=======
>>>>>>> c21bb3bb
    void DebugRenderer::renderCameraFrustum(const RenderData& data, const Camera& otherCamera, RGBA rgba) const {
        using namespace glm;
        dmat4 modelTransform = translate(dmat4(1), data.position.dvec3());
        dmat4 viewTransform = dmat4(data.camera.combinedViewMatrix());
        dmat4 vp = dmat4(data.camera.projectionMatrix()) * viewTransform;

        dmat4 inverseSavedV = glm::inverse(otherCamera.combinedViewMatrix());
        dmat4 inverseSavedP = glm::inverse(otherCamera.projectionMatrix());
        Vertices clippingSpaceFrustumCorners(8);
        // loop through the corners of the saved camera frustum
        for (size_t i = 0; i < 8; i++) {
            bool cornerIsRight = i % 2 == 0;
            bool cornerIsUp = i > 3;
            bool cornerIsFar = (i / 2) % 2 == 1;

            double x = cornerIsRight ? 1 : -1;
            double y = cornerIsUp ? 1 : -1;
            double z = cornerIsFar ? 1 : 0;

            // p represents a corner in the frustum of the saved camera
            dvec4 pSavedClippingSpace(x, y, z, 1);
            dvec4 pSavedCameraSpace = inverseSavedP * pSavedClippingSpace;
            if (cornerIsFar) {
                pSavedCameraSpace.w *= 1e-7;
            }
            pSavedCameraSpace = glm::abs(1.0 / pSavedCameraSpace.w) * pSavedCameraSpace;

            dvec4 pWorldSpace = inverseSavedV * pSavedCameraSpace;
            dvec4 pCurrentClippingSpace = vp * pWorldSpace;
            clippingSpaceFrustumCorners[i] = pCurrentClippingSpace;
        }


        glDisable(GL_CULL_FACE);
        renderNiceBox(clippingSpaceFrustumCorners, rgba);
        glEnable(GL_CULL_FACE);
    }
    
    void DebugRenderer::renderAABB2(const AABB2& screenSpaceAABB, RGBA rgba) const {
        Vertices vertices(4);
        vertices[0] = vec4(screenSpaceAABB.min.x, screenSpaceAABB.min.y, 1, 1);
        vertices[1] = vec4(screenSpaceAABB.min.x, screenSpaceAABB.max.y, 1, 1);
        vertices[2] = vec4(screenSpaceAABB.max.x, screenSpaceAABB.min.y, 1, 1);
        vertices[3] = vec4(screenSpaceAABB.max.x, screenSpaceAABB.max.y, 1, 1);

        renderVertices(vertices, GL_LINES, rgba);
    }

    const DebugRenderer::Vertices DebugRenderer::verticesFor(const AABB3& screenSpaceAABB) const {
        Vertices vertices(8);
        for (size_t i = 0; i < 8; i++) {
            bool cornerIsRight = i % 2 == 0;
            bool cornerIsUp = i > 3;
            bool cornerIsFar = (i / 2) % 2 == 1;

            double x = cornerIsRight ? screenSpaceAABB.max.x : screenSpaceAABB.min.x;
            double y = cornerIsUp ? screenSpaceAABB.max.y : screenSpaceAABB.min.y;
            double z = cornerIsFar ? screenSpaceAABB.max.z : screenSpaceAABB.min.z;

            vertices[i] = vec4(x, y, z, 1);
        }
        return std::move(vertices);
    }


<<<<<<< HEAD
} // namespace openspace
=======
} // namespace openspace
>>>>>>> c21bb3bb
<|MERGE_RESOLUTION|>--- conflicted
+++ resolved
@@ -41,33 +41,13 @@
 
 namespace openspace {
 
-<<<<<<< HEAD
-    std::shared_ptr<DebugRenderer> DebugRenderer::_reference = nullptr;
-
-=======
     DebugRenderer* DebugRenderer::_reference = nullptr;
->>>>>>> c21bb3bb
 
     DebugRenderer::DebugRenderer()  {
         _programObject = OsEng.renderEngine().buildRenderProgram(
             "BasicDebugShader", 
             "${MODULE_DEBUGGING}/rendering/debugshader_vs.glsl",
             "${MODULE_DEBUGGING}/rendering/debugshader_fs.glsl"
-<<<<<<< HEAD
-            ));
-    }
-
-    DebugRenderer::DebugRenderer(std::shared_ptr<ProgramObject> programObject) 
-        : _programObject(programObject) 
-    { 
-        // nothing to do
-    }
-
-    std::shared_ptr<DebugRenderer> DebugRenderer::ref() {
-        if (_reference == nullptr) {
-            try {
-                _reference = std::make_shared<DebugRenderer>();
-=======
             );
     }
 
@@ -88,17 +68,12 @@
         if (_reference == nullptr) {
             try {
                 _reference = new DebugRenderer();
->>>>>>> c21bb3bb
             }
             catch (const ShaderObject::ShaderCompileError& e) {
                 LERROR(e.what());
             }
         }
-<<<<<<< HEAD
-        return _reference;
-=======
         return *_reference;
->>>>>>> c21bb3bb
     }
 
     void DebugRenderer::renderVertices(const Vertices& clippingSpacePoints, GLenum mode, RGBA rgba) const {
@@ -149,18 +124,11 @@
         _programObject->deactivate();
     }
 
-<<<<<<< HEAD
+
     void DebugRenderer::renderBoxFaces(const Vertices& clippingSpaceBoxCorners, RGBA rgba) const {
         ghoul_assert(clippingSpaceBoxCorners.size() == 8, "Box must have 8 vertices");
         const Vertices& V = clippingSpaceBoxCorners;
 
-=======
-
-    void DebugRenderer::renderBoxFaces(const Vertices& clippingSpaceBoxCorners, RGBA rgba) const {
-        ghoul_assert(clippingSpaceBoxCorners.size() == 8, "Box must have 8 vertices");
-        const Vertices& V = clippingSpaceBoxCorners;
-
->>>>>>> c21bb3bb
         std::vector<glm::vec4> T;
 
         // add "sides"
@@ -218,19 +186,6 @@
         DebugRenderer::ref().renderVertices(clippingSpaceBoxCorners, GL_POINTS, rgba);
     }
 
-<<<<<<< HEAD
-    void DebugRenderer::renderNiceBox(const Vertices& clippingSpaceBoxCorners, RGBA rgba) const {
-        renderBoxFaces(clippingSpaceBoxCorners, rgba);
-
-        glLineWidth(4.0f);
-        DebugRenderer::ref()->renderBoxEdges(clippingSpaceBoxCorners, rgba);
-
-        glPointSize(10.0f);
-        DebugRenderer::ref()->renderVertices(clippingSpaceBoxCorners, GL_POINTS, rgba);
-    }
-
-=======
->>>>>>> c21bb3bb
     void DebugRenderer::renderCameraFrustum(const RenderData& data, const Camera& otherCamera, RGBA rgba) const {
         using namespace glm;
         dmat4 modelTransform = translate(dmat4(1), data.position.dvec3());
@@ -296,8 +251,4 @@
     }
 
 
-<<<<<<< HEAD
 } // namespace openspace
-=======
-} // namespace openspace
->>>>>>> c21bb3bb
