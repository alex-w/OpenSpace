--- conflicted
+++ resolved
@@ -37,11 +37,9 @@
 #include <modules/globebrowsing/tile/tileprovider/tileprovider.h>
 #include <modules/globebrowsing/tile/tileprovider/tileproviderbylevel.h>
 #include <modules/globebrowsing/tile/tileprovider/tileproviderbyindex.h>
-<<<<<<< HEAD
 #include <modules/globebrowsing/models/renderablesite.h>
-=======
 #include <modules/globebrowsing/tile/tileprovider/presentationslideprovider.h>
->>>>>>> 4511d09b
+
 
 #include <openspace/engine/openspaceengine.h>
 #include <openspace/rendering/renderable.h>
@@ -70,7 +68,7 @@
     OsEng.registerModuleCallback(OpenSpaceEngine::CallbackOption::Initialize, [&] {
         // Set maximum cache size to 25% of total RAM
         _openSpaceMaximumTileCacheSize.setMaxValue(CpuCap.installedMainMemory() * 0.25);
-        
+
         // Convert from MB to KB
         cache::MemoryAwareTileCache::create(_openSpaceMaximumTileCacheSize * 1024);
         _openSpaceMaximumTileCacheSize.onChange(
@@ -86,7 +84,7 @@
 
         addProperty(_openSpaceMaximumTileCacheSize);
         addProperty(_clearTileCache);
-      
+
 #ifdef GLOBEBROWSING_USE_GDAL
         // Convert from MB to Bytes
         GdalWrapper::create(
@@ -95,7 +93,7 @@
         addPropertySubOwner(GdalWrapper::ref());
 #endif // GLOBEBROWSING_USE_GDAL
     });
-  
+
     OsEng.registerModuleCallback(OpenSpaceEngine::CallbackOption::Deinitialize, [&]{
         cache::MemoryAwareTileCache::ref().clear();
         cache::MemoryAwareTileCache::ref().destroy();
