--- conflicted
+++ resolved
@@ -167,20 +167,11 @@
         LayeredTexturePreprocessingData layeredTexturePreprocessingData;
 
         for (size_t category = 0; category < LayeredTextures::NUM_TEXTURE_CATEGORIES; category++) {
-<<<<<<< HEAD
-            tileProviders[category] = _tileProviderManager->getActivatedLayerCategory(
-                LayeredTextures::TextureCategory(category));
-
-            LayeredTextureInfo layeredTextureInfo;
-            layeredTextureInfo.lastLayerIdx = tileProviders[category].size() - 1;
-            layeredTextureInfo.layerBlendingEnabled = _tileProviderManager->levelBlendingEnabled[category];
-=======
             tileProviders[category] = _tileProviderManager->getTileProviderGroup(category).getActiveTileProviders();
 
             LayeredTextureInfo layeredTextureInfo;
             layeredTextureInfo.lastLayerIdx = tileProviders[category].size() - 1;
             layeredTextureInfo.layerBlendingEnabled = _tileProviderManager->getTileProviderGroup(category).levelBlendingEnabled;
->>>>>>> c21bb3bb
 
             layeredTexturePreprocessingData.layeredTextureInfo[category] = layeredTextureInfo;
         }
@@ -194,8 +185,6 @@
             std::pair<std::string, std::string>(
                 "showChunkEdges",
                 std::to_string(chunk.owner()->debugOptions.showChunkEdges)));
-<<<<<<< HEAD
-=======
 
 
         layeredTexturePreprocessingData.keyValuePairs.push_back(
@@ -214,7 +203,6 @@
                 std::to_string(Chunk::DEFAULT_HEIGHT)));
         
 
->>>>>>> c21bb3bb
 
 
         // Now the shader program can be accessed
@@ -247,17 +235,10 @@
 
                 // Get the texture that should be used for rendering
                 TileAndTransform tileAndTransform = TileSelector::getHighestResolutionTile(tileProvider, chunkIndex);
-<<<<<<< HEAD
-                if (tileAndTransform.tile.status == Tile::State::Unavailable) {
-                    // don't render if no tile was available
-                    programObject->deactivate();
-                    return nullptr;
-=======
                 if (tileAndTransform.tile.status == Tile::Status::Unavailable) {
                     tileAndTransform.tile = tileProvider->getDefaultTile();
                     tileAndTransform.uvTransform.uvOffset = { 0, 0 };
                     tileAndTransform.uvTransform.uvScale = { 1, 1 };
->>>>>>> c21bb3bb
                 }
 
                 activateTileAndSetTileUniforms(
@@ -271,7 +252,7 @@
                 // If blending is enabled, two more textures are needed
                 if (layeredTexturePreprocessingData.layeredTextureInfo[category].layerBlendingEnabled) {
                     TileAndTransform tileAndTransformParent1 = TileSelector::getHighestResolutionTile(tileProvider, chunkIndex, 1);
-                    if (tileAndTransformParent1.tile.status == Tile::State::Unavailable) {
+                    if (tileAndTransformParent1.tile.status == Tile::Status::Unavailable) {
                         tileAndTransformParent1 = tileAndTransform;
                     }
                     activateTileAndSetTileUniforms(
@@ -283,7 +264,7 @@
                         tileAndTransformParent1);
 
                     TileAndTransform tileAndTransformParent2 = TileSelector::getHighestResolutionTile(tileProvider, chunkIndex, 2);
-                    if (tileAndTransformParent2.tile.status == Tile::State::Unavailable) {
+                    if (tileAndTransformParent2.tile.status == Tile::Status::Unavailable) {
                         tileAndTransformParent2 = tileAndTransformParent1;
                     }
                     activateTileAndSetTileUniforms(
@@ -329,17 +310,10 @@
         programObject->setUniform("skirtLength", min(static_cast<float>(chunk.surfacePatch().halfSize().lat * 1000000), 8700.0f));
         programObject->setUniform("xSegments", _grid->xSegments());
 
-<<<<<<< HEAD
-        if (tileProviders[LayeredTextures::ColorTextures].size() == 0) {
-            programObject->setUniform("vertexResolution", glm::vec2(_grid->xSegments(), _grid->ySegments()));
-        }       
-
-=======
         if (chunk.owner()->debugOptions.showHeightResolution) {
             programObject->setUniform("vertexResolution", glm::vec2(_grid->xSegments(), _grid->ySegments()));
         }       
         
->>>>>>> c21bb3bb
         return programObject;
     }
 
@@ -359,24 +333,17 @@
         
         for (int i = 0; i < LayeredTextures::NUM_TEXTURE_CATEGORIES; ++i) {
             LayeredTextures::TextureCategory category = (LayeredTextures::TextureCategory)i;
-<<<<<<< HEAD
-            if(_tileProviderManager->levelBlendingEnabled[i] && _tileProviderManager->getActivatedLayerCategory(category).size() > 0){
-=======
             if(_tileProviderManager->getTileProviderGroup(i).levelBlendingEnabled && _tileProviderManager->getTileProviderGroup(category).getActiveTileProviders().size() > 0){
->>>>>>> c21bb3bb
                 performAnyBlending = true; 
                 break;
             }
         }
         if (performAnyBlending) {
-<<<<<<< HEAD
-=======
             // Calculations are done in the reference frame of the globe. Hence, the camera
             // position needs to be transformed with the inverse model matrix
             glm::dmat4 inverseModelTransform = chunk.owner()->inverseModelTransform();
             glm::dvec3 cameraPosition =
                 glm::dvec3(inverseModelTransform * glm::dvec4(data.camera.positionVec3(), 1));
->>>>>>> c21bb3bb
             float distanceScaleFactor = chunk.owner()->lodScaleFactor * ellipsoid.minimumRadius();
             programObject->setUniform("cameraPosition", vec3(cameraPosition));
             programObject->setUniform("distanceScaleFactor", distanceScaleFactor);
@@ -398,9 +365,6 @@
         programObject->setUniform("lonLatScalingFactor", vec2(patchSize.toLonLatVec2()));
         programObject->setUniform("radiiSquared", vec3(ellipsoid.radiiSquared()));
 
-<<<<<<< HEAD
-        if (_tileProviderManager->getActivatedLayerCategory(LayeredTextures::NightTextures).size() > 0) {
-=======
         if (_tileProviderManager->getTileProviderGroup(
                 LayeredTextures::NightTextures).getActiveTileProviders().size() > 0 ||
             _tileProviderManager->getTileProviderGroup(
@@ -410,7 +374,6 @@
             glm::vec3 directionToSunCameraSpace =
                 (viewTransform * glm::dvec4(directionToSunWorldSpace, 0));
             data.modelTransform.translation;
->>>>>>> c21bb3bb
             programObject->setUniform("modelViewTransform", modelViewTransform);
             programObject->setUniform("lightDirectionCameraSpace", -directionToSunCameraSpace);
         }
@@ -447,11 +410,7 @@
         bool performAnyBlending = false;
         for (int i = 0; i < LayeredTextures::NUM_TEXTURE_CATEGORIES; ++i) {
             LayeredTextures::TextureCategory category = (LayeredTextures::TextureCategory)i;
-<<<<<<< HEAD
-            if (_tileProviderManager->levelBlendingEnabled[i] && _tileProviderManager->getActivatedLayerCategory(category).size() > 0) {
-=======
             if (_tileProviderManager->getTileProviderGroup(i).levelBlendingEnabled && _tileProviderManager->getTileProviderGroup(category).getActiveTileProviders().size() > 0) {
->>>>>>> c21bb3bb
                 performAnyBlending = true;
                 break;
             }
