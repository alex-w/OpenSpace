/*****************************************************************************************
*                                                                                       *
* OpenSpace                                                                             *
*                                                                                       *
* Copyright (c) 2014-2016                                                               *
*                                                                                       *
* Permission is hereby granted, free of charge, to any person obtaining a copy of this  *
* software and associated documentation files (the "Software"), to deal in the Software *
* without restriction, including without limitation the rights to use, copy, modify,    *
* merge, publish, distribute, sublicense, and/or sell copies of the Software, and to    *
* permit persons to whom the Software is furnished to do so, subject to the following   *
* conditions:                                                                           *
*                                                                                       *
* The above copyright notice and this permission notice shall be included in all copies *
* or substantial portions of the Software.                                              *
*                                                                                       *
* THE SOFTWARE IS PROVIDED "AS IS", WITHOUT WARRANTY OF ANY KIND, EXPRESS OR IMPLIED,   *
* INCLUDING BUT NOT LIMITED TO THE WARRANTIES OF MERCHANTABILITY, FITNESS FOR A         *
* PARTICULAR PURPOSE AND NONINFRINGEMENT. IN NO EVENT SHALL THE AUTHORS OR COPYRIGHT    *
* HOLDERS BE LIABLE FOR ANY CLAIM, DAMAGES OR OTHER LIABILITY, WHETHER IN AN ACTION OF  *
* CONTRACT, TORT OR OTHERWISE, ARISING FROM, OUT OF OR IN CONNECTION WITH THE SOFTWARE  *
* OR THE USE OR OTHER DEALINGS IN THE SOFTWARE.                                         *
****************************************************************************************/

#include <modules/globebrowsing/tile/layeredtextureshaderprovider.h>

#include <openspace/rendering/renderengine.h>
#include <openspace/engine/openspaceengine.h>

#include "ghoul/misc/dictionary.h"

#include <string>

namespace {
    const std::string _loggerCat = "LayeredTextureShaderProvider";
}

namespace openspace {

    const std::string LayeredTextureInfo::glslKeyPrefixes[NUM_SETTINGS_PER_CATEGORY] =
    {
        "lastLayerIndex",
        "use",
        "blend",
    };

    bool LayeredTextureInfo::operator==(const LayeredTextureInfo& other) const
    {
        return
            lastLayerIdx == other.lastLayerIdx &&
            layerBlendingEnabled == other.layerBlendingEnabled;
    }

    bool LayeredTexturePreprocessingData::operator==(
        const LayeredTexturePreprocessingData& other) const
    {
        
        if (layeredTextureInfo.size() != other.layeredTextureInfo.size() ||
            keyValuePairs.size() != other.keyValuePairs.size()) {
            return false;
        }
        else
        {
            bool equal = true;
            for (size_t i = 0; i < layeredTextureInfo.size(); i++) {
                equal = equal && (layeredTextureInfo[i] == other.layeredTextureInfo[i]);
            }
            for (size_t i = 0; i < keyValuePairs.size(); i++) {
                equal = equal && (keyValuePairs[i] == other.keyValuePairs[i]);
            }
            return equal;
        }
    }

    LayeredTextureShaderProvider::LayeredTextureShaderProvider(
        const std::string& shaderName,
        const std::string& vsPath,
        const std::string& fsPath)
        : _shaderName(shaderName)
        , _vsPath(vsPath)
        , _fsPath(fsPath)
        , _updatedOnLastCall(false)
    {
    
    }
    
    LayeredTextureShaderProvider::~LayeredTextureShaderProvider()
    {
        if (_programObject) {
            RenderEngine& renderEngine = OsEng.renderEngine();
            renderEngine.removeRenderProgram(_programObject);
            _programObject = nullptr;
        }
    }

    ProgramObject* LayeredTextureShaderProvider::getUpdatedShaderProgram(
        LayeredTexturePreprocessingData preprocessingData)
    {
        _updatedOnLastCall = false;
<<<<<<< HEAD
        if (!(preprocessingData == _preprocessingData) || _programObject == nullptr)
        {
=======
        if (!(preprocessingData == _preprocessingData) || _programObject == nullptr) {
>>>>>>> c21bb3bb
            recompileShaderProgram(preprocessingData);
            _updatedOnLastCall = true;
        }
        return _programObject.get();
    }

    void LayeredTextureShaderProvider::recompileShaderProgram(
        LayeredTexturePreprocessingData preprocessingData)
    {
        _preprocessingData = preprocessingData;
        ghoul::Dictionary shaderDictionary;
        

        // Different texture types can be height maps or color texture for example.
        // These are used differently within the shaders.
        auto textureTypes = _preprocessingData.layeredTextureInfo;
        for (size_t i = 0; i < textureTypes.size(); i++) {
            // lastLayerIndex must be at least 0 for the shader to compile,
            // the layer type is inactivated by setting use to false
            shaderDictionary.setValue(
                LayeredTextureInfo::glslKeyPrefixes[
                    LayeredTextureInfo::GlslKeyPrefixes::lastLayerIndex] +
                LayeredTextures::TEXTURE_CATEGORY_NAMES[i],
                        glm::max(textureTypes[i].lastLayerIdx, 0));
            shaderDictionary.setValue(
                LayeredTextureInfo::glslKeyPrefixes[
                    LayeredTextureInfo::GlslKeyPrefixes::use] +
                LayeredTextures::TEXTURE_CATEGORY_NAMES[i],
                        textureTypes[i].lastLayerIdx >= 0);
            shaderDictionary.setValue(
                LayeredTextureInfo::glslKeyPrefixes[
                    LayeredTextureInfo::GlslKeyPrefixes::blend] +
                LayeredTextures::TEXTURE_CATEGORY_NAMES[i],
                        textureTypes[i].layerBlendingEnabled);
        }

        // Other settings such as "useAtmosphere"
        auto keyValuePairs = _preprocessingData.keyValuePairs;
        for (size_t i = 0; i < keyValuePairs.size(); i++) {
            shaderDictionary.setValue(keyValuePairs[i].first, keyValuePairs[i].second);
        }

        // Remove old program
        OsEng.renderEngine().removeRenderProgram(_programObject);

        _programObject = OsEng.renderEngine().buildRenderProgram(
            _shaderName,
            _vsPath,
            _fsPath,
            shaderDictionary);

        ghoul_assert(_programObject != nullptr, "Failed to initialize programObject!");
        using IgnoreError = ProgramObject::IgnoreError;
        _programObject->setIgnoreSubroutineUniformLocationError(IgnoreError::Yes);
    }

    bool LayeredTextureShaderProvider::updatedOnLastCall() {
        return _updatedOnLastCall;
    }


    const std::string LayeredTextureShaderUniformIdHandler::glslTileDataNames[
        NUM_TILE_DATA_VARIABLES] =
    {
        "textureSampler",
        "depthTransform.depthScale",
        "depthTransform.depthOffset",
        "uvTransform.uvOffset",
        "uvTransform.uvScale"
    };

    const std::string LayeredTextureShaderUniformIdHandler::blendLayerSuffixes[
        NUM_BLEND_TEXTURES] =
    {
        "",
        "Parent1",
        "Parent2",
    };

    LayeredTextureShaderUniformIdHandler::LayeredTextureShaderUniformIdHandler()
    {

    }

    LayeredTextureShaderUniformIdHandler::~LayeredTextureShaderUniformIdHandler()
    {

    }

    void LayeredTextureShaderUniformIdHandler::updateIdsIfNecessary(
        LayeredTextureShaderProvider* shaderProvider)
    {
        if (shaderProvider->updatedOnLastCall())
        {
            _shaderProvider = shaderProvider;
            // Ignore errors since this loops through even uniforms that does not exist.
            _shaderProvider->_programObject->setIgnoreUniformLocationError(
                ProgramObject::IgnoreError::Yes);
            for (size_t i = 0; i < LayeredTextures::NUM_TEXTURE_CATEGORIES; i++)
            {
                for (size_t j = 0; j < NUM_BLEND_TEXTURES; j++)
                {
                    for (size_t k = 0; k < LayeredTextures::MAX_NUM_TEXTURES_PER_CATEGORY;
                        k++)
                    {
                        for (size_t l = 0; l < NUM_TILE_DATA_VARIABLES; l++)
                        {
                            _tileUniformIds[i][j][k][l] =
                                _shaderProvider->_programObject->uniformLocation(
                                    LayeredTextures::TEXTURE_CATEGORY_NAMES[i] +
                                    blendLayerSuffixes[j] +
                                    "[" + std::to_string(k) + "]." +
                                    glslTileDataNames[l]);
                        }
                    }
                }
            }
            // Reset ignore errors
            _shaderProvider->_programObject->setIgnoreUniformLocationError(
                ProgramObject::IgnoreError::No);
        }
    }

    GLint LayeredTextureShaderUniformIdHandler::getId(
        LayeredTextures::TextureCategory category,
        size_t blendLayer,
        size_t layerIndex,
        GlslTileDataId tileDataId)
    {
        return _tileUniformIds[category][blendLayer][layerIndex][tileDataId];
    }

    
    ProgramObject& LayeredTextureShaderUniformIdHandler::programObject()
    {
        return *_shaderProvider->_programObject;
    }
    
}  // namespace openspace<|MERGE_RESOLUTION|>--- conflicted
+++ resolved
@@ -97,12 +97,7 @@
         LayeredTexturePreprocessingData preprocessingData)
     {
         _updatedOnLastCall = false;
-<<<<<<< HEAD
-        if (!(preprocessingData == _preprocessingData) || _programObject == nullptr)
-        {
-=======
         if (!(preprocessingData == _preprocessingData) || _programObject == nullptr) {
->>>>>>> c21bb3bb
             recompileShaderProgram(preprocessingData);
             _updatedOnLastCall = true;
         }
