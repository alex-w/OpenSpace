/*****************************************************************************************
*                                                                                       *
* OpenSpace                                                                             *
*                                                                                       *
* Copyright (c) 2014-2016                                                               *
*                                                                                       *
* Permission is hereby granted, free of charge, to any person obtaining a copy of this  *
* software and associated documentation files (the "Software"), to deal in the Software *
* without restriction, including without limitation the rights to use, copy, modify,    *
* merge, publish, distribute, sublicense, and/or sell copies of the Software, and to    *
* permit persons to whom the Software is furnished to do so, subject to the following   *
* conditions:                                                                           *
*                                                                                       *
* The above copyright notice and this permission notice shall be included in all copies *
* or substantial portions of the Software.                                              *
*                                                                                       *
* THE SOFTWARE IS PROVIDED "AS IS", WITHOUT WARRANTY OF ANY KIND, EXPRESS OR IMPLIED,   *
* INCLUDING BUT NOT LIMITED TO THE WARRANTIES OF MERCHANTABILITY, FITNESS FOR A         *
* PARTICULAR PURPOSE AND NONINFRINGEMENT. IN NO EVENT SHALL THE AUTHORS OR COPYRIGHT    *
* HOLDERS BE LIABLE FOR ANY CLAIM, DAMAGES OR OTHER LIABILITY, WHETHER IN AN ACTION OF  *
* CONTRACT, TORT OR OTHERWISE, ARISING FROM, OUT OF OR IN CONNECTION WITH THE SOFTWARE  *
* OR THE USE OR OTHER DEALINGS IN THE SOFTWARE.                                         *
****************************************************************************************/

#ifndef __LAYERED_TEXTURES_H__
#define __LAYERED_TEXTURES_H__

#include <memory>
#include <vector>
#include <string>

namespace openspace {

    class LayeredTextures {

    public:

        static const size_t NUM_TEXTURE_CATEGORIES = 6;
        static const size_t MAX_NUM_TEXTURES_PER_CATEGORY = 5;

        enum TextureCategory {
            ColorTextures,
            GrayScaleOverlays,
            NightTextures,
            WaterMasks,
            Overlays,
<<<<<<< HEAD
            GrayScaleOverlays,
=======
            HeightMaps,
>>>>>>> c21bb3bb
        };

        static const std::string TEXTURE_CATEGORY_NAMES[NUM_TEXTURE_CATEGORIES];
    };

} // namespace openspace
#endif  // __LAYERED_TEXTURES_H__<|MERGE_RESOLUTION|>--- conflicted
+++ resolved
@@ -44,11 +44,7 @@
             NightTextures,
             WaterMasks,
             Overlays,
-<<<<<<< HEAD
-            GrayScaleOverlays,
-=======
             HeightMaps,
->>>>>>> c21bb3bb
         };
 
         static const std::string TEXTURE_CATEGORY_NAMES[NUM_TEXTURE_CATEGORIES];
