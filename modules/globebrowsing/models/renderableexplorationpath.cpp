--- conflicted
+++ resolved
@@ -25,17 +25,14 @@
 
 
 #include <modules/globebrowsing/models/renderableexplorationpath.h>
-<<<<<<< HEAD
 #include <openspace/scene/scenegraphnode.h>
 #include <openspace/engine/openspaceengine.h>
 #include <openspace/rendering/renderengine.h>
 
-=======
 #include <fstream>
 #include "ogr_geometry.h"
 #include "ogrsf_frmts.h"
 #include <gdal_priv.h>
->>>>>>> cd8de410
 
 namespace {
 	static const std::string _loggerCat = "RenderableExplorationPath";
@@ -48,14 +45,14 @@
 	, _globe(nullptr)
 	, _isEnabled(properties::BoolProperty("enabled", "enabled", false))
 {
-	if (!dictionary.getValue("Filepath", _filepath)) {
+	if (!dictionary.getValue("Filepath", _filePath)) {
 		throw std::runtime_error(std::string("Must define key Filepath"));
 	}
 
-	std::ifstream in(_filepath.c_str());
+	std::ifstream in(_filePath.c_str());
 
 	if (!in.is_open()) {
-		throw ghoul::FileNotFoundError(_filepath);
+		throw ghoul::FileNotFoundError(_filePath);
 	}
 
 	std::string json(std::istreambuf_iterator<char>(in), (std::istreambuf_iterator<char>()));
@@ -65,7 +62,7 @@
 
 bool RenderableExplorationPath::extractCoordinates() {
 	GDALDataset *poDS;
-	poDS = (GDALDataset*)GDALOpenEx(_filepath.c_str(), GDAL_OF_VECTOR, NULL, NULL, NULL);
+	poDS = (GDALDataset*)GDALOpenEx(_filePath.c_str(), GDAL_OF_VECTOR, NULL, NULL, NULL);
 	if (poDS == NULL) {
 		LERROR("Could not open file");
 	}
@@ -100,7 +97,6 @@
 }
 
 bool RenderableExplorationPath::initialize() {
-<<<<<<< HEAD
 
 	// Getting the parent renderable to be able to calculate world coordinates
 	auto parent = OsEng.renderEngine().scene()->sceneGraphNode(this->owner()->name())->parent();
@@ -116,17 +112,12 @@
 			return false;
 	}
 
-	//Temp points
-	_stationPoints.push_back(glm::dvec2(-4.7, 137.4));
-	_stationPoints.push_back(glm::dvec2(-4.71, 137.6));
 
 	calculatePathModelCoordinates();
 
-	_roverPath = new RoverPath(_stationPoints);
-=======
+	//_roverPath = new RoverPath(_stationPoints);
 	
-	if (_filepath.empty() || _coordMap.size() == 0) return false;
->>>>>>> cd8de410
+	if (_filePath.empty() || _coordMap.size() == 0) return false;
 
 	return true;
 }
@@ -144,7 +135,6 @@
 	return false;
 }
 
-
 bool RenderableExplorationPath::isReady() const {
 	return _isReady;
 }
@@ -161,8 +151,8 @@
 	globebrowsing::Geodetic2 geo;
 	glm::dvec3 positionModelSpace;
 
-	for (auto i : _stationPoints) {
-		geo = globebrowsing::Geodetic2{ i.x, i.y } / 180 * glm::pi<double>();
+	for (auto i : _coordMap) {
+		geo = globebrowsing::Geodetic2{ i.second.x, i.second.y } / 180 * glm::pi<double>();
 		positionModelSpace = _globe->ellipsoid().cartesianSurfacePosition(geo);
 		_stationPointsWorldCoordinates.push_back(positionModelSpace);
 	}
@@ -172,8 +162,6 @@
 	glm::dmat4 modelTransform = _globe->modelTransform();
 	for (auto i : _stationPointsWorldCoordinates) {
 		i = modelTransform * glm::dvec4(i, 1.0);
-		LERROR("VertexCoords: " << i[0] << " " << i[1] << " " << i[2]);
 	}
 }
-
-}+} // namespace openspace