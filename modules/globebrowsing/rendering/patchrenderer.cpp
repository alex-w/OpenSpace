/*****************************************************************************************
*                                                                                       *
* OpenSpace                                                                             *
*                                                                                       *
* Copyright (c) 2014-2016                                                               *
*                                                                                       *
* Permission is hereby granted, free of charge, to any person obtaining a copy of this  *
* software and associated documentation files (the "Software"), to deal in the Software *
* without restriction, including without limitation the rights to use, copy, modify,    *
* merge, publish, distribute, sublicense, and/or sell copies of the Software, and to    *
* permit persons to whom the Software is furnished to do so, subject to the following   *
* conditions:                                                                           *
*                                                                                       *
* The above copyright notice and this permission notice shall be included in all copies *
* or substantial portions of the Software.                                              *
*                                                                                       *
* THE SOFTWARE IS PROVIDED "AS IS", WITHOUT WARRANTY OF ANY KIND, EXPRESS OR IMPLIED,   *
* INCLUDING BUT NOT LIMITED TO THE WARRANTIES OF MERCHANTABILITY, FITNESS FOR A         *
* PARTICULAR PURPOSE AND NONINFRINGEMENT. IN NO EVENT SHALL THE AUTHORS OR COPYRIGHT    *
* HOLDERS BE LIABLE FOR ANY CLAIM, DAMAGES OR OTHER LIABILITY, WHETHER IN AN ACTION OF  *
* CONTRACT, TORT OR OTHERWISE, ARISING FROM, OUT OF OR IN CONNECTION WITH THE SOFTWARE  *
* OR THE USE OR OTHER DEALINGS IN THE SOFTWARE.                                         *
****************************************************************************************/


#include <modules/globebrowsing/rendering/patchrenderer.h>
#include <modules/globebrowsing/globes/chunkedlodglobe.h>
#include <modules/globebrowsing/meshes/clipmapgrid.h>

// open space includes
#include <openspace/engine/wrapper/windowwrapper.h>
#include <openspace/engine/openspaceengine.h>
#include <openspace/rendering/renderengine.h>

// ghoul includes
#include <ghoul/misc/assert.h>
#include <ghoul/opengl/texture.h>
#include <ghoul/opengl/textureunit.h>

<<<<<<< HEAD
// STL includes
#include <sstream>
=======


>>>>>>> f4840052
#define _USE_MATH_DEFINES
#include <math.h>

namespace {
    const std::string _loggerCat = "PatchRenderer";

    const std::string keyFrame = "Frame";
    const std::string keyGeometry = "Geometry";
    const std::string keyShading = "PerformShading";

    const std::string keyBody = "Body";
}

namespace openspace {

    //////////////////////////////////////////////////////////////////////////////////////
    //							PATCH RENDERER											//
    //////////////////////////////////////////////////////////////////////////////////////
    PatchRenderer::PatchRenderer(shared_ptr<TileProviderManager> tileProviderManager)
        : _tileProviderManager(tileProviderManager)
    {

    }

    PatchRenderer::~PatchRenderer() {

    }

    void PatchRenderer::update() {
        auto heightMapProviders = _tileProviderManager->heightMapProviders();
        for (auto iter = heightMapProviders.begin(); iter != heightMapProviders.end(); iter++)
        {
            iter->second->prerender();
        }
        auto colorTextureProviders = _tileProviderManager->colorTextureProviders();
        for (auto iter = colorTextureProviders.begin(); iter != colorTextureProviders.end(); iter++)
        {
            iter->second->prerender();
        }
    }

    //////////////////////////////////////////////////////////////////////////////////////
    //								LATLON PATCH RENDERER								//
    //////////////////////////////////////////////////////////////////////////////////////
    ChunkRenderer::ChunkRenderer(
        shared_ptr<Grid> grid,
        shared_ptr<TileProviderManager> tileProviderManager)
        : PatchRenderer(tileProviderManager)
        , _grid(grid)
    {
        _globalRenderingShaderProvider = unique_ptr<LayeredTextureShaderProvider>
            (new LayeredTextureShaderProvider(
                "GlobalChunkedLodPatch",
                "${MODULE_GLOBEBROWSING}/shaders/globalchunkedlodpatch_vs.glsl",
                "${MODULE_GLOBEBROWSING}/shaders/globalchunkedlodpatch_fs.glsl"));

        _localRenderingShaderProvider = unique_ptr<LayeredTextureShaderProvider>
            (new LayeredTextureShaderProvider(
                "LocalChunkedLodPatch",
                "${MODULE_GLOBEBROWSING}/shaders/localchunkedlodpatch_vs.glsl",
                "${MODULE_GLOBEBROWSING}/shaders/localchunkedlodpatch_fs.glsl"));

        /*
        _programObjectGlobalRendering = OsEng.renderEngine().buildRenderProgram(
            "GlobalChunkedLodPatch",
            "${MODULE_GLOBEBROWSING}/shaders/globalchunkedlodpatch_vs.glsl",
            "${MODULE_GLOBEBROWSING}/shaders/globalchunkedlodpatch_fs.glsl");
        ghoul_assert(_programObjectGlobalRendering != nullptr, "Failed to initialize programObject!");

        _programObjectLocalRendering = OsEng.renderEngine().buildRenderProgram(
            "LocalChunkedLodPatch",
            "${MODULE_GLOBEBROWSING}/shaders/localchunkedlodpatch_vs.glsl",
            "${MODULE_GLOBEBROWSING}/shaders/localchunkedlodpatch_fs.glsl");
        ghoul_assert(_programObjectLocalRendering != nullptr, "Failed to initialize programObject!");
        using IgnoreError = ghoul::opengl::ProgramObject::IgnoreError;
        _programObjectGlobalRendering->setIgnoreSubroutineUniformLocationError(IgnoreError::Yes);
        _programObjectLocalRendering->setIgnoreSubroutineUniformLocationError(IgnoreError::Yes);
        */

    }

    void ChunkRenderer::renderChunk(const Chunk& chunk, const RenderData& data) {
        if (chunk.index().level < 9) {
            renderChunkGlobally(chunk, data);
        }
        else {
            renderChunkLocally(chunk, data);
        }
    }

<<<<<<< HEAD
    void ChunkRenderer::renderChunkGlobally(
        const Chunk& chunk,
        const Ellipsoid& ellipsoid,
        const RenderData& data)
    {
        
=======
    void ChunkRenderer::renderChunkGlobally(const Chunk& chunk, const RenderData& data){
>>>>>>> f4840052
        using namespace glm;

        // All providers of tiles
        auto heightMapProviders = _tileProviderManager->heightMapProviders();
        auto colorTextureProviders = _tileProviderManager->colorTextureProviders();
        
        int numHeightMapProviders = heightMapProviders.size();
        int numColorTextureProviders = colorTextureProviders.size();

        // Create information for the shader provider
        LayeredTextureInfo layeredTextureInfoHeight;
        LayeredTextureInfo layeredTextureInfoColor;
        layeredTextureInfoHeight.keyNumLayers = "numLayersHeight";
        layeredTextureInfoHeight.numLayers = numHeightMapProviders;
        layeredTextureInfoColor.keyNumLayers = "numLayersColor";
        layeredTextureInfoColor.numLayers = numColorTextureProviders;

        LayeredTexturePreprocessingData layeredTexturePreprocessingData;
        layeredTexturePreprocessingData.layeredTextureInfo.push_back(
            layeredTextureInfoHeight);
        layeredTexturePreprocessingData.layeredTextureInfo.push_back(
            layeredTextureInfoColor);

        // Now the shader program can be accessed
        ProgramObject* programObject =
            _globalRenderingShaderProvider->getUpdatedShaderProgram(
                layeredTexturePreprocessingData);

        // Activate the shader program
        programObject->activate();

        ghoul::opengl::TextureUnit texUnitHeight;
        ghoul::opengl::TextureUnit texUnitColor;


        // Go through all the height map providers
        int i = 0;
        for (auto it = heightMapProviders.begin(); it != heightMapProviders.end(); it++)
        {
            auto tileProvider = it->second;
            // Get the texture that should be used for rendering
            Tile tile = tileProvider->getMostHiResTile(chunk.index());
            TileDepthTransform depthTransform = tileProvider->depthTransform();

            // The texture needs a unit to sample from
            texUnitHeight.activate();
            tile.texture->bind();

            std::string indexedTileKey = "heightTiles[" + std::to_string(i) + "]";
            // Send uniforms for the tile to the shader
            programObject->setUniform(indexedTileKey + ".textureSampler", texUnitHeight);

            programObject->setUniform(
                indexedTileKey + ".uvTransform.uvScale",
                tile.uvTransform.uvScale);
            programObject->setUniform(
                indexedTileKey + ".uvTransform.uvOffset",
                tile.uvTransform.uvOffset);

            programObject->setUniform(
                indexedTileKey + ".depthTransform.depthScale",
                depthTransform.depthScale);
            programObject->setUniform(
                indexedTileKey + ".depthTransform.depthOffset",
                depthTransform.depthOffset);

            i++;
        }

        // Go through all the color texture providers
        i = 0;
        for (auto it = colorTextureProviders.begin(); it != colorTextureProviders.end(); it++)
        {
            auto tileProvider = it->second;
            // Get the texture that should be used for rendering
            Tile tile = tileProvider->getMostHiResTile(chunk.index());

            // The texture needs a unit to sample from
            texUnitColor.activate();
            tile.texture->bind();

            std::string indexedTileKey = "colorTiles[" + std::to_string(i) + "]";
            // Send uniforms for the tile to the shader
            programObject->setUniform(indexedTileKey + ".textureSampler", texUnitColor);

            programObject->setUniform(
                indexedTileKey + ".uvTransform.uvScale",
                tile.uvTransform.uvScale);
            programObject->setUniform(
                indexedTileKey + ".uvTransform.uvOffset",
                tile.uvTransform.uvOffset);
            
            i++;
        }

        // Calculate other uniform variables needed for rendering
        Geodetic2 swCorner = chunk.surfacePatch().southWestCorner();
        auto patchSize = chunk.surfacePatch().size();
        
        // TODO : Model transform should be fetched as a matrix directly.
        mat4 modelTransform = translate(mat4(1), data.position.vec3());
        mat4 viewTransform = data.camera.combinedViewMatrix();
        mat4 modelViewProjectionTransform = data.camera.projectionMatrix()
            * viewTransform * modelTransform;

        // Upload the uniform variables
        programObject->setUniform("modelViewProjectionTransform", modelViewProjectionTransform);
        programObject->setUniform("minLatLon", vec2(swCorner.toLonLatVec2()));
        programObject->setUniform("lonLatScalingFactor", vec2(patchSize.toLonLatVec2()));
        programObject->setUniform("radiiSquared", vec3(ellipsoid.radiiSquared()));

        // OpenGL rendering settings
        glEnable(GL_DEPTH_TEST);
        glEnable(GL_CULL_FACE);
        glCullFace(GL_BACK);

        // render
        _grid->geometry().drawUsingActiveProgram();

        // disable shader
        programObject->deactivate();
        







        /*
        // activate shader
        _programObjectGlobalRendering->activate();


        // For now just pick the first one from height maps
        //auto heightMapProviders = _tileProviderManager->heightMapProviders();
        //auto tileProviderHeight = heightMapProviders.begin()->second;

        // Get the textures that should be used for rendering
        Tile heightTile = tileProviderHeight->getMostHiResTile(chunk.index());


        // Bind and use the texture
        ghoul::opengl::TextureUnit texUnitHeight;
        texUnitHeight.activate();
        heightTile.texture->bind();
        _programObjectGlobalRendering->setUniform("heightTile.textureSampler", texUnitHeight);

        _programObjectGlobalRendering->setUniform("heightTile.uvTransform.uvScale", heightTile.uvTransform.uvScale);
        _programObjectGlobalRendering->setUniform("heightTile.uvTransform.uvOffset", heightTile.uvTransform.uvOffset);

        TileDepthTransform depthTransformHeight = tileProviderHeight->depthTransform();
        _programObjectGlobalRendering->setUniform("heightTile.depthTransform.depthScale", depthTransformHeight.depthScale);
        _programObjectGlobalRendering->setUniform("heightTile.depthTransform.depthOffset", depthTransformHeight.depthOffset);


        // Pick the first color texture
        auto colorTextureProviders = _tileProviderManager->colorTextureProviders();
        auto tileProviderColor = colorTextureProviders.begin()->second;
        Tile colorTile = tileProviderColor->getMostHiResTile(chunk.index());


        // Bind and use the texture
        ghoul::opengl::TextureUnit texUnitColor;
        texUnitColor.activate();
        colorTile.texture->bind();
        _programObjectGlobalRendering->setUniform("colorTile.textureSampler", texUnitColor);
        _programObjectGlobalRendering->setUniform("colorTile.uvTransform.uvScale", colorTile.uvTransform.uvScale);
        _programObjectGlobalRendering->setUniform("colorTile.uvTransform.uvOffset", colorTile.uvTransform.uvOffset);

        Geodetic2 swCorner = chunk.surfacePatch().southWestCorner();
        auto patchSize = chunk.surfacePatch().size();
        const Ellipsoid& ellipsoid = chunk.owner()->ellipsoid();
        _programObjectGlobalRendering->setUniform("modelViewProjectionTransform", modelViewProjectionTransform);
        _programObjectGlobalRendering->setUniform("minLatLon", vec2(swCorner.toLonLatVec2()));
        _programObjectGlobalRendering->setUniform("lonLatScalingFactor", vec2(patchSize.toLonLatVec2()));
        _programObjectGlobalRendering->setUniform("radiiSquared", vec3(ellipsoid.radiiSquared()));

        glEnable(GL_DEPTH_TEST);
        glEnable(GL_CULL_FACE);
        glCullFace(GL_BACK);

        // render
        _grid->geometry().drawUsingActiveProgram();

        // disable shader
        _programObjectGlobalRendering->deactivate();
        */
    }


<<<<<<< HEAD
    void ChunkRenderer::renderChunkLocally(
        const Chunk& chunk,
        const Ellipsoid& ellipsoid,
        const RenderData& data)
    {
        
        using namespace glm;

        // All providers of tiles
        auto heightMapProviders = _tileProviderManager->heightMapProviders();
        auto colorTextureProviders = _tileProviderManager->colorTextureProviders();

        int numHeightMapProviders = heightMapProviders.size();
        int numColorTextureProviders = colorTextureProviders.size();

        // Create information for the shader provider
        LayeredTextureInfo layeredTextureInfoHeight;
        LayeredTextureInfo layeredTextureInfoColor;
        layeredTextureInfoHeight.keyNumLayers = "numLayersHeight";
        layeredTextureInfoHeight.numLayers = numHeightMapProviders;
        layeredTextureInfoColor.keyNumLayers = "numLayersColor";
        layeredTextureInfoColor.numLayers = numColorTextureProviders;

        LayeredTexturePreprocessingData layeredTexturePreprocessingData;
        layeredTexturePreprocessingData.layeredTextureInfo.push_back(
            layeredTextureInfoHeight);
        layeredTexturePreprocessingData.layeredTextureInfo.push_back(
            layeredTextureInfoColor);

        // Now the shader program can be accessed
        ProgramObject* programObject =
            _localRenderingShaderProvider->getUpdatedShaderProgram(
                layeredTexturePreprocessingData);

        // Activate the shader program
        programObject->activate();

        ghoul::opengl::TextureUnit texUnitHeight;
        ghoul::opengl::TextureUnit texUnitColor;

        // Go through all the height map providers
        int i = 0;
        for (auto it = heightMapProviders.begin(); it != heightMapProviders.end(); it++)
        {
            auto tileProvider = it->second;
            // Get the texture that should be used for rendering
            Tile tile = tileProvider->getMostHiResTile(chunk.index());
            TileDepthTransform depthTransform = tileProvider->depthTransform();

            // The texture needs a unit to sample from
            texUnitHeight.activate();
            tile.texture->bind();

            std::string indexedTileKey = "heightTiles[" + std::to_string(i) + "]";
            // Send uniforms for the tile to the shader
            programObject->setUniform(indexedTileKey + ".textureSampler", texUnitHeight);

            programObject->setUniform(
                indexedTileKey + ".uvTransform.uvScale",
                tile.uvTransform.uvScale);
            programObject->setUniform(
                indexedTileKey + ".uvTransform.uvOffset",
                tile.uvTransform.uvOffset);

            programObject->setUniform(
                indexedTileKey + ".depthTransform.depthScale",
                depthTransform.depthScale);
            programObject->setUniform(
                indexedTileKey + ".depthTransform.depthOffset",
                depthTransform.depthOffset);

            i++;
        }

        // Go through all the color texture providers
        i = 0;
        for (auto it = colorTextureProviders.begin(); it != colorTextureProviders.end(); it++)
        {
            auto tileProvider = it->second;
            // Get the texture that should be used for rendering
            Tile tile = tileProvider->getMostHiResTile(chunk.index());

            // The texture needs a unit to sample from
            texUnitColor.activate();
            tile.texture->bind();

            std::string indexedTileKey = "colorTiles[" + std::to_string(i) + "]";
            // Send uniforms for the tile to the shader
            programObject->setUniform(indexedTileKey + ".textureSampler", texUnitColor);

            programObject->setUniform(
                indexedTileKey + ".uvTransform.uvScale",
                tile.uvTransform.uvScale);
            programObject->setUniform(
                indexedTileKey + ".uvTransform.uvOffset",
                tile.uvTransform.uvOffset);

            i++;
        }








        // Calculate other uniform variables needed for rendering

        // TODO : Model transform should be fetched as a matrix directly.
        mat4 modelTransform = translate(mat4(1), data.position.vec3());
        mat4 viewTransform = data.camera.combinedViewMatrix();
        mat4 modelViewTransform = viewTransform * modelTransform;

        Geodetic2 sw = chunk.surfacePatch().southWestCorner();
        Geodetic2 se = chunk.surfacePatch().southEastCorner();
        Geodetic2 nw = chunk.surfacePatch().northWestCorner();
        Geodetic2 ne = chunk.surfacePatch().northEastCorner();

        // Get model space positions of the four control points
        Vec3 patchSwModelSpace = ellipsoid.geodetic2ToCartesian(sw);
        Vec3 patchSeModelSpace = ellipsoid.geodetic2ToCartesian(se);
        Vec3 patchNwModelSpace = ellipsoid.geodetic2ToCartesian(nw);
        Vec3 patchNeModelSpace = ellipsoid.geodetic2ToCartesian(ne);

        // Transform all control points to camera space
        Vec3 patchSwCameraSpace = Vec3(dmat4(modelViewTransform) * glm::dvec4(patchSwModelSpace, 1));
        Vec3 patchSeCameraSpace = Vec3(dmat4(modelViewTransform) * glm::dvec4(patchSeModelSpace, 1));
        Vec3 patchNwCameraSpace = Vec3(dmat4(modelViewTransform) * glm::dvec4(patchNwModelSpace, 1));
        Vec3 patchNeCameraSpace = Vec3(dmat4(modelViewTransform) * glm::dvec4(patchNeModelSpace, 1));

        // Send control points to shader
        programObject->setUniform("p00", vec3(patchSwCameraSpace));
        programObject->setUniform("p10", vec3(patchSeCameraSpace));
        programObject->setUniform("p01", vec3(patchNwCameraSpace));
        programObject->setUniform("p11", vec3(patchNeCameraSpace));

        vec3 patchNormalCameraSpace = normalize(
            cross(patchSeCameraSpace - patchSwCameraSpace,
                patchNwCameraSpace - patchSwCameraSpace));

        programObject->setUniform(
            "patchNormalCameraSpace",
            patchNormalCameraSpace);

        programObject->setUniform(
            "projectionTransform",
            data.camera.projectionMatrix());

        // OpenGL rendering settings
        glEnable(GL_DEPTH_TEST);
        glEnable(GL_CULL_FACE);
        glCullFace(GL_BACK);

        // render
        _grid->geometry().drawUsingActiveProgram();

        // disable shader
        programObject->deactivate();


        



        /*
=======
    void ChunkRenderer::renderChunkLocally(const Chunk& chunk, const RenderData& data){
>>>>>>> f4840052
        using namespace glm;

        // TODO : Model transform should be fetched as a matrix directly.
        mat4 modelTransform = translate(mat4(1), data.position.vec3());
        mat4 viewTransform = data.camera.combinedViewMatrix();
        mat4 modelViewTransform = viewTransform * modelTransform;

        // activate shader
        _programObjectLocalRendering->activate();


        // For now just pick the first one from height maps
        auto heightMapProviders = _tileProviderManager->heightMapProviders();
        auto tileProviderHeight = heightMapProviders.begin()->second;

        // Get the textures that should be used for rendering
        Tile heightTile = tileProviderHeight->getMostHiResTile(chunk.index());

        // Bind and use the texture
        ghoul::opengl::TextureUnit texUnitHeight;
        texUnitHeight.activate();
        heightTile.texture->bind();
        _programObjectLocalRendering->setUniform("heightTile.textureSampler", texUnitHeight);
        _programObjectLocalRendering->setUniform("heightTile.uvTransform.uvScale", heightTile.uvTransform.uvScale);
        _programObjectLocalRendering->setUniform("heightTile.uvTransform.uvOffset", heightTile.uvTransform.uvOffset);
        
        TileDepthTransform depthTransformHeight = tileProviderHeight->depthTransform();
        _programObjectLocalRendering->setUniform("heightTile.depthTransform.depthScale", depthTransformHeight.depthScale);
        _programObjectLocalRendering->setUniform("heightTile.depthTransform.depthOffset", depthTransformHeight.depthOffset);

        // Pick the first color texture
        auto colorTextureProviders = _tileProviderManager->colorTextureProviders();
        auto tileProviderColor = colorTextureProviders.begin()->second;
        Tile colorTile = tileProviderColor->getMostHiResTile(chunk.index());


        // Bind and use the texture
        ghoul::opengl::TextureUnit texUnitColor;
        texUnitColor.activate();
        colorTile.texture->bind();
        _programObjectLocalRendering->setUniform("colorTile.textureSampler", texUnitColor);
        _programObjectLocalRendering->setUniform("colorTile.uvTransform.uvScale", colorTile.uvTransform.uvScale);
        _programObjectLocalRendering->setUniform("colorTile.uvTransform.uvOffset", colorTile.uvTransform.uvOffset);


        Geodetic2 sw = chunk.surfacePatch().southWestCorner();
        Geodetic2 se = chunk.surfacePatch().southEastCorner();
        Geodetic2 nw = chunk.surfacePatch().northWestCorner();
        Geodetic2 ne = chunk.surfacePatch().northEastCorner();

        const Ellipsoid& ellipsoid = chunk.owner()->ellipsoid();

        // Get model space positions of the four control points
        Vec3 patchSwModelSpace = ellipsoid.cartesianSurfacePosition(sw);
        Vec3 patchSeModelSpace = ellipsoid.cartesianSurfacePosition(se);
        Vec3 patchNwModelSpace = ellipsoid.cartesianSurfacePosition(nw);
        Vec3 patchNeModelSpace = ellipsoid.cartesianSurfacePosition(ne);

        // Transform all control points to camera space
        Vec3 patchSwCameraSpace = Vec3(dmat4(modelViewTransform) * glm::dvec4(patchSwModelSpace, 1));
        Vec3 patchSeCameraSpace = Vec3(dmat4(modelViewTransform) * glm::dvec4(patchSeModelSpace, 1));
        Vec3 patchNwCameraSpace = Vec3(dmat4(modelViewTransform) * glm::dvec4(patchNwModelSpace, 1));
        Vec3 patchNeCameraSpace = Vec3(dmat4(modelViewTransform) * glm::dvec4(patchNeModelSpace, 1));

        // Send control points to shader
        _programObjectLocalRendering->setUniform("p00", vec3(patchSwCameraSpace));
        _programObjectLocalRendering->setUniform("p10", vec3(patchSeCameraSpace));
        _programObjectLocalRendering->setUniform("p01", vec3(patchNwCameraSpace));
        _programObjectLocalRendering->setUniform("p11", vec3(patchNeCameraSpace));

        vec3 patchNormalCameraSpace = normalize(
            cross(patchSeCameraSpace - patchSwCameraSpace,
                patchNwCameraSpace - patchSwCameraSpace));

        _programObjectLocalRendering->setUniform(
            "patchNormalCameraSpace",
            patchNormalCameraSpace);

        _programObjectLocalRendering->setUniform(
            "projectionTransform",
            data.camera.projectionMatrix());

        glEnable(GL_DEPTH_TEST);
        glEnable(GL_CULL_FACE);
        glCullFace(GL_BACK);

        // render
        _grid->geometry().drawUsingActiveProgram();

        // disable shader
        _programObjectLocalRendering->deactivate();
        */
    }
    
    //////////////////////////////////////////////////////////////////////////////////////
    //								CLIPMAP PATCH RENDERER								//
    //////////////////////////////////////////////////////////////////////////////////////
    ClipMapPatchRenderer::ClipMapPatchRenderer(
        shared_ptr<ClipMapGrid> grid,
        shared_ptr<TileProviderManager> tileProviderManager)
        : PatchRenderer(tileProviderManager)
        , _grid(grid)
        , _patchCoverageProvider(
            Geodetic2(M_PI * 2, M_PI * 2),
            Geodetic2(-M_PI -M_PI/2, -M_PI),
            10)
    {
        _programObjectGlobalRendering = OsEng.renderEngine().buildRenderProgram(
            "GlobalClipMapPatch",
            "${MODULE_GLOBEBROWSING}/shaders/globalclipmappatch_vs.glsl",
            "${MODULE_GLOBEBROWSING}/shaders/globalclipmappatch_fs.glsl");
        ghoul_assert(_programObjectGlobalRendering != nullptr, "Failed to initialize programObject!");
        
        _programObjectLocalRendering = OsEng.renderEngine().buildRenderProgram(
            "LocalClipMapPatch",
            "${MODULE_GLOBEBROWSING}/shaders/localclipmappatch_vs.glsl",
            "${MODULE_GLOBEBROWSING}/shaders/localclipmappatch_fs.glsl");
        ghoul_assert(_programObjectLocalRendering != nullptr, "Failed to initialize programObject!");

        using IgnoreError = ghoul::opengl::ProgramObject::IgnoreError;
        _programObjectGlobalRendering->setIgnoreSubroutineUniformLocationError(IgnoreError::Yes);
        _programObjectLocalRendering->setIgnoreSubroutineUniformLocationError(IgnoreError::Yes);
    }

    ClipMapPatchRenderer::~ClipMapPatchRenderer()
    {
        if (_programObjectGlobalRendering) {
            RenderEngine& renderEngine = OsEng.renderEngine();
            renderEngine.removeRenderProgram(_programObjectGlobalRendering);
            _programObjectGlobalRendering = nullptr;
        }
    }

    void ClipMapPatchRenderer::renderPatch(
        const Geodetic2& patchSize,
        const RenderData& data,
        const Ellipsoid& ellipsoid)
    {
        if (glm::max(patchSize.lat, patchSize.lon) > M_PI / 200) {
            renderPatchGlobally(patchSize, data, ellipsoid);
        }
        else {
            renderPatchLocally(patchSize, data, ellipsoid);
        }
    }

    void ClipMapPatchRenderer::renderPatchGlobally(
        const Geodetic2& patchSize,
        const RenderData& data,
        const Ellipsoid& ellipsoid)
    {
        // activate shader
        _programObjectGlobalRendering->activate();
        using namespace glm;

        mat4 viewTransform = data.camera.combinedViewMatrix();

        // TODO : Model transform should be fetched as a matrix directly.
        mat4 modelTransform = translate(mat4(1), data.position.vec3());

        // Snap patch position
        int segmentsPerPatch = _grid->segments();
        Geodetic2 stepSize = Geodetic2(
            patchSize.lat / segmentsPerPatch,
            patchSize.lon / segmentsPerPatch);
        ivec2 patchesToCoverGlobe = ivec2(
            M_PI / patchSize.lat + 0.5,
            M_PI * 2 / patchSize.lon + 0.5);
        Geodetic2 cameraPosLatLon = ellipsoid.cartesianToGeodetic2(data.camera.position().dvec3());
        ivec2 intSnapCoord = ivec2(
            cameraPosLatLon.lat / (M_PI * 2) * segmentsPerPatch * patchesToCoverGlobe.y,
            cameraPosLatLon.lon / (M_PI)* segmentsPerPatch * patchesToCoverGlobe.x);
        Geodetic2 newPatchCenter = Geodetic2(
            stepSize.lat * intSnapCoord.x,
            stepSize.lon * intSnapCoord.y);
        GeodeticPatch newPatch(
            newPatchCenter,
            Geodetic2(patchSize.lat / 2, patchSize.lon / 2));

        ivec2 contraction = ivec2(intSnapCoord.y % 2, intSnapCoord.x % 2);




        
        // For now just pick the first one from height maps
        auto heightMapProviders = _tileProviderManager->heightMapProviders();
        auto tileProviderHeight = heightMapProviders.begin()->second;
        PatchCoverage patchCoverageHeight = _patchCoverageProvider.getCoverage(newPatch, tileProviderHeight);

        // Bind and use the texture
        ghoul::opengl::TextureUnit texUnitHeight00;
        texUnitHeight00.activate();
        patchCoverageHeight.textureTransformPairs[0].first->bind(); // tile00
        _programObjectGlobalRendering->setUniform("textureSamplerHeight00", texUnitHeight00);

        ghoul::opengl::TextureUnit texUnitHeight10;
        texUnitHeight10.activate();
        patchCoverageHeight.textureTransformPairs[1].first->bind(); // tile10
        _programObjectGlobalRendering->setUniform("textureSamplerHeight10", texUnitHeight10);

        ghoul::opengl::TextureUnit texUnitHeight01;
        texUnitHeight01.activate();
        patchCoverageHeight.textureTransformPairs[2].first->bind(); // tile01
        _programObjectGlobalRendering->setUniform("textureSamplerHeight01", texUnitHeight01);

        ghoul::opengl::TextureUnit texUnitHeight11;
        texUnitHeight11.activate();
        patchCoverageHeight.textureTransformPairs[3].first->bind(); // tile11
        _programObjectGlobalRendering->setUniform("textureSamplerHeight11", texUnitHeight11);


        _programObjectGlobalRendering->setUniform(
            "uvTransformPatchToTileHeight00",
            patchCoverageHeight.textureTransformPairs[0].second);
        _programObjectGlobalRendering->setUniform(
            "uvTransformPatchToTileHeight10",
            patchCoverageHeight.textureTransformPairs[1].second);
        _programObjectGlobalRendering->setUniform(
            "uvTransformPatchToTileHeight01",
            patchCoverageHeight.textureTransformPairs[2].second);
        _programObjectGlobalRendering->setUniform(
            "uvTransformPatchToTileHeight11",
            patchCoverageHeight.textureTransformPairs[3].second);




        uvec2 texture00DimensionsHeight = patchCoverageHeight.textureTransformPairs[0].first->dimensions().xy();
        uvec2 texture10DimensionsHeight = patchCoverageHeight.textureTransformPairs[1].first->dimensions().xy();
        uvec2 texture01DimensionsHeight = patchCoverageHeight.textureTransformPairs[2].first->dimensions().xy();
        uvec2 texture11DimensionsHeight = patchCoverageHeight.textureTransformPairs[3].first->dimensions().xy();

        _programObjectGlobalRendering->setUniform("texture00DimensionsHeight", texture00DimensionsHeight);
        _programObjectGlobalRendering->setUniform("texture10DimensionsHeight", texture10DimensionsHeight);
        _programObjectGlobalRendering->setUniform("texture01DimensionsHeight", texture01DimensionsHeight);
        _programObjectGlobalRendering->setUniform("texture11DimensionsHeight", texture11DimensionsHeight);



        // Pick the first color texture
        auto colorTextureProviders = _tileProviderManager->colorTextureProviders();
        auto tileProviderColor = colorTextureProviders.begin()->second;
        PatchCoverage patchCoverageColor = _patchCoverageProvider.getCoverage(newPatch, tileProviderColor);

        // Bind and use the texture
        ghoul::opengl::TextureUnit texUnitColor00;
        texUnitColor00.activate();
        patchCoverageColor.textureTransformPairs[0].first->bind(); // tile00
        _programObjectGlobalRendering->setUniform("textureSamplerColor00", texUnitColor00);

        ghoul::opengl::TextureUnit texUnitColor10;
        texUnitColor10.activate();
        patchCoverageColor.textureTransformPairs[1].first->bind(); // tile10
        _programObjectGlobalRendering->setUniform("textureSamplerColor10", texUnitColor10);

        ghoul::opengl::TextureUnit texUnitColor01;
        texUnitColor01.activate();
        patchCoverageColor.textureTransformPairs[2].first->bind(); // tile01
        _programObjectGlobalRendering->setUniform("textureSamplerColor01", texUnitColor01);

        ghoul::opengl::TextureUnit texUnitColor11;
        texUnitColor11.activate();
        patchCoverageColor.textureTransformPairs[3].first->bind(); // tile11
        _programObjectGlobalRendering->setUniform("textureSamplerColor11", texUnitColor11);


        _programObjectGlobalRendering->setUniform(
            "uvTransformPatchToTileColor00",
            patchCoverageColor.textureTransformPairs[0].second);
        _programObjectGlobalRendering->setUniform(
            "uvTransformPatchToTileColor10",
            patchCoverageColor.textureTransformPairs[1].second);
        _programObjectGlobalRendering->setUniform(
            "uvTransformPatchToTileColor01",
            patchCoverageColor.textureTransformPairs[2].second);
        _programObjectGlobalRendering->setUniform(
            "uvTransformPatchToTileColor11",
            patchCoverageColor.textureTransformPairs[3].second);


        uvec2 texture00DimensionsColor = patchCoverageColor.textureTransformPairs[0].first->dimensions().xy();
        uvec2 texture10DimensionsColor = patchCoverageColor.textureTransformPairs[1].first->dimensions().xy();
        uvec2 texture01DimensionsColor = patchCoverageColor.textureTransformPairs[2].first->dimensions().xy();
        uvec2 texture11DimensionsColor = patchCoverageColor.textureTransformPairs[3].first->dimensions().xy();

        _programObjectGlobalRendering->setUniform("texture00DimensionsColor", texture00DimensionsColor);
        _programObjectGlobalRendering->setUniform("texture10DimensionsColor", texture10DimensionsColor);
        _programObjectGlobalRendering->setUniform("texture01DimensionsColor", texture01DimensionsColor);
        _programObjectGlobalRendering->setUniform("texture11DimensionsColor", texture11DimensionsColor);



        _programObjectGlobalRendering->setUniform(
            "modelViewProjectionTransform",
            data.camera.projectionMatrix() * viewTransform *  modelTransform);
        _programObjectGlobalRendering->setUniform("segmentsPerPatch", segmentsPerPatch);
        _programObjectGlobalRendering->setUniform("minLatLon", vec2(newPatch.southWestCorner().toLonLatVec2()));
        _programObjectGlobalRendering->setUniform("lonLatScalingFactor", vec2(patchSize.toLonLatVec2()));
        _programObjectGlobalRendering->setUniform("radiiSquared", vec3(ellipsoid.radiiSquared()));
        _programObjectGlobalRendering->setUniform("contraction", contraction);

        glEnable(GL_DEPTH_TEST);
        glEnable(GL_CULL_FACE);
        glCullFace(GL_BACK);

        // render
        _grid->geometry().drawUsingActiveProgram();

        // disable shader
        _programObjectGlobalRendering->deactivate();
    }

    void ClipMapPatchRenderer::renderPatchLocally(
        const Geodetic2& patchSize,
        const RenderData& data,
        const Ellipsoid& ellipsoid)
    {
        // activate shader
        _programObjectLocalRendering->activate();
        using namespace glm;

        mat4 viewTransform = data.camera.combinedViewMatrix();

        // TODO : Model transform should be fetched as a matrix directly.
        mat4 modelTransform = translate(mat4(1), data.position.vec3());

        mat4 modelViewTransform = viewTransform * modelTransform;

        // Snap patch position
        int segmentsPerPatch = _grid->segments();
        Geodetic2 stepSize = Geodetic2(
            patchSize.lat / segmentsPerPatch,
            patchSize.lon / segmentsPerPatch);
        ivec2 patchesToCoverGlobe = ivec2(
            M_PI / patchSize.lat + 0.5,
            M_PI * 2 / patchSize.lon + 0.5);
        Geodetic2 cameraPosLatLon = ellipsoid.cartesianToGeodetic2(data.camera.position().dvec3());
        ivec2 intSnapCoord = ivec2(
            cameraPosLatLon.lat / (M_PI * 2) * segmentsPerPatch * patchesToCoverGlobe.y,
            cameraPosLatLon.lon / (M_PI)* segmentsPerPatch * patchesToCoverGlobe.x);
        Geodetic2 newPatchCenter = Geodetic2(
            stepSize.lat * intSnapCoord.x,
            stepSize.lon * intSnapCoord.y);
        GeodeticPatch newPatch(
            newPatchCenter,
            Geodetic2(patchSize.lat / 2, patchSize.lon / 2));

        ivec2 contraction = ivec2(intSnapCoord.y % 2, intSnapCoord.x % 2);

        // Get global positions of the four control points
        Vec3 patchSw = ellipsoid.cartesianSurfacePosition(newPatch.southWestCorner());
        Vec3 patchSe = ellipsoid.cartesianSurfacePosition(newPatch.southEastCorner());
        Vec3 patchNw = ellipsoid.cartesianSurfacePosition(newPatch.northWestCorner());
        Vec3 patchNe = ellipsoid.cartesianSurfacePosition(newPatch.northEastCorner());

        // Transform all control points to camera space
        patchSw = Vec3(dmat4(modelViewTransform) * glm::dvec4(patchSw, 1));
        patchSe = Vec3(dmat4(modelViewTransform) * glm::dvec4(patchSe, 1));
        patchNw = Vec3(dmat4(modelViewTransform) * glm::dvec4(patchNw, 1));
        patchNe = Vec3(dmat4(modelViewTransform) * glm::dvec4(patchNe, 1));


        // Send control points to shader
        _programObjectLocalRendering->setUniform("p00", vec3(patchSw));
        _programObjectLocalRendering->setUniform("p10", vec3(patchSe));
        _programObjectLocalRendering->setUniform("p01", vec3(patchNw));
        _programObjectLocalRendering->setUniform("p11", vec3(patchNe));

        vec3 patchNormal = normalize(cross(patchSe - patchSw, patchNw - patchSw));
        _programObjectLocalRendering->setUniform("patchNormal", patchNormal);

        // For now just pick the first one from height maps
        auto heightMapProviders = _tileProviderManager->heightMapProviders();
        auto tileProviderHeight = heightMapProviders.begin()->second;
        PatchCoverage patchCoverageHeight = _patchCoverageProvider.getCoverage(newPatch, tileProviderHeight);

        // Bind and use the texture
        ghoul::opengl::TextureUnit texUnitHeight00;
        texUnitHeight00.activate();
        patchCoverageHeight.textureTransformPairs[0].first->bind(); // tile00
        _programObjectLocalRendering->setUniform("textureSamplerHeight00", texUnitHeight00);

        ghoul::opengl::TextureUnit texUnitHeight10;
        texUnitHeight10.activate();
        patchCoverageHeight.textureTransformPairs[1].first->bind(); // tile10
        _programObjectLocalRendering->setUniform("textureSamplerHeight10", texUnitHeight10);

        ghoul::opengl::TextureUnit texUnitHeight01;
        texUnitHeight01.activate();
        patchCoverageHeight.textureTransformPairs[2].first->bind(); // tile01
        _programObjectLocalRendering->setUniform("textureSamplerHeight01", texUnitHeight01);

        ghoul::opengl::TextureUnit texUnitHeight11;
        texUnitHeight11.activate();
        patchCoverageHeight.textureTransformPairs[3].first->bind(); // tile11
        _programObjectLocalRendering->setUniform("textureSamplerHeight11", texUnitHeight11);


        _programObjectLocalRendering->setUniform(
            "uvTransformPatchToTileHeight00",
            patchCoverageHeight.textureTransformPairs[0].second);
        _programObjectLocalRendering->setUniform(
            "uvTransformPatchToTileHeight10",
            patchCoverageHeight.textureTransformPairs[1].second);
        _programObjectLocalRendering->setUniform(
            "uvTransformPatchToTileHeight01",
            patchCoverageHeight.textureTransformPairs[2].second);
        _programObjectLocalRendering->setUniform(
            "uvTransformPatchToTileHeight11",
            patchCoverageHeight.textureTransformPairs[3].second);



        uvec2 texture00DimensionsHeight = patchCoverageHeight.textureTransformPairs[0].first->dimensions().xy();
        uvec2 texture10DimensionsHeight = patchCoverageHeight.textureTransformPairs[1].first->dimensions().xy();
        uvec2 texture01DimensionsHeight = patchCoverageHeight.textureTransformPairs[2].first->dimensions().xy();
        uvec2 texture11DimensionsHeight = patchCoverageHeight.textureTransformPairs[3].first->dimensions().xy();

        _programObjectLocalRendering->setUniform("texture00DimensionsHeight", texture00DimensionsHeight);
        _programObjectLocalRendering->setUniform("texture10DimensionsHeight", texture10DimensionsHeight);
        _programObjectLocalRendering->setUniform("texture01DimensionsHeight", texture01DimensionsHeight);
        _programObjectLocalRendering->setUniform("texture11DimensionsHeight", texture11DimensionsHeight);





        // Pick the first color texture
        auto colorTextureProviders = _tileProviderManager->colorTextureProviders();
        auto tileProviderColor = colorTextureProviders.begin()->second;
        PatchCoverage patchCoverageColor = _patchCoverageProvider.getCoverage(newPatch, tileProviderColor);

        // Bind and use the texture
        ghoul::opengl::TextureUnit texUnitColor00;
        texUnitColor00.activate();
        patchCoverageColor.textureTransformPairs[0].first->bind(); // tile00
        _programObjectLocalRendering->setUniform("textureSamplerColor00", texUnitColor00);

        ghoul::opengl::TextureUnit texUnitColor10;
        texUnitColor10.activate();
        patchCoverageColor.textureTransformPairs[1].first->bind(); // tile10
        _programObjectLocalRendering->setUniform("textureSamplerColor10", texUnitColor10);

        ghoul::opengl::TextureUnit texUnitColor01;
        texUnitColor01.activate();
        patchCoverageColor.textureTransformPairs[2].first->bind(); // tile01
        _programObjectLocalRendering->setUniform("textureSamplerColor01", texUnitColor01);

        ghoul::opengl::TextureUnit texUnitColor11;
        texUnitColor11.activate();
        patchCoverageColor.textureTransformPairs[3].first->bind(); // tile11
        _programObjectLocalRendering->setUniform("textureSamplerColor11", texUnitColor11);


        _programObjectLocalRendering->setUniform(
            "uvTransformPatchToTileColor00",
            patchCoverageColor.textureTransformPairs[0].second);
        _programObjectLocalRendering->setUniform(
            "uvTransformPatchToTileColor10",
            patchCoverageColor.textureTransformPairs[1].second);
        _programObjectLocalRendering->setUniform(
            "uvTransformPatchToTileColor01",
            patchCoverageColor.textureTransformPairs[2].second);
        _programObjectLocalRendering->setUniform(
            "uvTransformPatchToTileColor11",
            patchCoverageColor.textureTransformPairs[3].second);


        uvec2 texture00DimensionsColor = patchCoverageColor.textureTransformPairs[0].first->dimensions().xy();
        uvec2 texture10DimensionsColor = patchCoverageColor.textureTransformPairs[1].first->dimensions().xy();
        uvec2 texture01DimensionsColor = patchCoverageColor.textureTransformPairs[2].first->dimensions().xy();
        uvec2 texture11DimensionsColor = patchCoverageColor.textureTransformPairs[3].first->dimensions().xy();

        _programObjectLocalRendering->setUniform("texture00DimensionsColor", texture00DimensionsColor);
        _programObjectLocalRendering->setUniform("texture10DimensionsColor", texture10DimensionsColor);
        _programObjectLocalRendering->setUniform("texture01DimensionsColor", texture01DimensionsColor);
        _programObjectLocalRendering->setUniform("texture11DimensionsColor", texture11DimensionsColor);


        _programObjectLocalRendering->setUniform(
            "projectionTransform",
            data.camera.projectionMatrix());
        _programObjectLocalRendering->setUniform("segmentsPerPatch", segmentsPerPatch);
        _programObjectLocalRendering->setUniform("contraction", contraction);

        glEnable(GL_DEPTH_TEST);
        glEnable(GL_CULL_FACE);
        glCullFace(GL_BACK);

        // render
        _grid->geometry().drawUsingActiveProgram();

        // disable shader
        _programObjectLocalRendering->deactivate();
    }

}  // namespace openspace<|MERGE_RESOLUTION|>--- conflicted
+++ resolved
@@ -37,13 +37,9 @@
 #include <ghoul/opengl/texture.h>
 #include <ghoul/opengl/textureunit.h>
 
-<<<<<<< HEAD
 // STL includes
 #include <sstream>
-=======
-
-
->>>>>>> f4840052
+
 #define _USE_MATH_DEFINES
 #include <math.h>
 
@@ -134,16 +130,7 @@
         }
     }
 
-<<<<<<< HEAD
-    void ChunkRenderer::renderChunkGlobally(
-        const Chunk& chunk,
-        const Ellipsoid& ellipsoid,
-        const RenderData& data)
-    {
-        
-=======
     void ChunkRenderer::renderChunkGlobally(const Chunk& chunk, const RenderData& data){
->>>>>>> f4840052
         using namespace glm;
 
         // All providers of tiles
@@ -248,6 +235,7 @@
         mat4 viewTransform = data.camera.combinedViewMatrix();
         mat4 modelViewProjectionTransform = data.camera.projectionMatrix()
             * viewTransform * modelTransform;
+        const Ellipsoid& ellipsoid = chunk.owner()->ellipsoid();
 
         // Upload the uniform variables
         programObject->setUniform("modelViewProjectionTransform", modelViewProjectionTransform);
@@ -334,14 +322,8 @@
         */
     }
 
-
-<<<<<<< HEAD
-    void ChunkRenderer::renderChunkLocally(
-        const Chunk& chunk,
-        const Ellipsoid& ellipsoid,
-        const RenderData& data)
+    void ChunkRenderer::renderChunkLocally(const Chunk& chunk, const RenderData& data)
     {
-        
         using namespace glm;
 
         // All providers of tiles
@@ -455,11 +437,13 @@
         Geodetic2 nw = chunk.surfacePatch().northWestCorner();
         Geodetic2 ne = chunk.surfacePatch().northEastCorner();
 
+        const Ellipsoid& ellipsoid = chunk.owner()->ellipsoid();
+
         // Get model space positions of the four control points
-        Vec3 patchSwModelSpace = ellipsoid.geodetic2ToCartesian(sw);
-        Vec3 patchSeModelSpace = ellipsoid.geodetic2ToCartesian(se);
-        Vec3 patchNwModelSpace = ellipsoid.geodetic2ToCartesian(nw);
-        Vec3 patchNeModelSpace = ellipsoid.geodetic2ToCartesian(ne);
+        Vec3 patchSwModelSpace = ellipsoid.cartesianSurfacePosition(sw);
+        Vec3 patchSeModelSpace = ellipsoid.cartesianSurfacePosition(se);
+        Vec3 patchNwModelSpace = ellipsoid.cartesianSurfacePosition(nw);
+        Vec3 patchNeModelSpace = ellipsoid.cartesianSurfacePosition(ne);
 
         // Transform all control points to camera space
         Vec3 patchSwCameraSpace = Vec3(dmat4(modelViewTransform) * glm::dvec4(patchSwModelSpace, 1));
@@ -502,9 +486,6 @@
 
 
         /*
-=======
-    void ChunkRenderer::renderChunkLocally(const Chunk& chunk, const RenderData& data){
->>>>>>> f4840052
         using namespace glm;
 
         // TODO : Model transform should be fetched as a matrix directly.
