--- conflicted
+++ resolved
@@ -103,20 +103,6 @@
 		mat4 modelViewProjectionTransform = data.camera.projectionMatrix()
 			* viewTransform * modelTransform;
 
-
-<<<<<<< HEAD
-		// View frustrum culling
-		if (_frustrumCuller != nullptr) {
-			//LatLon center = patch.center;
-			//vec3 centerPoint = radius * center.asUnitCartesian();
-			if (!_frustrumCuller->isVisible(patch, radius, modelViewProjectionTransform)) {
-				// dont render the patch
-				return;
-			}
-		}
-
-=======
->>>>>>> 527f83aa
 		// Get the textures that should be used for rendering
 	 	glm::ivec3 tileIndex = tileSet.getTileIndex(patch);
 		LatLonPatch tilePatch = tileSet.getTilePositionAndScale(tileIndex);
