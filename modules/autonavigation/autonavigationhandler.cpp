/*****************************************************************************************
 *                                                                                       *
 * OpenSpace                                                                             *
 *                                                                                       *
 * Copyright (c) 2014-2019                                                               *
 *                                                                                       *
 * Permission is hereby granted, free of charge, to any person obtaining a copy of this  *
 * software and associated documentation files (the "Software"), to deal in the Software *
 * without restriction, including without limitation the rights to use, copy, modify,    *
 * merge, publish, distribute, sublicense, and/or sell copies of the Software, and to    *
 * permit persons to whom the Software is furnished to do so, subject to the following   *
 * conditions:                                                                           *
 *                                                                                       *
 * The above copyright notice and this permission notice shall be included in all copies *
 * or substantial portions of the Software.                                              *
 *                                                                                       *
 * THE SOFTWARE IS PROVIDED "AS IS", WITHOUT WARRANTY OF ANY KIND, EXPRESS OR IMPLIED,   *
 * INCLUDING BUT NOT LIMITED TO THE WARRANTIES OF MERCHANTABILITY, FITNESS FOR A         *
 * PARTICULAR PURPOSE AND NONINFRINGEMENT. IN NO EVENT SHALL THE AUTHORS OR COPYRIGHT    *
 * HOLDERS BE LIABLE FOR ANY CLAIM, DAMAGES OR OTHER LIABILITY, WHETHER IN AN ACTION OF  *
 * CONTRACT, TORT OR OTHERWISE, ARISING FROM, OUT OF OR IN CONNECTION WITH THE SOFTWARE  *
 * OR THE USE OR OTHER DEALINGS IN THE SOFTWARE.                                         *
 ****************************************************************************************/

#include <modules/autonavigation/autonavigationhandler.h>

#include <modules/autonavigation/helperfunctions.h>
#include <openspace/engine/globals.h>
#include <openspace/engine/windowdelegate.h>
#include <openspace/interaction/navigationhandler.h>
#include <openspace/scene/scenegraphnode.h>
#include <openspace/util/camera.h>
#include <openspace/query/query.h>
#include <ghoul/logging/logmanager.h>
#include <glm/gtx/vector_angle.hpp>
#include <glm/gtx/quaternion.hpp>

namespace {
    constexpr const char* _loggerCat = "AutoNavigationHandler";
} // namespace

namespace openspace::autonavigation {

AutoNavigationHandler::AutoNavigationHandler()
    : properties::PropertyOwner({ "AutoNavigationHandler" })
{
    // Add the properties
    // TODO
}

AutoNavigationHandler::~AutoNavigationHandler() {} // NOLINT

Camera* AutoNavigationHandler::camera() const {
    return global::navigationHandler.camera();
}

const double AutoNavigationHandler::pathDuration() const {
    double sum = 0.0;
    for (auto ps : _pathSegments) {
        sum += ps.duration;
    }
    return sum;
}

const bool AutoNavigationHandler::hasFinished() const {
    return _currentTime > pathDuration();
}

<<<<<<< HEAD
PathSegment& AutoNavigationHandler::currentPathSegment() {
    for (PathSegment& ps : _pathSegments) {
        double endTime = ps.startTime() + ps.duration();
=======
const int AutoNavigationHandler::currentPathSegmentIndex() const {
    for (int i = 0; i < _pathSegments.size(); ++i) {
        const PathSegment& ps = _pathSegments[i];
        double endTime = ps.startTime + ps.duration;
>>>>>>> d4c1bb51
        if (endTime > _currentTime) {
            return i;
        }
    }
}

CameraState AutoNavigationHandler::currentCameraState() {
    CameraState cs;
    cs.position = camera()->positionVec3();
    cs.rotation = camera()->rotationQuaternion();
    cs.referenceNode = global::navigationHandler.anchorNode()->identifier();
    return cs;
}

void AutoNavigationHandler::updateCamera(double deltaTime) {
    ghoul_assert(camera() != nullptr, "Camera must not be nullptr");

    if (!_isPlaying || _pathSegments.empty()) return;

    const int currentIndex = currentPathSegmentIndex();

    if (_stopAtTargets && (currentIndex != _activeSegmentIndex)) {
        _activeSegmentIndex = currentIndex; 
        pausePath();
        return;
    }

<<<<<<< HEAD
    // Interpolation variable
    double t = (_currentTime - cps.startTime()) / cps.duration();
    t = std::max(0.0, std::min(t, 1.0));

    // TODO: don't set every frame
=======
    // INTERPOLATE (TODO: make a function, and allow different methods)

    const PathSegment& cps = _pathSegments[currentIndex];

    double t = (_currentTime - cps.startTime) / cps.duration;
    t = transferfunctions::cubicEaseInOut(t); // TEST
    t = std::max(0.0, std::min(t, 1.0));

    // TODO: don't set every frame  
>>>>>>> d4c1bb51
    // Set anchor node in orbitalNavigator, to render visible nodes and 
    // add possibility to navigate when we reach the end.
    CameraState cs = (t < 0.5) ? cps.start() : cps.end();
    global::navigationHandler.orbitalNavigator().setAnchorNode(cs.referenceNode);

    glm::dvec3 cameraPosition = cps.getPositionAt(t);
    glm::dquat cameraRotation = cps.getRotationAt(t);

    camera()->setPositionVec3(cameraPosition); 
    camera()->setRotation(cameraRotation);

    _currentTime += deltaTime;

    _activeSegmentIndex = currentIndex;

    if (hasFinished()) {
        LINFO("Reached end of path.");
        _isPlaying = false;
    }
}

void AutoNavigationHandler::createPath(PathSpecification& spec) {
    clearPath();
    bool success = true;
    for (int i = 0; i < spec.instructions()->size(); i++) {
        const Instruction& ins = spec.instructions()->at(i);
        success = handleInstruction(ins, i);

        if (!success)
            break;
    }

    // OBS! Would it be better to save the spec in the handler class? 
    _stopAtTargets = spec.stopAtTargets();

    if (success) {
        LINFO("Succefully generated camera path.");
        startPath();
    }
    else
        LERROR("Could not create path.");
}

void AutoNavigationHandler::clearPath() {
    LINFO("Clearing path...");
    _pathSegments.clear();
    _currentTime = 0.0;
    _activeSegmentIndex = 0;
}

void AutoNavigationHandler::startPath() {
    ghoul_assert(!_pathSegments.empty(), "Cannot start an empty path");
<<<<<<< HEAD
    
    _pathDuration = 0.0;
    for (auto ps : _pathSegments) {
        _pathDuration += ps.duration();
    }
=======
    LINFO("Starting path...");
>>>>>>> d4c1bb51
    _currentTime = 0.0;
    _isPlaying = true;
}

<<<<<<< HEAD
CameraState AutoNavigationHandler::getStartState() {
    CameraState cs;
    if (_pathSegments.empty()) {
        cs.position = camera()->positionVec3();
        cs.rotation = camera()->rotationQuaternion();
        cs.referenceNode = global::navigationHandler.anchorNode()->identifier();
    }
    else {
        cs = _pathSegments.back().end();
=======
void AutoNavigationHandler::pausePath() {
    ghoul_assert(!_isPlaying, "Cannot pause a path that isn't playing");
    LINFO(fmt::format("Paused path at target {} / {}", _activeSegmentIndex, _pathSegments.size()));
    _isPlaying = false;
}

void AutoNavigationHandler::continuePath() {
    ghoul_assert(_isPlaying, "Cannot start a path that is already playing");
    ghoul_assert(!_pathSegments.empty(), "No path to continue on");

    if (hasFinished()) {
        LERROR("Path has ended, cannot continue.");
        return;
>>>>>>> d4c1bb51
    }

    LINFO("Continuing path...");

    // Recompute start camera state for the upcoming path segment, to avoid clipping to
    // the old camera state.
    _pathSegments[_activeSegmentIndex].start = currentCameraState(); // TODO: adapt to new PathSegment code 

    _isPlaying = true;
}

bool AutoNavigationHandler::handleInstruction(const Instruction& instruction, int index)
{
    CameraState startState = _pathSegments.empty() ? currentCameraState() : _pathSegments.back().end;

    CameraState endState;
    double duration, startTime;
    bool success = true;

    switch (instruction.type)
    {
    case InstructionType::TargetNode:
        success = endFromTargetNodeInstruction(
            endState, startState, instruction, index
        );
        break;

    case InstructionType::NavigationState:
        success = endFromNavigationStateInstruction(
            endState, instruction, index
        );
        break;

    case InstructionType::Pause:
        endState = startState;
        // TODO: implement more complex behavior later
        success = true;
        break;

    default:
        LERROR(fmt::format("Non-implemented instruction type: {}.", instruction.type));
        success = false;
        break;
    }

    if (!success) return false;

    // compute duration 
    if (instruction.props->duration.has_value()) {
        duration = instruction.props->duration.value();
        if (duration <= 0) {
            LERROR(fmt::format("Failed creating path segment number {}. Duration can not be negative.", index + 1));
            return false;
        }
    }
    else {
        // TODO: compute default duration
        duration = 5.0;
    }

    // compute startTime 
    startTime = 0.0;
    if (!_pathSegments.empty()) {
        PathSegment& last = _pathSegments.back();
        startTime = last.startTime() + last.duration();
    }

    // create new path
    _pathSegments.push_back(
        PathSegment{ startState, endState, duration, startTime }
    );

    return true;
}

bool AutoNavigationHandler::endFromTargetNodeInstruction(
    CameraState& endState, CameraState& prevState, const Instruction& instruction, int index)
{
    TargetNodeInstructionProps* props = 
        dynamic_cast<TargetNodeInstructionProps*>(instruction.props.get());

    if (!props) {
        LERROR(fmt::format("Could not handle target node instruction (number {}).", index + 1));
        return false;
    }

    // Compute end state 
    std::string& identifier = props->targetNode;
    const SceneGraphNode* targetNode = sceneGraphNode(identifier);
    if (!targetNode) {
        LERROR(fmt::format("Failed handling instruction number {}. Could not find node '{}' to target", index + 1, identifier));
        return false;
    }

    glm::dvec3 targetPos;
    if (props->position.has_value()) {
        // note that the anchor and reference frame is our targetnode. 
        // The position in instruction is given is relative coordinates.
        targetPos = targetNode->worldPosition() + targetNode->worldRotationMatrix() * props->position.value();
    }
    else {
        bool hasHeight = props->height.has_value();

        // TODO: compute defualt height in a better way
        double defaultHeight = 2 * targetNode->boundingSphere();
        double height = hasHeight? props->height.value() : defaultHeight;

        targetPos = computeTargetPositionAtNode(
            targetNode, 
            prevState.position, 
            height
        );
    }

    glm::dmat4 lookAtMat = glm::lookAt(
        targetPos,
        targetNode->worldPosition(),
        camera()->lookUpVectorWorldSpace()
    );

    glm::dquat targetRot = glm::normalize(glm::inverse(glm::quat_cast(lookAtMat)));

    endState = CameraState{ targetPos, targetRot, identifier };

    return true;
}

bool AutoNavigationHandler::endFromNavigationStateInstruction(
    CameraState& endState, const Instruction& instruction, int index)
{
    NavigationStateInstructionProps* props =
        dynamic_cast<NavigationStateInstructionProps*>(instruction.props.get());

    if (!props) {
        LERROR(fmt::format("Could not handle navigation state instruction (number {}).", index + 1));
        return false;
    }

    interaction::NavigationHandler::NavigationState ns = props->navState;

    // OBS! The following code is exactly the same as used in NavigationHandler::applyNavigationState. Should probably be made into a function.
    const SceneGraphNode* referenceFrame = sceneGraphNode(ns.referenceFrame);
    const SceneGraphNode* anchorNode = sceneGraphNode(ns.anchor); // The anchor is also the target

    if (!anchorNode) {
        LERROR(fmt::format("Failed handling instruction number {}. Could not find node '{}' to target", index + 1, ns.anchor));
        return false;
    }

    const glm::dvec3 anchorWorldPosition = anchorNode->worldPosition();
    const glm::dmat3 referenceFrameTransform = referenceFrame->worldRotationMatrix();

    const glm::dvec3 targetPositionWorld = anchorWorldPosition +
        glm::dvec3(referenceFrameTransform * glm::dvec4(ns.position, 1.0));

    glm::dvec3 up = ns.up.has_value() ?
        glm::normalize(referenceFrameTransform * ns.up.value()) :
        glm::dvec3(0.0, 1.0, 0.0);

    // Construct vectors of a "neutral" view, i.e. when the aim is centered in view.
    glm::dvec3 neutralView =
        glm::normalize(anchorWorldPosition - targetPositionWorld);

    glm::dquat neutralCameraRotation = glm::inverse(glm::quat_cast(glm::lookAt(
        glm::dvec3(0.0),
        neutralView,
        up
    )));

    glm::dquat pitchRotation = glm::angleAxis(ns.pitch, glm::dvec3(1.f, 0.f, 0.f));
    glm::dquat yawRotation = glm::angleAxis(ns.yaw, glm::dvec3(0.f, -1.f, 0.f));

    glm::quat targetRotation = neutralCameraRotation * yawRotation * pitchRotation;

    endState = CameraState{ targetPositionWorld, targetRotation, ns.anchor };
    return true;
}

glm::dvec3 AutoNavigationHandler::computeTargetPositionAtNode(
    const SceneGraphNode* node, glm::dvec3 prevPos, double height)
{
    // TODO: compute actual distance above surface and validate negative values

    glm::dvec3 targetPos = node->worldPosition();
    glm::dvec3 targetToPrevVector = prevPos - targetPos;

    double radius = static_cast<double>(node->boundingSphere());

    // move target position out from surface, along vector to camera
    targetPos += glm::normalize(targetToPrevVector) * (radius + height);

    return targetPos;
}

} // namespace openspace::autonavigation<|MERGE_RESOLUTION|>--- conflicted
+++ resolved
@@ -57,7 +57,7 @@
 const double AutoNavigationHandler::pathDuration() const {
     double sum = 0.0;
     for (auto ps : _pathSegments) {
-        sum += ps.duration;
+        sum += ps.duration();
     }
     return sum;
 }
@@ -66,16 +66,11 @@
     return _currentTime > pathDuration();
 }
 
-<<<<<<< HEAD
-PathSegment& AutoNavigationHandler::currentPathSegment() {
-    for (PathSegment& ps : _pathSegments) {
-        double endTime = ps.startTime() + ps.duration();
-=======
+
 const int AutoNavigationHandler::currentPathSegmentIndex() const {
     for (int i = 0; i < _pathSegments.size(); ++i) {
         const PathSegment& ps = _pathSegments[i];
-        double endTime = ps.startTime + ps.duration;
->>>>>>> d4c1bb51
+        double endTime = ps.startTime() + ps.duration();
         if (endTime > _currentTime) {
             return i;
         }
@@ -103,23 +98,13 @@
         return;
     }
 
-<<<<<<< HEAD
+    const PathSegment& cps = _pathSegments[currentIndex];
+
     // Interpolation variable
     double t = (_currentTime - cps.startTime()) / cps.duration();
     t = std::max(0.0, std::min(t, 1.0));
 
     // TODO: don't set every frame
-=======
-    // INTERPOLATE (TODO: make a function, and allow different methods)
-
-    const PathSegment& cps = _pathSegments[currentIndex];
-
-    double t = (_currentTime - cps.startTime) / cps.duration;
-    t = transferfunctions::cubicEaseInOut(t); // TEST
-    t = std::max(0.0, std::min(t, 1.0));
-
-    // TODO: don't set every frame  
->>>>>>> d4c1bb51
     // Set anchor node in orbitalNavigator, to render visible nodes and 
     // add possibility to navigate when we reach the end.
     CameraState cs = (t < 0.5) ? cps.start() : cps.end();
@@ -172,30 +157,11 @@
 
 void AutoNavigationHandler::startPath() {
     ghoul_assert(!_pathSegments.empty(), "Cannot start an empty path");
-<<<<<<< HEAD
-    
-    _pathDuration = 0.0;
-    for (auto ps : _pathSegments) {
-        _pathDuration += ps.duration();
-    }
-=======
     LINFO("Starting path...");
->>>>>>> d4c1bb51
     _currentTime = 0.0;
     _isPlaying = true;
 }
 
-<<<<<<< HEAD
-CameraState AutoNavigationHandler::getStartState() {
-    CameraState cs;
-    if (_pathSegments.empty()) {
-        cs.position = camera()->positionVec3();
-        cs.rotation = camera()->rotationQuaternion();
-        cs.referenceNode = global::navigationHandler.anchorNode()->identifier();
-    }
-    else {
-        cs = _pathSegments.back().end();
-=======
 void AutoNavigationHandler::pausePath() {
     ghoul_assert(!_isPlaying, "Cannot pause a path that isn't playing");
     LINFO(fmt::format("Paused path at target {} / {}", _activeSegmentIndex, _pathSegments.size()));
@@ -209,21 +175,20 @@
     if (hasFinished()) {
         LERROR("Path has ended, cannot continue.");
         return;
->>>>>>> d4c1bb51
     }
 
     LINFO("Continuing path...");
 
     // Recompute start camera state for the upcoming path segment, to avoid clipping to
     // the old camera state.
-    _pathSegments[_activeSegmentIndex].start = currentCameraState(); // TODO: adapt to new PathSegment code 
+    _pathSegments[_activeSegmentIndex].setStart(currentCameraState());
 
     _isPlaying = true;
 }
 
 bool AutoNavigationHandler::handleInstruction(const Instruction& instruction, int index)
 {
-    CameraState startState = _pathSegments.empty() ? currentCameraState() : _pathSegments.back().end;
+    CameraState startState = _pathSegments.empty() ? currentCameraState() : _pathSegments.back().end();
 
     CameraState endState;
     double duration, startTime;
