﻿/*****************************************************************************************
 *                                                                                       *
 * OpenSpace                                                                             *
 *                                                                                       *
 * Copyright (c) 2014-2018                                                               *
 *                                                                                       *
 * Permission is hereby granted, free of charge, to any person obtaining a copy of this  *
 * software and associated documentation files (the "Software"), to deal in the Software *
 * without restriction, including without limitation the rights to use, copy, modify,    *
 * merge, publish, distribute, sublicense, and/or sell copies of the Software, and to    *
 * permit persons to whom the Software is furnished to do so, subject to the following   *
 * conditions:                                                                           *
 *                                                                                       *
 * The above copyright notice and this permission notice shall be included in all copies *
 * or substantial portions of the Software.                                              *
 *                                                                                       *
 * THE SOFTWARE IS PROVIDED "AS IS", WITHOUT WARRANTY OF ANY KIND, EXPRESS OR IMPLIED,   *
 * INCLUDING BUT NOT LIMITED TO THE WARRANTIES OF MERCHANTABILITY, FITNESS FOR A         *
 * PARTICULAR PURPOSE AND NONINFRINGEMENT. IN NO EVENT SHALL THE AUTHORS OR COPYRIGHT    *
 * HOLDERS BE LIABLE FOR ANY CLAIM, DAMAGES OR OTHER LIABILITY, WHETHER IN AN ACTION OF  *
 * CONTRACT, TORT OR OTHERWISE, ARISING FROM, OUT OF OR IN CONNECTION WITH THE SOFTWARE  *
 * OR THE USE OR OTHER DEALINGS IN THE SOFTWARE.                                         *
 ****************************************************************************************/

#ifndef __OPENSPACE_MODULE_MULTIRESVOLUME___TSP___H__
#define __OPENSPACE_MODULE_MULTIRESVOLUME___TSP___H__

#include <string>
#include <vector>
#include <list>
#include <iostream>
#include <fstream>

#include <ghoul/opengl/ghoul_gl.h>

#include <boost/iostreams/device/mapped_file.hpp>

// Forward declare boost memory map

namespace openspace {
class TSP {
public:
    struct Header {
        unsigned int gridType_;
        unsigned int numOrigTimesteps_;
        unsigned int numTimesteps_;
        unsigned int xBrickDim_;
        unsigned int yBrickDim_;
        unsigned int zBrickDim_;
        unsigned int xNumBricks_;
        unsigned int yNumBricks_;
        unsigned int zNumBricks_;
    };

    enum NodeData {
        BRICK_INDEX = 0,
        CHILD_INDEX,
        SPATIAL_ERR,
        TEMPORAL_ERR,
        NUM_DATA
    };

    enum class NodeType {
        SPATIAL,
        TEMPORAL
    };

    TSP(const std::string& filename);
    virtual ~TSP();

    bool openFile();

    bool closeFile();

    bool openMemoryMap();

    bool closeMemoryMap();

    // load performs readHeader, readCache, writeCache and construct
    // in the correct sequence
    bool load();

    bool readHeader();
    bool readCache();
    bool writeCache();
    virtual bool construct();
    bool initalizeSSO();

    const Header& header() const;
    static size_t dataPosition();
    std::ifstream& file();
    unsigned int numTotalNodes() const;
    unsigned int numValuesPerNode() const;
    unsigned int numBSTNodes() const;
    unsigned int numBSTLevels() const;
    unsigned int numOTNodes() const;
    unsigned int numOTLevels() const;
    unsigned int brickDim() const;
    unsigned int paddedBrickDim() const;
    unsigned int numBricksPerAxis() const;
    GLuint ssbo() const;

    bool initializeErrors();
    virtual bool calculateSpatialError();
    virtual bool calculateTemporalError();

    float getSpatialError(unsigned int _brickIndex);
    float getTemporalError(unsigned int _brickIndex);
    unsigned int getFirstOctreeChild(unsigned int _brickIndex);

    unsigned int getBstLeft(unsigned int _brickIndex);
    unsigned int getBstRight(unsigned int _brickIndex);

    bool isBstLeaf(unsigned int _brickIndex);
    bool isOctreeLeaf(unsigned int _brickIndex);

<<<<<<< HEAD
    bool _spatialErrorReady;
    bool _temporalErrorReady;
    bool _readCached;

    float getMaxError(NodeType type);
    float getMinError(NodeType type);
protected:
    // Returns a list of the octree leaf nodes that a given input 
=======
private:
    // Returns a list of the octree leaf nodes that a given input
>>>>>>> 2758b35d
    // brick covers. If the input is already a leaf, the list will
    // only contain that one index.
    std::list<unsigned int> CoveredLeafBricks(unsigned int _brickIndex);

    // Returns a list of the BST leaf nodes that a given input brick
    // covers (at the same spatial subdivision level).
    std::list<unsigned int> CoveredBSTLeafBricks(unsigned int _brickIndex);

    // Return a list of eight children brick incices given a brick index
    std::list<unsigned int> ChildBricks(unsigned int _brickIndex);

    // Returns vector of averages for each brick
    virtual std::vector<float> calculateBrickAverages();

    // Returns vector of standard deviations for each brick
    virtual std::vector<float> calculateBrickStdDevs(std::vector<float> brickAverages);

    std::string _filename;
    std::ifstream _file;
    std::streampos _dataOffset;

    boost::iostreams::mapped_file_source _memoryMap;

    // Holds the actual structure
    std::vector<int> data_;
    GLuint _dataSSBO;

    // Data from file
    Header _header;
    size_t _filesize;

    // Additional metadata
    unsigned int paddedBrickDim_;
    unsigned int numTotalNodes_;
    unsigned int numBSTLevels_;
    unsigned int numBSTNodes_;
    unsigned int numOTLevels_;
    unsigned int numOTNodes_;

    const unsigned int paddingWidth_ = 1;

    // Error stats
    float minSpatialError_;
    float maxSpatialError_;
    float medianSpatialError_;
    float minTemporalError_;
    float maxTemporalError_;
    float medianTemporalError_;

}; // class TSP

}  // namespace openspace

#endif // __OPENSPACE_MODULE_MULTIRESVOLUME___TSP___H__<|MERGE_RESOLUTION|>--- conflicted
+++ resolved
@@ -50,6 +50,7 @@
         unsigned int xNumBricks_;
         unsigned int yNumBricks_;
         unsigned int zNumBricks_;
+
     };
 
     enum NodeData {
@@ -76,7 +77,7 @@
 
     bool closeMemoryMap();
 
-    // load performs readHeader, readCache, writeCache and construct
+    // load performs readHeader, readCache, writeCache and construct 
     // in the correct sequence
     bool load();
 
@@ -114,7 +115,6 @@
     bool isBstLeaf(unsigned int _brickIndex);
     bool isOctreeLeaf(unsigned int _brickIndex);
 
-<<<<<<< HEAD
     bool _spatialErrorReady;
     bool _temporalErrorReady;
     bool _readCached;
@@ -123,10 +123,6 @@
     float getMinError(NodeType type);
 protected:
     // Returns a list of the octree leaf nodes that a given input 
-=======
-private:
-    // Returns a list of the octree leaf nodes that a given input
->>>>>>> 2758b35d
     // brick covers. If the input is already a leaf, the list will
     // only contain that one index.
     std::list<unsigned int> CoveredLeafBricks(unsigned int _brickIndex);
