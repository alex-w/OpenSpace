--- conflicted
+++ resolved
@@ -36,20 +36,12 @@
 
 namespace openspace {
 
-<<<<<<< HEAD
-    SimpleTfBrickSelector::SimpleTfBrickSelector(std::shared_ptr<TSP> tsp, HistogramManager* hm, TransferFunction* tf, int memoryBudget, int streamingBudget)
+    SimpleTfBrickSelector::SimpleTfBrickSelector(std::shared_ptr<TSP> tsp,
+                                                 HistogramManager* hm,
+                                                 TransferFunction* tf, int memoryBudget,
+                                                 int streamingBudget)
     : TSPBrickSelector(tsp, tf, memoryBudget, streamingBudget)
     , _histogramManager(hm) {}
-=======
-SimpleTfBrickSelector::SimpleTfBrickSelector(TSP* tsp, HistogramManager* hm,
-                                             TransferFunction* tf, int memoryBudget,
-                                             int streamingBudget)
-    : _tsp(tsp)
-    , _histogramManager(hm)
-    , _transferFunction(tf)
-    , _memoryBudget(memoryBudget)
-    , _streamingBudget(streamingBudget) {}
->>>>>>> 3c213fae
 
 SimpleTfBrickSelector::~SimpleTfBrickSelector() {}
 
@@ -276,32 +268,8 @@
     TransferFunction *tf = _transferFunction;
     if (!tf) return false;
 
-<<<<<<< HEAD
-    float tfWidth = tf->width();
-    if (tfWidth <= 0) return false;
-    LINFO("Transfer function width: " << tfWidth);
-    // The importance of every brick. Each brick has a histogram.
+    size_t tfWidth = tf->width();
     size_t nHistograms = _tsp->numTotalNodes();
-=======
-    size_t tfWidth = tf->width();
-    
-    // By changing tfWidth to the correct type size_t, this check is no longer valid since
-    // size_t is unsigned ---abock
-    //if (tfWidth <= 0) return false;
-
-    /*    std::vector<float> gradients(tfWidth - 1);
-    for (size_t offset = 0; offset < tfWidth - 1; offset++) {
-        glm::vec4 prevRgba = tf->sample(offset);
-        glm::vec4 nextRgba = tf->sample(offset + 1);
-
-        float colorDifference = glm::distance(prevRgba, nextRgba);
-        float alpha = (prevRgba.w + nextRgba.w) * 0.5;
-
-        gradients[offset] = colorDifference*alpha;
-        }*/
-
-    unsigned int nHistograms = _tsp->numTotalNodes();
->>>>>>> 3c213fae
     _brickImportances = std::vector<float>(nHistograms);
 
     for (size_t brickIndex = 0; brickIndex < nHistograms; brickIndex++) {
@@ -311,19 +279,13 @@
             return false;
         }
 
-<<<<<<< HEAD
         float importance = 0.;
         for (size_t i = 0; i < tfWidth; i++) {
             // For the width of the transfer function, get the bin as a percentage instead
             // of an index, so we can sample histogram
-            float x = float(i) / tfWidth;
+            float x = static_cast<float>(i) / static_cast<float>(tfWidth);
 
             // Get the value of the bin at x
-=======
-        float dotProduct = 0;
-        for (int i = 0; i < tf->width(); i++) {
-            float x = static_cast<float>(i) / static_cast<float>(tfWidth);
->>>>>>> 3c213fae
             float sample = histogram->interpolate(x);
 
             assert(sample >= 0);
