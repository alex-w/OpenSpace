/*****************************************************************************************
 *                                                                                       *
 * OpenSpace                                                                             *
 *                                                                                       *
 * Copyright (c) 2014-2022                                                               *
 *                                                                                       *
 * Permission is hereby granted, free of charge, to any person obtaining a copy of this  *
 * software and associated documentation files (the "Software"), to deal in the Software *
 * without restriction, including without limitation the rights to use, copy, modify,    *
 * merge, publish, distribute, sublicense, and/or sell copies of the Software, and to    *
 * permit persons to whom the Software is furnished to do so, subject to the following   *
 * conditions:                                                                           *
 *                                                                                       *
 * The above copyright notice and this permission notice shall be included in all copies *
 * or substantial portions of the Software.                                              *
 *                                                                                       *
 * THE SOFTWARE IS PROVIDED "AS IS", WITHOUT WARRANTY OF ANY KIND, EXPRESS OR IMPLIED,   *
 * INCLUDING BUT NOT LIMITED TO THE WARRANTIES OF MERCHANTABILITY, FITNESS FOR A         *
 * PARTICULAR PURPOSE AND NONINFRINGEMENT. IN NO EVENT SHALL THE AUTHORS OR COPYRIGHT    *
 * HOLDERS BE LIABLE FOR ANY CLAIM, DAMAGES OR OTHER LIABILITY, WHETHER IN AN ACTION OF  *
 * CONTRACT, TORT OR OTHERWISE, ARISING FROM, OUT OF OR IN CONNECTION WITH THE SOFTWARE  *
 * OR THE USE OR OTHER DEALINGS IN THE SOFTWARE.                                         *
 ****************************************************************************************/

#ifndef __OPENSPACE_MODULE_SKYBROWSER___WWTCOMMUNICATOR___H__
#define __OPENSPACE_MODULE_SKYBROWSER___WWTCOMMUNICATOR___H__

#include <modules/skybrowser/include/browser.h>
#include <openspace/properties/scalar/doubleproperty.h>

#include <deque>

namespace openspace {

class WwtCommunicator : public Browser {
public:
    explicit WwtCommunicator(const ghoul::Dictionary& dictionary);
    ~WwtCommunicator() override = default;

    void update();

    // WorldWide Telescope communication
    void selectImage(const std::string& url, int i);
    void addImageLayerToWwt(const std::string& url, int i);
    void removeSelectedImage(int i);
    void setImageOrder(int i, int order);
    void loadImageCollection(const std::string& collection);
    void setImageOpacity(int i, float opacity);
    void hideChromeInterface() const;

    bool isImageCollectionLoaded() const;

    double verticalFov() const;
    glm::ivec3 borderColor() const;
    glm::dvec2 equatorialAim() const;
    glm::dvec2 fieldsOfView() const;
    std::vector<int> selectedImages() const;
    std::vector<double> opacities() const;
    double borderRadius() const;

    void setImageCollectionIsLoaded(bool isLoaded);
    void setVerticalFov(double vfov);
    void setEquatorialAim(glm::dvec2 equatorial);
    void setBorderColor(glm::ivec3 color);
    void setBorderRadius(double radius);
    void setTargetRoll(double roll);

    void updateBorderColor() const;
    void updateAim() const;

protected:
    void setIdInBrowser(const std::string& id) const;
    std::deque<std::pair<int, double>>::iterator findSelectedImage(int i);
<<<<<<< HEAD
    
    double _borderRadius = 0.0;
    double _verticalFov = 10.0f;
=======

    properties::DoubleProperty _verticalFov;

>>>>>>> 90f2ad0c
    glm::ivec3 _borderColor = glm::ivec3(70);
    glm::dvec2 _equatorialAim = glm::dvec2(0.0);
    double _targetRoll = 0.0;
    bool _isImageCollectionLoaded = false;
    std::deque<std::pair<int, double>> _selectedImages;

private:
    void sendMessageToWwt(const ghoul::Dictionary& msg) const;

    bool _borderColorIsDirty = false;
    bool _equatorialAimIsDirty = false;

    // Time variables
    // For capping the message passing to WWT
    static constexpr std::chrono::milliseconds TimeUpdateInterval =
        std::chrono::milliseconds(10);
    std::chrono::system_clock::time_point _lastUpdateTime;
};
} // namespace openspace

#endif // __OPENSPACE_MODULE_SKYBROWSER___WWTCOMMUNICATOR___H__<|MERGE_RESOLUTION|>--- conflicted
+++ resolved
@@ -71,15 +71,10 @@
 protected:
     void setIdInBrowser(const std::string& id) const;
     std::deque<std::pair<int, double>>::iterator findSelectedImage(int i);
-<<<<<<< HEAD
+    
+    properties::DoubleProperty _verticalFov;    
     
     double _borderRadius = 0.0;
-    double _verticalFov = 10.0f;
-=======
-
-    properties::DoubleProperty _verticalFov;
-
->>>>>>> 90f2ad0c
     glm::ivec3 _borderColor = glm::ivec3(70);
     glm::dvec2 _equatorialAim = glm::dvec2(0.0);
     double _targetRoll = 0.0;
