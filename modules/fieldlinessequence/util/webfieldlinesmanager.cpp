--- conflicted
+++ resolved
@@ -40,23 +40,6 @@
 
 namespace openspace{
 
-<<<<<<< HEAD
-    WebFieldlinesManager::WebFieldlinesManager(std::string identifier, std::string fieldLineModelType):
-        _flsType(fieldLineModelType)
-    {
-        _syncDir = initializeSyncDirectory(identifier);
-                
-        std::string testTime;
-        triggerTimeInt2String(610056000, testTime);
-        
-        int testInt;
-        triggerTimeString2Int(testTime, testInt);
-        
-        getAvailableTriggertimes();
-        
-        LERROR("WebFieldlinesManager initialized");
-   
-=======
     WebFieldlinesManager::WebFieldlinesManager(std::string syncDir){
         
         // change to parameter
@@ -71,7 +54,6 @@
         
         LERROR("WebFieldlinesManager initialized");
     
->>>>>>> 4551631b
     }
     
     // dowload files specified in _filestodownload
@@ -81,13 +63,9 @@
         LERROR("starting download");
         for (int index : _filesToDownload){
             
-<<<<<<< HEAD
-            downloadOsfls(tt);
-=======
 
             std::string filename = _availableTriggertimes[index].second;
             double timetrigger = _availableTriggertimes[index].first;
->>>>>>> 4551631b
             
             // download fieldlines file
             std::string destPath = downloadOsfls(filename);
@@ -148,11 +126,7 @@
         }
     }
     
-<<<<<<< HEAD
-    void WebFieldlinesManager::downloadOsfls(std::string triggertime){
-=======
     std::string WebFieldlinesManager::downloadOsfls(std::string triggertime){
->>>>>>> 4551631b
         std::string url = "http://localhost:3000/WSA/" + triggertime;
         std::string destinationpath = absPath(_syncDir + '/' + triggertime.substr(6));
         AsyncHttpFileDownload ashd = AsyncHttpFileDownload(url, destinationpath, HttpFileDownload::Overwrite::Yes);
