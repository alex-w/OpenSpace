--- conflicted
+++ resolved
@@ -567,7 +567,6 @@
         //float Rt2 = Rt * Rt; // in Km
         //float Rg2 = Rg * Rg; // in Km
 
-
         for (int i = 0; i < nSamples; i++) {
             // Color from G-Buffer
             //vec4 color = texelFetch(mainColorTexture, fragCoords, i);
@@ -701,19 +700,12 @@
             }           
         }  
 
-<<<<<<< HEAD
         renderTarget = atmosphereFinalColor / float(nSamples);
 
         // renderTarget = vec4(
         //     (atmosphereFinalColor.xyz + (backgroundFinalColor.xyz * backgroundConstant)) / float(nSamples), 
         //     (atmosphereFinalColor.a + backgroundFinalColor.a) / float(nSamples)
         //     );
-=======
-        renderTarget = atmosphereFinalColor / float(nSamples);        
-        renderTarget.a *= blackoutFactor;
-        // if (complex)
-        //     renderTarget = vec4(1.0, 0.0, 0.0, 1.0);
->>>>>>> a75bb5a5
     } 
     else { // culling
         if (firstPaint) {
@@ -722,15 +714,11 @@
                 bColor += texelFetch(mainColorTexture, fragCoords, f);
             }
             bColor /= float(nAaSamples);
-<<<<<<< HEAD
             //renderTarget = vec4(HDR(bColor.xyz * backgroundConstant, atmExposure), bColor.a);
             //renderTarget = vec4(bColor.xyz * backgroundConstant, bColor.a);
             renderTarget = vec4(-log2(vec3(1.0) - bColor.rgb), bColor.a);
             //renderTarget = bColor;
 
-=======
-            renderTarget = vec4(HDR(bColor.xyz * backgroundConstant, atmExposure), bColor.a * blackoutFactor);
->>>>>>> a75bb5a5
         } 
         else {
             //renderTarget = vec4(vec3(1.0, 0.0, 0.0), 1.0);
