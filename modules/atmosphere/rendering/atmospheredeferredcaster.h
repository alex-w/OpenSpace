--- conflicted
+++ resolved
@@ -79,7 +79,6 @@
     void setMieHeightScale(float mieHeightScale);
     void setMiePhaseConstant(float miePhaseConstant);
     void setSunRadianceIntensity(float sunRadiance);
-<<<<<<< HEAD
     void setRayleighScatteringCoefficients(const glm::vec3& rayScattCoeff);
     void setOzoneExtinctionCoefficients(const glm::vec3& ozoneExtCoeff);
     void setMieScatteringCoefficients(const glm::vec3& mieScattCoeff);
@@ -87,14 +86,6 @@
     void setMieExtinctionCoefficients(const glm::vec3& mieExtCoeff);
     void setEllipsoidRadii(const glm::dvec3& radii);
     void setShadowConfigArray(const std::vector<ShadowConfiguration>& shadowConfigArray);
-=======
-    void setRayleighScatteringCoefficients(glm::vec3& rayScattCoeff);
-    void setOzoneExtinctionCoefficients(glm::vec3& ozoneExtCoeff);
-    void setMieScatteringCoefficients(glm::vec3& mieScattCoeff);
-    void setMieExtinctionCoefficients(glm::vec3& mieExtCoeff);
-    void setEllipsoidRadii(glm::dvec3& radii);
-    void setShadowConfigArray(std::vector<ShadowConfiguration>& shadowConfigArray);
->>>>>>> 46440584
     void setHardShadows(bool enabled);
     void enableSunFollowing(bool enable);
 
@@ -170,29 +161,8 @@
     ghoul::opengl::TextureUnit _inScatteringTableTextureUnit;
 
     // Atmosphere Data
-<<<<<<< HEAD
-    bool _atmosphereCalculated;
-    bool _ozoneEnabled;
-    bool _sunFollowingCameraEnabled;
-    float _atmosphereRadius;
-    float _atmospherePlanetRadius;
-    float _planetAverageGroundReflectance;
-    float _planetGroundRadianceEmittion;
-    float _rayleighHeightScale;
-    float _ozoneHeightScale;
-    float _mieHeightScale;
-    float _miePhaseConstant;
-    float _sunRadianceIntensity;
-
-    glm::vec3 _rayleighScatteringCoeff;
-    glm::vec3 _ozoneExtinctionCoeff;
-    glm::vec3 _mieScatteringCoeff;
-    glm::vec3 _mieAbsorptionCoeff;
-    glm::vec3 _mieExtinctionCoeff;
-    glm::dvec3 _ellipsoidRadii;
-=======
     bool _atmosphereCalculated = false;
-    bool _ozoneEnabled = false;
+    bool _ozoneEnabled = true;
     bool _sunFollowingCameraEnabled = false;
     float _atmosphereRadius = 0.f;
     float _atmospherePlanetRadius = 0.f;
@@ -200,16 +170,16 @@
     float _planetGroundRadianceEmittion = 0.f;
     float _rayleighHeightScale = 0.f;
     float _ozoneHeightScale = 0.f;
-    float _mieHeightScale = 0.f;
+    float _mieHeightScale;
     float _miePhaseConstant = 0.f;
     float _sunRadianceIntensity = 5.f;
 
-    glm::vec3 _rayleighScatteringCoeff = glm::vec3(0.f);
-    glm::vec3 _ozoneExtinctionCoeff = glm::vec3(0.f);
-    glm::vec3 _mieScatteringCoeff = glm::vec3(0.f);
-    glm::vec3 _mieExtinctionCoeff = glm::vec3(0.f);
-    glm::dvec3 _ellipsoidRadii = glm::vec3(0.f);
->>>>>>> 46440584
+    glm::vec3 _rayleighScatteringCoeff = glm::vec3(0);
+    glm::vec3 _ozoneExtinctionCoeff = glm::vec3(0);
+    glm::vec3 _mieScatteringCoeff = glm::vec3(0);
+    glm::vec3 _mieAbsorptionCoeff = glm::vec3(0);
+    glm::vec3 _mieExtinctionCoeff = glm::vec3(0);
+    glm::dvec3 _ellipsoidRadii = glm::dvec3(0);
 
     // Atmosphere Textures Dimmensions
     int _transmittance_table_width = 256;
