--- conflicted
+++ resolved
@@ -153,80 +153,6 @@
         }
     }
 
-<<<<<<< HEAD
-    void SoftwareIntegrationModule::eventLoop() {
-        while (!_shouldStop) {
-            PeerMessage pm = _incomingMessages.pop();
-            handlePeerMessage(std::move(pm));
-        }
-    }
-
-    void SoftwareIntegrationModule::handleProperties(std::string identifier, const std::shared_ptr<Peer>& peer) {
-
-        const Renderable* myRenderable = renderable(identifier);
-        properties::Property* colorProperty = myRenderable->property("Color");
-        properties::Property* opacityProperty = myRenderable->property("Opacity");
-        properties::Property* sizeProperty = myRenderable->property("Size");
-
-        // Update color of renderable
-        auto updateColor = [colorProperty, identifier, peer]() {
-            std::string lengthOfIdentifier = std::to_string(identifier.length());
-            std::string propertyValue = colorProperty->getStringValue();
-            std::string lengthOfValue = std::to_string(propertyValue.length());
-            std::string messageType = "UPCO";
-            std::string subject = lengthOfIdentifier + identifier + lengthOfValue + propertyValue;
-
-            // Format length of subject to always be 4 digits
-            std::ostringstream os;
-            os << std::setfill('0') << std::setw(4) << subject.length();
-            std::string lengthOfSubject = os.str();
-
-            std::string message = messageType + lengthOfSubject + subject;
-            peer->connection.sendMessage(message);
-        };
-        colorProperty->onChange(updateColor);
-
-        // Update opacity of renderable
-        auto updateOpacity = [opacityProperty, identifier, peer]() {
-            std::string lengthOfIdentifier = std::to_string(identifier.length());
-            std::string propertyValue = opacityProperty->getStringValue();
-            std::string lengthOfValue = std::to_string(propertyValue.length());
-            std::string messageType = "UPOP";
-            std::string subject = lengthOfIdentifier + identifier + lengthOfValue + propertyValue;
-
-            LERROR(fmt::format("OPACITY MESSAGE: {}", propertyValue));
-            // Format length of subject to always be 4 digits
-            std::ostringstream os;
-            os << std::setfill('0') << std::setw(4) << subject.length();
-            std::string lengthOfSubject = os.str();
-
-            std::string message = messageType + lengthOfSubject + subject;
-            LERROR(fmt::format("OPACITY MESSAGE: {}", message));
-            peer->connection.sendMessage(message);
-            };
-        opacityProperty->onChange(updateOpacity);
-
-        // Update size of renderable
-        auto updateSize = [sizeProperty, identifier, peer]() {
-            std::string lengthOfIdentifier = std::to_string(identifier.length());
-            std::string propertyValue = sizeProperty->getStringValue();
-            std::string lengthOfValue = std::to_string(propertyValue.length());
-            std::string messageType = "UPSI";
-            std::string subject = lengthOfIdentifier + identifier + lengthOfValue + propertyValue;
-
-            // Format length of subject to always be 4 digits
-            std::ostringstream os;
-            os << std::setfill('0') << std::setw(4) << subject.length();
-            std::string lengthOfSubject = os.str();
-
-            std::string message = messageType + lengthOfSubject + subject;
-            peer->connection.sendMessage(message);
-            };
-        sizeProperty->onChange(updateSize);
-    }
-
-=======
->>>>>>> 5f95282e
     void SoftwareIntegrationModule::handlePeerMessage(PeerMessage peerMessage) {
         const size_t peerId = peerMessage.peerId;
         auto it = _peers.find(peerId);
