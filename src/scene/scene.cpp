﻿/*****************************************************************************************
 *                                                                                       *
 * OpenSpace                                                                             *
 *                                                                                       *
 * Copyright (c) 2014-2017                                                               *
 *                                                                                       *
 * Permission is hereby granted, free of charge, to any person obtaining a copy of this  *
 * software and associated documentation files (the "Software"), to deal in the Software *
 * without restriction, including without limitation the rights to use, copy, modify,    *
 * merge, publish, distribute, sublicense, and/or sell copies of the Software, and to    *
 * permit persons to whom the Software is furnished to do so, subject to the following   *
 * conditions:                                                                           *
 *                                                                                       *
 * The above copyright notice and this permission notice shall be included in all copies *
 * or substantial portions of the Software.                                              *
 *                                                                                       *
 * THE SOFTWARE IS PROVIDED "AS IS", WITHOUT WARRANTY OF ANY KIND, EXPRESS OR IMPLIED,   *
 * INCLUDING BUT NOT LIMITED TO THE WARRANTIES OF MERCHANTABILITY, FITNESS FOR A         *
 * PARTICULAR PURPOSE AND NONINFRINGEMENT. IN NO EVENT SHALL THE AUTHORS OR COPYRIGHT    *
 * HOLDERS BE LIABLE FOR ANY CLAIM, DAMAGES OR OTHER LIABILITY, WHETHER IN AN ACTION OF  *
 * CONTRACT, TORT OR OTHERWISE, ARISING FROM, OUT OF OR IN CONNECTION WITH THE SOFTWARE  *
 * OR THE USE OR OTHER DEALINGS IN THE SOFTWARE.                                         *
 ****************************************************************************************/

#include <openspace/scene/scene.h>

#include <openspace/openspace.h>
#include <openspace/engine/configurationmanager.h>
#include <openspace/engine/openspaceengine.h>
#include <openspace/engine/wrapper/windowwrapper.h>
#include <openspace/interaction/navigationhandler.h>
#include <openspace/query/query.h>
#include <openspace/rendering/renderengine.h>
#include <openspace/scene/scenegraphnode.h>
#include <openspace/scene/sceneloader.h>
#include <openspace/scripting/scriptengine.h>
#include <openspace/scripting/script_helper.h>
#include <openspace/util/time.h>

#include <ghoul/filesystem/filesystem.h>
#include <ghoul/io/texture/texturereader.h>
#include <ghoul/misc/dictionary.h>
#include <ghoul/misc/exception.h>
#include <ghoul/logging/logmanager.h>
#include <ghoul/logging/consolelog.h>
#include <ghoul/lua/ghoul_lua.h>
#include <ghoul/lua/lua_helper.h>
#include <ghoul/misc/dictionary.h>
#include <ghoul/misc/onscopeexit.h>
#include <ghoul/opengl/programobject.h>
#include <ghoul/opengl/texture.h>

#include <chrono>
#include <iostream>
#include <iterator>
#include <numeric>
#include <fstream>
#include <string>
#include <stack>
#include <unordered_map>

#include "scene_doc.inl"
#include "scene_lua.inl"

namespace {
    const char* _loggerCat = "Scene";
    //const char* _moduleExtension = ".mod";
    //const char* _commonModuleToken = "${COMMON_MODULE}";

<<<<<<< HEAD
    const char* KeyCamera = "Camera";
    const char* KeyFocusObject = "Focus";
    const char* KeyPositionObject = "Position";
    const char* KeyViewOffset = "Offset";
    const char* MostProbableAttachedNode = "SolarSystemBarycenter";
    const char* ParentOfAllNodes = "Root";
=======
    //const char* KeyCamera = "Camera";
    //const char* KeyFocusObject = "Focus";
    //const char* KeyPositionObject = "Position";
    //const char* KeyViewOffset = "Offset";

>>>>>>> 4a72f430
    const char* MainTemplateFilename = "${OPENSPACE_DATA}/web/properties/main.hbs";
    const char* PropertyOwnerTemplateFilename = "${OPENSPACE_DATA}/web/properties/propertyowner.hbs";
    const char* PropertyTemplateFilename = "${OPENSPACE_DATA}/web/properties/property.hbs";
    const char* JsFilename = "${OPENSPACE_DATA}/web/properties/script.js";
} // namespace

namespace openspace {

Scene::Scene()
    : DocumentationGenerator(
        "Documented",
        "propertyOwners",
        {
            { "mainTemplate", MainTemplateFilename },
            { "propertyOwnerTemplate", PropertyOwnerTemplateFilename },
            { "propertyTemplate", PropertyTemplateFilename }
        },
        JsFilename        
    ),
    _dsgAttachedNodeName(MostProbableAttachedNode)
{}

Scene::~Scene(){
}
    
void Scene::setRoot(std::unique_ptr<SceneGraphNode> root) {
    if (_root) {
        removeNode(_root.get());
    }
    _root = std::move(root);
    _root->setScene(this);
    addNode(_root.get());
}

void Scene::setCamera(std::unique_ptr<Camera> camera) {
    _camera = std::move(camera);
}

Camera* Scene::camera() const {
    return _camera.get();
}

void Scene::addNode(SceneGraphNode* node, UpdateDependencies updateDeps) {
    // Add the node and all its children.
    node->traversePreOrder([this](SceneGraphNode* n) {
        _topologicallySortedNodes.push_back(n);
        _nodesByName[n->name()] = n;
    });
    
    if (updateDeps) {
        updateDependencies();
    }
}

void Scene::removeNode(SceneGraphNode* node, UpdateDependencies updateDeps) {
    // Remove the node and all its children.
    node->traversePostOrder([this](SceneGraphNode* n) {
        _topologicallySortedNodes.erase(
            std::remove(_topologicallySortedNodes.begin(), _topologicallySortedNodes.end(), n),
            _topologicallySortedNodes.end()
        );
        _nodesByName.erase(n->name());
    });
    
    if (updateDeps) {
        updateDependencies();
    }
}

const std::string & Scene::dsgAttachedNodeName() const {
    return _dsgAttachedNodeName;
}

void Scene::setDsgAttachedNodeName(const std::string & attachedNodeName) {
    _dsgAttachedNodeName = attachedNodeName;
}

void Scene::updateDsgAttachedNode(const Camera* camera) {
    _dsgAttachedNodeName = currentDsgAttachedNode(camera, _dsgAttachedNodeName);
}

std::string Scene::currentDsgAttachedNode(const Camera* camera, const std::string & dsgAttachedNodeName) const {
    if (camera == nullptr || dsgAttachedNodeName.empty()) {
        LERROR("Camera object not allocated or empty name scene passed to the method.");
        return MostProbableAttachedNode; // This choice is controversal. Better to avoid a crash.
    }
    const SceneGraphNode* node = sceneGraphNode(dsgAttachedNodeName);

    if (node == nullptr) {
        LERROR("There is no scenegraph node with name: " << dsgAttachedNodeName);
        return MostProbableAttachedNode;
    }

    // Starts in the last sphere of influency we know we were in, check if we are still inside it 
    // if not, check its parent and continue until we are inside a scene
    double distance = glm::length(camera->positionVec3() - node->dynamicWorldPosition());

    // Traverses the scenetree to find a scene we are within. 
    while (distance > node->sphereOfInfluency()) {
        if (node->parent() != nullptr) {
            node = node->parent();
            distance = glm::length(camera->positionVec3() - node->dynamicWorldPosition());
        }
        else {
            break;
        }
    }

    std::string attachedNodeName(node->name());
    std::vector<SceneGraphNode*> childrenScene(node->children());
    
    //Check if we are inside a child scene of the current scene. 
    bool outsideAllChildScenes = false;

    while (!childrenScene.empty() && !outsideAllChildScenes) {
        double lastChildDistanceValid = std::numeric_limits<double>::max();
        bool changedChild = false;
        for (auto childNode: childrenScene) {
            double childDistance = glm::length(camera->positionVec3() - childNode->dynamicWorldPosition());
                
            // Set the new scene that we are inside the scene radius.
            if ((childDistance < lastChildDistanceValid) && (childDistance < childNode->sphereOfInfluency())) {
                lastChildDistanceValid = childDistance;
                node = childNode;                
                changedChild = true;
            }
        }
        if (!changedChild) {
            outsideAllChildScenes = true;
        }
        else {
            childrenScene = node->children();
        }
    }

    return node->name();
}

const glm::dvec3 Scene::currentDisplacementPosition(const std::string & cameraParent,
    const SceneGraphNode* target) const {
    if (target != nullptr) {

        std::vector<const SceneGraphNode*> cameraPath;
        std::vector<const SceneGraphNode*> targetPath;
        std::vector<const SceneGraphNode*> commonParentPath;

        const SceneGraphNode* cameraParentNode = sceneGraphNode(cameraParent);             

        //Find common parent for camera and object
        std::string commonParentName(cameraParent);  // initiates to camera parent in case 
                                                     // other path is not found
        const SceneGraphNode * targetNode = sceneGraphNode(target->name());
        cameraPath = pathTo(cameraParentNode);
        targetPath = pathTo(targetNode);

        const SceneGraphNode* commonParentNode = sceneGraphNode(commonParent(cameraPath, targetPath)); 
        commonParentPath = pathTo(commonParentNode);

        //Find the path from the camera to the common parent

        glm::dvec3 collectorCamera(pathCollector(cameraPath, commonParentNode->name(), true));
        glm::dvec3 collectorTarget(pathCollector(targetPath, commonParentNode->name(), false));

        /*glm::dvec3 collectorCamera(pathCollector(cameraPath, commonParentNode->name(), false));
        glm::dvec3 collectorTarget(pathCollector(targetPath, commonParentNode->name(), true));*/

        return collectorTarget + collectorCamera;
    }
    else {
        LERROR("Target scenegraph node is null.");
        return glm::dvec3(0.0);
    }
}

const glm::dmat4 Scene::currentMatrixTransformation(const std::string & cameraParent,
    const SceneGraphNode* target) const {
    if (target != nullptr) {

        std::vector<const SceneGraphNode*> cameraPath;
        std::vector<const SceneGraphNode*> targetPath;
        std::vector<const SceneGraphNode*> commonParentPath;

        const SceneGraphNode* cameraParentNode = sceneGraphNode(cameraParent);

        //Find common parent for camera and object
        std::string commonParentName(cameraParent);  // initiates to camera parent in case 
                                                     // other path is not found
        const SceneGraphNode * targetNode = sceneGraphNode(target->name());
        cameraPath = pathTo(cameraParentNode);
        targetPath = pathTo(targetNode);

        const SceneGraphNode* commonParentNode = sceneGraphNode(commonParent(cameraPath, targetPath));
        commonParentPath = pathTo(commonParentNode);

        //Find the path from the camera to the common parent

        glm::dmat4 collectorCamera(matrixCollector(cameraPath, commonParentNode->name(), false));
        glm::dmat4 collectorTarget(matrixCollector(targetPath, commonParentNode->name(), true));

        return collectorCamera * collectorTarget;
    }
    else {
        LERROR("Target scenegraph node is null.");
        return glm::dmat4(1.0);
    }
}

std::vector<const SceneGraphNode*> Scene::pathTo(const SceneGraphNode* node) const {
    std::vector<const SceneGraphNode*> path;

    if (node == nullptr) {
        LERROR("Invalid (null) scenegraph node name passed to pathTo() method.");
        return path;
    }
    const SceneGraphNode *tmpNode = node;
    while (tmpNode->parent() != nullptr) {
        path.push_back(tmpNode);
        tmpNode = tmpNode->parent();
    }
    path.push_back(tmpNode);
    
    return path;
}

std::string Scene::commonParent(const std::vector<const SceneGraphNode*> & t1, const std::vector<const SceneGraphNode*> & t2) const {
    if (t1.empty() && t2.empty()) {
        LERROR("Empty paths passed to commonParent method.");
        return ParentOfAllNodes;
    }

    std::string commonParentReturn(MostProbableAttachedNode);
    int iterator = 0;
    int min = std::min(t1.size(), t2.size());
    int iteratorT1 = t1.size() - 1;
    int iteratorT2 = t2.size() - 1;
    while (iterator < min && t1[iteratorT1]->name() == t2[iteratorT2]->name()) {
        commonParentReturn = t1[iteratorT1]->name();
        --iteratorT1;
        --iteratorT2;
        iterator++;
    }

    return commonParentReturn;
}

glm::dvec3 Scene::pathCollector(const std::vector<const SceneGraphNode*> & path, const std::string & commonParentName,
    const bool inverse) const {
    if (path.empty() || commonParentName.empty()) {
        LERROR("Empty path or common parent name passed to pathCollector method.");
        return glm::dvec3();
    }

    const SceneGraphNode* firstElement = path.front();
    glm::dvec3 collector(path.back()->position());

    int depth = 0;
    // adds all elements to the collector, continues untill commomParent is found.
    while (firstElement->name() != commonParentName) {
        if (inverse)
            collector = collector - firstElement->position();
        else
            collector = collector + firstElement->position();

        firstElement = path[++depth];
    }

    return collector;
}

glm::dmat4 Scene::matrixCollector(const std::vector<const SceneGraphNode*> & path, const std::string & commonParentName,
    const bool inverse) const {
   
    if (path.empty() || commonParentName.empty()) {
        LERROR("Empty path or common parent name passed to matrixCollector method.");
        return glm::dmat4(1.0);
    }

    const SceneGraphNode* firstElement = path.front();    

    if (firstElement->name() == commonParentName) {
        if (inverse) {
            //return glm::inverse(firstElement->modelTransform());
            // JCC: When walking up on the scenegraph tree, the first
            // model matrix shouldn't be added to the final transformation
            // because may be used by its renderable node.
            return glm::dmat4(1.0);
        }
        else {
            return firstElement->modelTransform();
        }
    }
        
    glm::dmat4 collector = glm::dmat4(1.0);  

    int depth = path.size() - 1;;
    if (inverse) {
        depth = 0;
    }
     
    // adds all elements to the collector, continues untill commomParent is found.    
    bool first = true;
    while (firstElement->name() != commonParentName) {
        if (inverse) {
            if (first) {
                // JCC: When walking up on the scenegraph tree, the first
                // model matrix shouldn't be added to the final transformation
                // because may be used by its renderable node.
                first = false;
            }
            else {
                collector = glm::inverse(firstElement->modelTransform()) * collector;
            }
        }
        else {
            collector = firstElement->modelTransform() * collector;
        }
        if (inverse) {
            firstElement = path[++depth];
        }
        else {
            firstElement = path[--depth];
        }
    }
    

    return collector;
}

void Scene::updateDependencies() {
    sortTopologically();
}

void Scene::sortTopologically() {
    _topologicallySortedNodes.insert(
        _topologicallySortedNodes.end(),
        std::make_move_iterator(_circularNodes.begin()),
        std::make_move_iterator(_circularNodes.end())
    );
    _circularNodes.clear();

    ghoul_assert(_topologicallySortedNodes.size() == _nodesByName.size(), "Number of scene graph nodes is inconsistent");
    
    if (_topologicallySortedNodes.empty())
        return;

    // Only the Root node can have an in-degree of 0
    SceneGraphNode* root = _nodesByName[SceneGraphNode::RootNodeName];
    if (!root) {
        throw Scene::InvalidSceneError("No root node found");
    }
    
    std::unordered_map<SceneGraphNode*, size_t> inDegrees;
    for (SceneGraphNode* node : _topologicallySortedNodes) {
        size_t inDegree = node->dependencies().size();
        if (node->parent() != nullptr) {
            inDegree++;
            inDegrees[node] = inDegree;
        }
    }

    std::stack<SceneGraphNode*> zeroInDegreeNodes;
    zeroInDegreeNodes.push(root);
    
    std::vector<SceneGraphNode*> nodes;
    nodes.reserve(_topologicallySortedNodes.size());
    while (!zeroInDegreeNodes.empty()) {
        SceneGraphNode* node = zeroInDegreeNodes.top();
        nodes.push_back(node);
        zeroInDegreeNodes.pop();

        for (SceneGraphNode* n : node->dependentNodes()) {
            auto it = inDegrees.find(n);
            it->second -= 1;
            if (it->second == 0) {
                zeroInDegreeNodes.push(n);
                inDegrees.erase(it);
            }
        }
        for (SceneGraphNode* n : node->children()) {
            auto it = inDegrees.find(n);
            it->second -= 1;
            if (it->second == 0) {
                zeroInDegreeNodes.push(n);
                inDegrees.erase(it);
            }
        }
    }
    if (inDegrees.size() > 0) {
        LERROR("The scene contains circular dependencies. " << inDegrees.size() << " nodes will be disabled.");
    }

    for (auto it : inDegrees) {
        _circularNodes.push_back(it.first);
    }
    
    _topologicallySortedNodes = nodes;
}

void Scene::initialize() {
    for (SceneGraphNode* node : _topologicallySortedNodes) {
        try {
            node->initialize();
        }
        catch (const ghoul::RuntimeError& e) {
            LERROR(node->name() << " not initialized.");
            LERRORC(std::string(_loggerCat) + "(" + e.component + ")", e.what());
        }
    }
}

void Scene::update(const UpdateData& data) {
    for (SceneGraphNode* node : _topologicallySortedNodes) {
        try {
            LTRACE("Scene::update(begin '" + node->name() + "')");
            node->update(data);
            LTRACE("Scene::update(end '" + node->name() + "')");
        }
        catch (const ghoul::RuntimeError& e) {
            LERRORC(e.component, e.what());
        }
    }
}

void Scene::render(const RenderData& data, RendererTasks& tasks) {
    for (SceneGraphNode* node : _topologicallySortedNodes) {
        try {
            LTRACE("Scene::render(begin '" + node->name() + "')");
            node->render(data, tasks);
            LTRACE("Scene::render(end '" + node->name() + "')");
        }
        catch (const ghoul::RuntimeError& e) {
            LERRORC(e.component, e.what());
        }
    }
}

void Scene::clear() {
    LINFO("Clearing current scene graph");
    _root = nullptr;
}

const std::map<std::string, SceneGraphNode*>& Scene::nodesByName() const {
    return _nodesByName;
}

SceneGraphNode* Scene::root() const {
    return _root.get();
}
    
SceneGraphNode* Scene::sceneGraphNode(const std::string& name) const {
    auto it = _nodesByName.find(name);
    if (it != _nodesByName.end()) {
        return it->second;
    }
    return nullptr;
}

const std::vector<SceneGraphNode*>& Scene::allSceneGraphNodes() const {
    return _topologicallySortedNodes;
}

std::string Scene::generateJson() const {
    std::function<std::string(properties::PropertyOwner*)> createJson =
        [&createJson](properties::PropertyOwner* owner) -> std::string
    {
        std::stringstream json;
        json << "{";
        json << "\"name\": \"" << owner->name() << "\",";

        json << "\"properties\": [";
        auto properties = owner->properties();
        for (properties::Property* p : properties) {
            json << "{";
            json << "\"id\": \"" << p->identifier() << "\",";
            json << "\"type\": \"" << p->className() << "\",";
            json << "\"fullyQualifiedId\": \"" << p->fullyQualifiedIdentifier() << "\",";
            json << "\"guiName\": \"" << p->guiName() << "\",";
            json << "\"description\": \"" << escapedJson(p->description()) << "\"";
            json << "}";
            if (p != properties.back()) {
                json << ",";
            }
        }
        json << "],";

        json << "\"propertyOwners\": [";
        auto propertyOwners = owner->propertySubOwners();
        for (properties::PropertyOwner* o : propertyOwners) {
            json << createJson(o);
            if (o != propertyOwners.back()) {
                json << ",";
            }
        }
        json << "]";
        json << "}";

        return json.str();
    };


    std::stringstream json;
    json << "[";
    std::vector<SceneGraphNode*> nodes = allSceneGraphNodes();
    if (!nodes.empty()) {
        json << std::accumulate(
            std::next(nodes.begin()),
            nodes.end(),
            createJson(*nodes.begin()),
            [createJson](std::string a, SceneGraphNode* n) {
            return a + "," + createJson(n);
        }
        );
    }

    json << "]";

    std::string jsonString = "";
    for (const char& c : json.str()) {
        if (c == '\'') {
            jsonString += "\\'";
        }
        else {
            jsonString += c;
        }
    }

    return jsonString;
}

scripting::LuaLibrary Scene::luaLibrary() {
    return {
        "",
        {
            {
                "setPropertyValue",
                &luascriptfunctions::property_setValue,
                "string, *",
                "Sets all property(s) identified by the URI (with potential wildcards) "
                "in the first argument. The second argument can be any type, but it has "
                "to match the type that the property (or properties) expect. If the "
                "first term (separated by '.') in the uri is bracketed with { }, then "
                "this term is treated as a group tag name, and the function will "
                "search through all property owners to find those that are tagged with "
                "this group name, and set their property values accordingly."
            },
            {
                "setPropertyValueRegex",
                &luascriptfunctions::property_setValueRegex,
                "string, *",
                "Sets all property(s) that pass the regular expression in the first "
                "argument. The second argument can be any type, but it has to match "
                "the type of the properties that matched the regular expression. "
                "The regular expression has to be of the ECMAScript grammar. If the "
                "first term (separated by '.') in the uri is bracketed with { }, then "
                "this term is treated as a group tag name, and the function will search "
                "through all property owners to find those that are tagged with this "
                "group name, and set their property values accordingly."
            },
            {
                "setPropertyValueSingle",
                &luascriptfunctions::property_setValueSingle,
                "string, *",
                "Sets all property(s) identified by the URI in the first argument to the "
                "value passed in the second argument. The type of the second argument is "
                "arbitrary, but it must agree with the type the denoted Property expects."
                " If the first term (separated by '.') in the uri is bracketed with { }, "
                " then this term is treated as a group tag name, and the function will "
                "search through all property owners to find those that are tagged with "
                "this group name, and set their property values accordingly."
            },
            {
                "getPropertyValue",
                &luascriptfunctions::property_getValue,
                "string",
                "Returns the value the property, identified by "
                "the provided URI."
            },
            {
                "loadScene",
                &luascriptfunctions::loadScene,
                "string",
                "Loads the scene found at the file passed as an "
                "argument. If a scene is already loaded, it is unloaded first"
            },
            {
                "addSceneGraphNode",
                &luascriptfunctions::addSceneGraphNode,
                "table",
                "Loads the SceneGraphNode described in the table and adds it to the "
                "SceneGraph"
            },
            {
                "removeSceneGraphNode",
                &luascriptfunctions::removeSceneGraphNode,
                "string",
                "Removes the SceneGraphNode identified by name"
            }
        }
    };
}

Scene::InvalidSceneError::InvalidSceneError(const std::string& error, const std::string& comp)
    : ghoul::RuntimeError(error, comp)
{}

}  // namespace openspace<|MERGE_RESOLUTION|>--- conflicted
+++ resolved
@@ -1,4 +1,4 @@
-﻿/*****************************************************************************************
+/*****************************************************************************************
  *                                                                                       *
  * OpenSpace                                                                             *
  *                                                                                       *
@@ -67,20 +67,13 @@
     //const char* _moduleExtension = ".mod";
     //const char* _commonModuleToken = "${COMMON_MODULE}";
 
-<<<<<<< HEAD
-    const char* KeyCamera = "Camera";
-    const char* KeyFocusObject = "Focus";
-    const char* KeyPositionObject = "Position";
-    const char* KeyViewOffset = "Offset";
-    const char* MostProbableAttachedNode = "SolarSystemBarycenter";
-    const char* ParentOfAllNodes = "Root";
-=======
     //const char* KeyCamera = "Camera";
     //const char* KeyFocusObject = "Focus";
     //const char* KeyPositionObject = "Position";
     //const char* KeyViewOffset = "Offset";
-
->>>>>>> 4a72f430
+    const char* MostProbableAttachedNode = "SolarSystemBarycenter";
+    const char* ParentOfAllNodes = "Root";
+
     const char* MainTemplateFilename = "${OPENSPACE_DATA}/web/properties/main.hbs";
     const char* PropertyOwnerTemplateFilename = "${OPENSPACE_DATA}/web/properties/propertyowner.hbs";
     const char* PropertyTemplateFilename = "${OPENSPACE_DATA}/web/properties/property.hbs";
