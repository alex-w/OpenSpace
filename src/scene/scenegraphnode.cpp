﻿/*****************************************************************************************
 *                                                                                       *
 * OpenSpace                                                                             *
 *                                                                                       *
 * Copyright (c) 2014-2017                                                               *
 *                                                                                       *
 * Permission is hereby granted, free of charge, to any person obtaining a copy of this  *
 * software and associated documentation files (the "Software"), to deal in the Software *
 * without restriction, including without limitation the rights to use, copy, modify,    *
 * merge, publish, distribute, sublicense, and/or sell copies of the Software, and to    *
 * permit persons to whom the Software is furnished to do so, subject to the following   *
 * conditions:                                                                           *
 *                                                                                       *
 * The above copyright notice and this permission notice shall be included in all copies *
 * or substantial portions of the Software.                                              *
 *                                                                                       *
 * THE SOFTWARE IS PROVIDED "AS IS", WITHOUT WARRANTY OF ANY KIND, EXPRESS OR IMPLIED,   *
 * INCLUDING BUT NOT LIMITED TO THE WARRANTIES OF MERCHANTABILITY, FITNESS FOR A         *
 * PARTICULAR PURPOSE AND NONINFRINGEMENT. IN NO EVENT SHALL THE AUTHORS OR COPYRIGHT    *
 * HOLDERS BE LIABLE FOR ANY CLAIM, DAMAGES OR OTHER LIABILITY, WHETHER IN AN ACTION OF  *
 * CONTRACT, TORT OR OTHERWISE, ARISING FROM, OUT OF OR IN CONNECTION WITH THE SOFTWARE  *
 * OR THE USE OR OTHER DEALINGS IN THE SOFTWARE.                                         *
 ****************************************************************************************/

#include <openspace/scene/scenegraphnode.h>

#include <modules/base/translation/statictranslation.h>
#include <modules/base/rotation/staticrotation.h>
#include <modules/base/scale/staticscale.h>

#include <openspace/engine/openspaceengine.h>
#include <openspace/query/query.h>
#include <openspace/rendering/renderable.h>
#include <openspace/scene/rotation.h>
#include <openspace/scene/scale.h>
#include <openspace/scene/scene.h>
#include <openspace/scene/translation.h>
#include <openspace/util/factorymanager.h>
#include <openspace/util/spicemanager.h>
#include <openspace/util/time.h>
#include <openspace/util/updatestructures.h>

#include <ghoul/logging/logmanager.h>
#include <ghoul/logging/consolelog.h>
#include <ghoul/filesystem/filesystem.h>
#include <ghoul/misc/dictionary.h>
#include <ghoul/opengl/shadermanager.h>
#include <ghoul/opengl/programobject.h>
#include <ghoul/opengl/shaderobject.h>

#include <cctype>
#include <chrono>

#include "scenegraphnode_doc.inl"

namespace {
    const char* _loggerCat = "SceneGraphNode";
    const char* KeyRenderable = "Renderable";

    const char* keyTransformTranslation = "Transform.Translation";
    const char* keyTransformRotation = "Transform.Rotation";
    const char* keyTransformScale = "Transform.Scale";
} // namespace

namespace openspace {

// Constants used outside of this file
const std::string SceneGraphNode::RootNodeName = "Root";
const std::string SceneGraphNode::KeySphereOfInfluency = "SphereOfInfluency";
const std::string SceneGraphNode::KeyName = "Name";
const std::string SceneGraphNode::KeyParentName = "Parent";
const std::string SceneGraphNode::KeyDependencies = "Dependencies";
const std::string SceneGraphNode::KeyTag = "Tag";

std::unique_ptr<SceneGraphNode> SceneGraphNode::createFromDictionary(const ghoul::Dictionary& dictionary){
    openspace::documentation::testSpecificationAndThrow(
        SceneGraphNode::Documentation(),
        dictionary,
        "SceneGraphNode"
    );

    std::unique_ptr<SceneGraphNode> result = std::make_unique<SceneGraphNode>();

    std::string name = dictionary.value<std::string>(KeyName);
    result->setName(name);
    
    if (dictionary.hasKey(KeySphereOfInfluency)) {
        double sphereOfInfluency;
        dictionary.getValue(KeySphereOfInfluency, sphereOfInfluency);
        result->setSphereOfInfluency(sphereOfInfluency);
    }    

    if (dictionary.hasValue<ghoul::Dictionary>(KeyRenderable)) {
        ghoul::Dictionary renderableDictionary;
        dictionary.getValue(KeyRenderable, renderableDictionary);

        renderableDictionary.setValue(KeyName, name);

        result->_renderable = Renderable::createFromDictionary(renderableDictionary);
        if (result->_renderable == nullptr) {
            LERROR("Failed to create renderable for SceneGraphNode '"
                   << result->name() << "'");
            return nullptr;
        }
        result->addPropertySubOwner(result->_renderable.get());
        LDEBUG("Successfully created renderable for '" << result->name() << "'");
    }

    if (dictionary.hasKey(keyTransformTranslation)) {
        ghoul::Dictionary translationDictionary;
        dictionary.getValue(keyTransformTranslation, translationDictionary);
        result->_transform.translation = 
            std::unique_ptr<Translation>(Translation::createFromDictionary(translationDictionary));
        if (result->_transform.translation == nullptr) {
            LERROR("Failed to create ephemeris for SceneGraphNode '"
                << result->name() << "'");
            return nullptr;
        }
        result->addPropertySubOwner(result->_transform.translation.get());
        LDEBUG("Successfully created ephemeris for '" << result->name() << "'");
    }

    if (dictionary.hasKey(keyTransformRotation)) {
        ghoul::Dictionary rotationDictionary;
        dictionary.getValue(keyTransformRotation, rotationDictionary);
        result->_transform.rotation =
            std::unique_ptr<Rotation>(Rotation::createFromDictionary(rotationDictionary));
        if (result->_transform.rotation == nullptr) {
            LERROR("Failed to create rotation for SceneGraphNode '"
                << result->name() << "'");
            return nullptr;
        }
        result->addPropertySubOwner(result->_transform.rotation.get());
        LDEBUG("Successfully created rotation for '" << result->name() << "'");
    }

    if (dictionary.hasKey(keyTransformScale)) {
        ghoul::Dictionary scaleDictionary;
        dictionary.getValue(keyTransformScale, scaleDictionary);
        result->_transform.scale =
            std::unique_ptr<Scale>(Scale::createFromDictionary(scaleDictionary));
        if (result->_transform.scale == nullptr) {
            LERROR("Failed to create scale for SceneGraphNode '"
                << result->name() << "'");
            return nullptr;
        }
        result->addPropertySubOwner(result->_transform.scale.get());
        LDEBUG("Successfully created scale for '" << result->name() << "'");
    }

    if (dictionary.hasKey(KeyTag)) {
        if (dictionary.hasKeyAndValue<std::string>(KeyTag)) {
            std::string tagName = dictionary.value<std::string>(KeyTag);
            if (!tagName.empty()) {
                result->addTag(std::move(tagName));
            }
        } else if (dictionary.hasKeyAndValue<ghoul::Dictionary>(KeyTag)) {
            ghoul::Dictionary tagNames = dictionary.value<ghoul::Dictionary>(KeyTag);
            std::vector<std::string> keys = tagNames.keys();
            std::string tagName;
            for (const std::string& key : keys) {
                tagName = tagNames.value<std::string>(key);
                if (!tagName.empty()) {
                    result->addTag(std::move(tagName));
                }
            }
        }
    }

    LDEBUG("Successfully created SceneGraphNode '"
                   << result->name() << "'");
    return result;
}

SceneGraphNode::SceneGraphNode()
<<<<<<< HEAD
    : properties::PropertyOwner("")
    , _sphereOfInfluency(0.0)
=======
    : properties::PropertyOwner({ "" })
>>>>>>> 0b063827
    , _parent(nullptr)
    , _scene(nullptr)
    , _performanceRecord({0, 0, 0, 0, 0})
    , _renderable(nullptr)
    , _transform {
        std::make_unique<StaticTranslation>(),
        std::make_unique<StaticRotation>(),
        std::make_unique<StaticScale>()
    }
{}

SceneGraphNode::~SceneGraphNode() {
    deinitialize();
}

void SceneGraphNode::initialize() {
    if (_renderable) {
        _renderable->initialize();
    }

    if (_transform.translation) {
        _transform.translation->initialize();
    }

    if (_transform.rotation) {
        _transform.rotation->initialize();
    }
    if (_transform.scale) {
        _transform.scale->initialize();
    }
}

void SceneGraphNode::deinitialize() {
    LDEBUG("Deinitialize: " << name());
    
    _sphereOfInfluency = 0.0;

    if (_renderable) {
        _renderable->deinitialize();
        _renderable = nullptr;
    }
    _children.clear();

    _parent = nullptr;
}

void SceneGraphNode::traversePreOrder(std::function<void(SceneGraphNode*)> fn) {
    fn(this);
    for (std::unique_ptr<SceneGraphNode>& child : _children) {
        child->traversePreOrder(fn);
    }
}

void SceneGraphNode::traversePostOrder(std::function<void(SceneGraphNode*)> fn) {
    for (std::unique_ptr<SceneGraphNode>& child : _children) {
        child->traversePostOrder(fn);
    }
    fn(this);
}

void SceneGraphNode::update(const UpdateData& data) {
    if (_transform.translation) {
        if (data.doPerformanceMeasurement) {
            glFinish();
            auto start = std::chrono::high_resolution_clock::now();

            _transform.translation->update(data);

            glFinish();
            auto end = std::chrono::high_resolution_clock::now();
            _performanceRecord.updateTimeTranslation = (end - start).count();
        }
        else {
            _transform.translation->update(data);
        }
    }

    if (_transform.rotation) {
        if (data.doPerformanceMeasurement) {
            glFinish();
            auto start = std::chrono::high_resolution_clock::now();

            _transform.rotation->update(data);

            glFinish();
            auto end = std::chrono::high_resolution_clock::now();
            _performanceRecord.updateTimeRotation = (end - start).count();
        }
        else {
            _transform.rotation->update(data);
        }
    }

    if (_transform.scale) {
        if (data.doPerformanceMeasurement) {
            glFinish();
            auto start = std::chrono::high_resolution_clock::now();

            _transform.scale->update(data);

            glFinish();
            auto end = std::chrono::high_resolution_clock::now();
            _performanceRecord.updateTimeScaling = (end - start).count();
        }
        else {
            _transform.scale->update(data);
        }
    }
    UpdateData newUpdateData = data;

    _worldRotationCached = calculateWorldRotation();
    _worldScaleCached = calculateWorldScale();
    // Assumes _worldRotationCached and _worldScaleCached have been calculated for parent
    //_worldPositionCached = calculateWorldPosition();
    // JCC: The previous line should change to the next
    _worldPositionCached = dynamicWorldPosition();


    newUpdateData.modelTransform.translation = worldPosition();
    newUpdateData.modelTransform.rotation = worldRotationMatrix();
    newUpdateData.modelTransform.scale = worldScale();

    glm::dmat4 translation =
        glm::translate(glm::dmat4(1.0), newUpdateData.modelTransform.translation);
    glm::dmat4 rotation = glm::dmat4(newUpdateData.modelTransform.rotation);
    glm::dmat4 scaling =
        glm::scale(glm::dmat4(1.0), glm::dvec3(newUpdateData.modelTransform.scale,
            newUpdateData.modelTransform.scale, newUpdateData.modelTransform.scale));

    _modelTransformCached = translation * rotation * scaling;
    _inverseModelTransformCached = glm::inverse(_modelTransformCached);

    if (_renderable && _renderable->isReady()) {
        if (data.doPerformanceMeasurement) {
            glFinish();
            auto start = std::chrono::high_resolution_clock::now();

            _renderable->update(newUpdateData);

            glFinish();
            auto end = std::chrono::high_resolution_clock::now();
            _performanceRecord.updateTimeRenderable = (end - start).count();
        }
        else
            _renderable->update(newUpdateData);
    }
}

void SceneGraphNode::render(const RenderData& data, RendererTasks& tasks) {
    //const psc thisPositionPSC = psc::CreatePowerScaledCoordinate(_worldPositionCached.x, _worldPositionCached.y, _worldPositionCached.z);
    // JCC: The previous line should change to the next
    // Implement a cache sytem to avoid calculate the same path while in the same camera parent.
    // Just update the displacement vector to the sum.
    glm::dvec3 tmpPos = dynamicWorldPosition();
    const psc thisPositionPSC = psc::CreatePowerScaledCoordinate(tmpPos.x, tmpPos.y, tmpPos.z);

    RenderData newData = {
        data.camera,
        thisPositionPSC,
        data.time,
        data.doPerformanceMeasurement,
        data.renderBinMask,
        { _worldPositionCached, _worldRotationCached, _worldScaleCached }
    };

    //_performanceRecord.renderTime = 0;

    bool visible = _renderable &&
        _renderable->isVisible() &&
        _renderable->isReady() &&
        _renderable->isEnabled() &&
        _renderable->matchesRenderBinMask(data.renderBinMask);

    if (visible) {
        if (data.doPerformanceMeasurement) {
            glFinish();
            auto start = std::chrono::high_resolution_clock::now();

            _renderable->render(newData, tasks);

            glFinish();
            auto end = std::chrono::high_resolution_clock::now();
            _performanceRecord.renderTime = (end - start).count();
        }
        else
            _renderable->render(newData, tasks);
    }

    // evaluate all the children, tail-recursive function(?)

    //for (SceneGraphNode* child : _children)
    //    child->render(newData);
}

void SceneGraphNode::setParent(SceneGraphNode& parent, UpdateScene updateScene) {
    ghoul_assert(_parent != nullptr, "Node must be attached to a parent");
    ghoul_assert(
        !updateScene || _scene == parent._scene,
        "For the scene to be updated, this object must belong to the same scene as the parent"
    );
    ghoul_assert(
        !updateScene || _parent->_scene == parent._scene,
        "Old and new parent cannot belong to separate scenes"
    );

    parent.attachChild(_parent->detachChild(*this, UpdateScene::No), UpdateScene::No);

    if (_scene && updateScene) {
        _scene->updateDependencies();
    }
}

void SceneGraphNode::attachChild(std::unique_ptr<SceneGraphNode> child, UpdateScene updateScene) {
    ghoul_assert(child->parent() == nullptr, "Child may not already have a parent");

    child->_parent = this;
    if (_scene) {
        child->setScene(_scene);
    }

   _children.push_back(std::move(child));

   if (_scene && updateScene) {
       _scene->addNode(child.get());
   }
}

std::unique_ptr<SceneGraphNode> SceneGraphNode::detachChild(SceneGraphNode& child, UpdateScene updateScene) {
    ghoul_assert(child._dependentNodes.empty(), "Nodes cannot depend on a node being detached");
    ghoul_assert(child._parent != nullptr, "Node must be attached to a parent");
    
    // Update of deps is deffered to the removal of the node from the scene
    clearDependencies(UpdateScene::No);

    auto iter = std::find_if(
        _children.begin(),
        _children.end(),
        [&child] (const auto& c) {
            return &child == c.get();
        }
    );

    std::unique_ptr<SceneGraphNode> c = std::move(*iter);
    _children.erase(iter);

    if (_scene && updateScene) {
        _scene->removeNode(&child);
    }

    if (_scene) {
        setScene(nullptr);
    }
    return c;
}

void SceneGraphNode::addDependency(SceneGraphNode& dependency, UpdateScene updateScene) {
    dependency._dependentNodes.push_back(this);
    _dependencies.push_back(&dependency);

    if (_scene && updateScene) {
        _scene->updateDependencies();
    }
}

void SceneGraphNode::removeDependency(SceneGraphNode& dependency, UpdateScene updateScene) {
    dependency._dependentNodes.erase(std::remove_if(
        dependency._dependentNodes.begin(),
        dependency._dependentNodes.end(),
        [this](const auto& d) {
            return this == d;
        }
    ), dependency._dependentNodes.end());
    _dependencies.erase(std::remove_if(
        _dependencies.begin(),
        _dependencies.end(),
        [&dependency](const auto& d) {
            return &dependency == d;
        }
    ), _dependencies.end());

    if (_scene && updateScene) {
        _scene->updateDependencies();
    }
}

void SceneGraphNode::clearDependencies(UpdateScene updateScene) {
    for (auto dependency : _dependencies) {
        dependency->_dependentNodes.erase(std::remove_if(
            dependency->_dependentNodes.begin(),
            dependency->_dependentNodes.end(),
            [this](const auto& d) {
                return this == d;
            }
        ), dependency->_dependentNodes.end());
    }
    _dependencies.clear();

    if (_scene && updateScene) {
        _scene->updateDependencies();
    }
}

void SceneGraphNode::setDependencies(const std::vector<SceneGraphNode*>& dependencies, UpdateScene updateScene) {
    clearDependencies(UpdateScene::No);

    _dependencies = dependencies;
    for (auto dependency : dependencies) {
        dependency->_dependentNodes.push_back(this);
    }

    if (_scene && updateScene) {
        _scene->updateDependencies();
    }
}

SurfacePositionHandle SceneGraphNode::calculateSurfacePositionHandle(
                                                       const glm::dvec3& targetModelSpace)
{
    if (_renderable) {
        return _renderable->calculateSurfacePositionHandle(targetModelSpace);
    }
    else {
        return {
            glm::dvec3(0.0, 0.0, 0.0),
            glm::normalize(targetModelSpace),
            0.0
        };
    }
}

const std::vector<SceneGraphNode*>& SceneGraphNode::dependencies() const {
    return _dependencies;
}

const std::vector<SceneGraphNode*>& SceneGraphNode::dependentNodes() const {
    return _dependentNodes;
}

glm::dvec3 SceneGraphNode::position() const
{
    return _transform.translation->position();
}

const glm::dmat3& SceneGraphNode::rotationMatrix() const
{
    return _transform.rotation->matrix();
}

double SceneGraphNode::scale() const
{
    return _transform.scale->scaleValue();
}

glm::dvec3 SceneGraphNode::worldPosition() const
{
    return _worldPositionCached;
}

const glm::dmat3& SceneGraphNode::worldRotationMatrix() const
{
    return _worldRotationCached;
}

glm::dmat4 SceneGraphNode::modelTransform() const {
    return _modelTransformCached;
}

glm::dmat4 SceneGraphNode::inverseModelTransform() const {
    return _inverseModelTransformCached;
}

double SceneGraphNode::worldScale() const
{
    return _worldScaleCached;
}

glm::dvec3 SceneGraphNode::dynamicWorldPosition() const
{
    const Scene * scene = OsEng.renderEngine().scene();
    glm::dvec3 currentDynamicPosition = scene->currentDisplacementPosition(scene->dsgAttachedNodeName(), this);
    // The next line is not necessary, the position is measured from the parent's node.
    //currentDynamicPosition -= camera.displacementVector();
    return currentDynamicPosition;
}

glm::dvec3 SceneGraphNode::calculateWorldPosition() const {
    // recursive up the hierarchy if there are parents available
    if (_parent) {
        return
            _parent->calculateWorldPosition() +
            _parent->worldRotationMatrix() *
            _parent->worldScale() *
            position();
    }
    else {
        return position();
    }
}

glm::dmat3 SceneGraphNode::calculateWorldRotation() const {
    // recursive up the hierarchy if there are parents available
    if (_parent) {
        return rotationMatrix() * _parent->calculateWorldRotation();
    }
    else {
        return rotationMatrix();
    }
}

double SceneGraphNode::calculateWorldScale() const {
    // recursive up the hierarchy if there are parents available
    if (_parent) {
        return _parent->calculateWorldScale() * scale();
    }
    else {
        return scale();
    }
}

SceneGraphNode* SceneGraphNode::parent() const {
    return _parent;
}

void SceneGraphNode::setSphereOfInfluency(double sphInfluency) {
    _sphereOfInfluency = std::move(sphInfluency);
}

const double& SceneGraphNode::sphereOfInfluency() const {
    return _sphereOfInfluency;
}

Scene* SceneGraphNode::scene() {
    return _scene;
}

void SceneGraphNode::setScene(Scene* scene) {
    traversePreOrder([scene](SceneGraphNode* node) {
        node->_scene = scene;
    });
}

std::vector<SceneGraphNode*> SceneGraphNode::children() const {
    std::vector<SceneGraphNode*> nodes;
    for (auto& child : _children) {
        nodes.push_back(child.get());
    }
    return nodes;
}

float SceneGraphNode::boundingSphere() const{
    if (_renderable) {
        return _renderable->boundingSphere();
    }
    return 0.0;
}

// renderable
void SceneGraphNode::setRenderable(std::unique_ptr<Renderable> renderable) {
    _renderable = std::move(renderable);
}

const Renderable* SceneGraphNode::renderable() const
{
    return _renderable.get();
}

Renderable* SceneGraphNode::renderable() {
    return _renderable.get();
}

/*
bool SceneGraphNode::sphereInsideFrustum(const psc& s_pos, const PowerScaledScalar& s_rad,
                                         const Camera* camera)
{
    // direction the camera is looking at in power scale
    psc psc_camdir = psc(glm::vec3(camera->viewDirectionWorldSpace()));

    // the position of the camera, moved backwards in the view direction to encapsulate
    // the sphere radius
    psc U = camera->position() - psc_camdir * s_rad * (1.0 / camera->sinMaxFov());

    // the vector to the object from the new position
    psc D = s_pos - U;

    const double a = psc_camdir.angle(D);
    if (a < camera->maxFov()) {
        // center is inside K''
        D = s_pos - camera->position();
        if (D.length() * psc_camdir.length() * camera->sinMaxFov()
            <= -psc_camdir.dot(D)) {
            // center is inside K'' and inside K'
            return D.length() <= s_rad;
        } else {
            // center is inside K'' and outside K'
            return true;
        }
    } else {
        // outside the maximum angle
        return false;
    }
}
*/

SceneGraphNode* SceneGraphNode::childNode(const std::string& name)
{
    if (this->name() == name)
        return this;
    else
        for (std::unique_ptr<SceneGraphNode>& it : _children) {
            SceneGraphNode* tmp = it->childNode(name);
            if (tmp)
                return tmp;
        }
    return nullptr;
}

void SceneGraphNode::updateCamera(Camera* camera) const{

    psc origin(worldPosition());
    //int i = 0;
    // the camera position
    
    psc relative = camera->position();
    psc focus = camera->focusPosition();
    psc relative_focus = relative - focus;

    psc target = origin + relative_focus;
    
    camera->setPosition(target);
    camera->setFocusPosition(origin);

    //printf("target: %f, %f, %f, %f\n", target.vec4().x, target.vec4().y, target.vec4().z, target.vec4().w);
    
}

}  // namespace openspace<|MERGE_RESOLUTION|>--- conflicted
+++ resolved
@@ -173,12 +173,8 @@
 }
 
 SceneGraphNode::SceneGraphNode()
-<<<<<<< HEAD
-    : properties::PropertyOwner("")
+    : properties::PropertyOwner({ "" })
     , _sphereOfInfluency(0.0)
-=======
-    : properties::PropertyOwner({ "" })
->>>>>>> 0b063827
     , _parent(nullptr)
     , _scene(nullptr)
     , _performanceRecord({0, 0, 0, 0, 0})
