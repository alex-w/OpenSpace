/*****************************************************************************************
 *                                                                                       *
 * OpenSpace                                                                             *
 *                                                                                       *
 * Copyright (c) 2014-2016                                                               *
 *                                                                                       *
 * Permission is hereby granted, free of charge, to any person obtaining a copy of this  *
 * software and associated documentation files (the "Software"), to deal in the Software *
 * without restriction, including without limitation the rights to use, copy, modify,    *
 * merge, publish, distribute, sublicense, and/or sell copies of the Software, and to    *
 * permit persons to whom the Software is furnished to do so, subject to the following   *
 * conditions:                                                                           *
 *                                                                                       *
 * The above copyright notice and this permission notice shall be included in all copies *
 * or substantial portions of the Software.                                              *
 *                                                                                       *
 * THE SOFTWARE IS PROVIDED "AS IS", WITHOUT WARRANTY OF ANY KIND, EXPRESS OR IMPLIED,   *
 * INCLUDING BUT NOT LIMITED TO THE WARRANTIES OF MERCHANTABILITY, FITNESS FOR A         *
 * PARTICULAR PURPOSE AND NONINFRINGEMENT. IN NO EVENT SHALL THE AUTHORS OR COPYRIGHT    *
 * HOLDERS BE LIABLE FOR ANY CLAIM, DAMAGES OR OTHER LIABILITY, WHETHER IN AN ACTION OF  *
 * CONTRACT, TORT OR OTHERWISE, ARISING FROM, OUT OF OR IN CONNECTION WITH THE SOFTWARE  *
 * OR THE USE OR OTHER DEALINGS IN THE SOFTWARE.                                         *
 ****************************************************************************************/

#include <openspace/engine/openspaceengine.h>

#include <openspace/openspace.h>

#include <openspace/engine/configurationmanager.h>
#include <openspace/engine/downloadmanager.h>
#include <openspace/engine/logfactory.h>
#include <openspace/engine/moduleengine.h>
#include <openspace/engine/wrapper/windowwrapper.h>
#include <openspace/interaction/interactionhandler.h>
#include <openspace/interaction/keyboardcontroller.h>
#include <openspace/interaction/luaconsole.h>
#include <openspace/interaction/mousecontroller.h>
#include <openspace/network/networkengine.h>
#include <openspace/properties/propertyowner.h>
#include <openspace/rendering/renderable.h>
#include <openspace/rendering/renderengine.h>
#include <openspace/scripting/scriptengine.h>
#include <openspace/scene/ephemeris.h>
#include <openspace/scene/scene.h>
#include <openspace/util/factorymanager.h>
#include <openspace/util/time.h>
#include <openspace/util/spicemanager.h>
#include <openspace/util/syncbuffer.h>

#include <ghoul/ghoul.h>
#include <ghoul/cmdparser/commandlineparser.h>
#include <ghoul/cmdparser/singlecommand.h>
#include <ghoul/filesystem/filesystem.h>
#include <ghoul/filesystem/cachemanager.h>
#include <ghoul/font/fontmanager.h>
#include <ghoul/font/fontrenderer.h>
#include <ghoul/logging/consolelog.h>
#include <ghoul/logging/visualstudiooutputlog.h>
#include <ghoul/lua/ghoul_lua.h>
#include <ghoul/lua/lua_helper.h>
#include <ghoul/systemcapabilities/systemcapabilities>

#include <fstream>

#ifdef OPENSPACE_MODULE_ONSCREENGUI_ENABLED
#include <modules/onscreengui/include/gui.h>
#endif

#ifdef _MSC_VER
#ifdef OPENSPACE_ENABLE_VLD
#include <vld.h>
#endif
#endif

#ifdef WIN32
#include <WinBase.h>
#endif

using namespace openspace::scripting;
using namespace ghoul::filesystem;
using namespace ghoul::logging;
using namespace ghoul::cmdparser;

namespace {
    const std::string _loggerCat = "OpenSpaceEngine";
    const std::string _sgctDefaultConfigFile = "${SGCT}/single.xml";
    const std::string _defaultCacheLocation = "${BASE_PATH}/cache";
    
    const std::string _sgctConfigArgumentCommand = "-config";

    const int CacheVersion = 1;
    const int DownloadVersion = 1;
    
    struct {
        std::string configurationName;
        std::string sgctConfigurationName;
        std::string sceneName;
    } commandlineArgumentPlaceholders;
}

namespace openspace {

OpenSpaceEngine* OpenSpaceEngine::_engine = nullptr;

OpenSpaceEngine::OpenSpaceEngine(std::string programName,
                                 std::unique_ptr<WindowWrapper> windowWrapper)
    : _configurationManager(new ConfigurationManager)
    , _interactionHandler(new interaction::InteractionHandler)
    , _renderEngine(new RenderEngine)
    , _scriptEngine(new scripting::ScriptEngine)
    , _networkEngine(new NetworkEngine)
    , _commandlineParser(new ghoul::cmdparser::CommandlineParser(
        programName, ghoul::cmdparser::CommandlineParser::AllowUnknownCommands::Yes
      ))
    , _console(new LuaConsole)
    , _moduleEngine(new ModuleEngine)
    , _gui(new gui::GUI)
    , _parallelConnection(new network::ParallelConnection)
    , _windowWrapper(std::move(windowWrapper))
    , _globalPropertyNamespace(new properties::PropertyOwner)
    , _isMaster(false)
    , _runTime(0.0)
    , _syncBuffer(new SyncBuffer(1024))
{
    _interactionHandler->setPropertyOwner(_globalPropertyNamespace.get());
    _globalPropertyNamespace->addPropertySubOwner(_interactionHandler.get());
    FactoryManager::initialize();
    FactoryManager::ref().addFactory(
        std::make_unique<ghoul::TemplateFactory<Renderable>>()
    );
    FactoryManager::ref().addFactory(
        std::make_unique<ghoul::TemplateFactory<Ephemeris>>()
    );
    SpiceManager::initialize();
    Time::initialize();
    ghoul::systemcapabilities::SystemCapabilities::initialize();
}

OpenSpaceEngine::~OpenSpaceEngine() {
    _gui->deinitializeGL();
    _renderEngine->deinitialize();

    _globalPropertyNamespace = nullptr;
    _windowWrapper = nullptr;
    _parallelConnection = nullptr;
    _configurationManager = nullptr;
    _interactionHandler = nullptr;
    _renderEngine = nullptr;
    _scriptEngine = nullptr;
    _networkEngine = nullptr;
    _commandlineParser = nullptr;
    _console = nullptr;
    _moduleEngine = nullptr;
    _gui = nullptr;
    _syncBuffer = nullptr;
}

OpenSpaceEngine& OpenSpaceEngine::ref() {
    ghoul_assert(_engine, "OpenSpaceEngine not created");
    return *_engine;
}

bool OpenSpaceEngine::create(int argc, char** argv,
                             std::unique_ptr<WindowWrapper> windowWrapper,
                             std::vector<std::string>& sgctArguments)
{
    ghoul_assert(!_engine, "OpenSpaceEngine was already created");
    ghoul_assert(windowWrapper != nullptr, "No Window Wrapper was provided");
    
    ghoul::initialize();

    // Initialize the LogManager and add the console log as this will be used every time
    // and we need a fall back if something goes wrong between here and when we add the
    // logs from the configuration file. If the user requested as specific loglevel in the
    // configuration file, we will deinitialize this LogManager and reinitialize it later
    // with the correct LogLevel
    LogManager::initialize(
        LogManager::LogLevel::Debug,
        ghoul::logging::LogManager::ImmediateFlush::Yes
    );
    LogMgr.addLog(std::make_unique<ConsoleLog>());

    LDEBUG("Initialize FileSystem");

#ifdef __APPLE__
    ghoul::filesystem::File app(argv[0]);
    std::string dirName = app.directoryName();
    LINFO("Setting starting directory to '" << dirName << "'");
    FileSys.setCurrentDirectory(dirName);
#endif

    // Sanity check of values
    if (argc < 1 || argv == nullptr) {
        LFATAL("No arguments were passed to this function");
        return false;
    }

    // Create other objects
    LDEBUG("Creating OpenSpaceEngine");
    _engine = new OpenSpaceEngine(std::string(argv[0]), std::move(windowWrapper));

    // Query modules for commandline arguments
    bool gatherSuccess = _engine->gatherCommandlineArguments();
    if (!gatherSuccess)
        return false;

    // Parse commandline arguments
    sgctArguments = *(_engine->_commandlineParser->setCommandLine(argc, argv));
    bool showHelp = _engine->_commandlineParser->execute();
    if (showHelp) {
        _engine->_commandlineParser->displayHelp();
        return false;
    }

    // Find configuration
    std::string configurationFilePath = commandlineArgumentPlaceholders.configurationName;
    if (configurationFilePath.empty()) {
        LDEBUG("Finding configuration");
        try {
            configurationFilePath =
                ConfigurationManager::findConfiguration(configurationFilePath);
        }
        catch (const ghoul::RuntimeError& e) {
            LFATALC(e.component, e.message);
        }
    }
    configurationFilePath = absPath(configurationFilePath);
    LINFO("Configuration Path: '" << configurationFilePath << "'");

    // Loading configuration from disk
    LDEBUG("Loading configuration from disk");
    try {
        _engine->configurationManager().loadFromFile(configurationFilePath);
    }
    catch (const ghoul::RuntimeError& e) {
        LFATAL("Loading of configuration file '" << configurationFilePath << "' failed");
        LFATALC(e.component, e.message);
        return false;
    }

    // Initialize the requested logs from the configuration file
    _engine->configureLogging();

    LINFOC("OpenSpace Version", 
        OPENSPACE_VERSION_MAJOR << "." <<
        OPENSPACE_VERSION_MINOR << "." <<
        OPENSPACE_VERSION_PATCH << " (" << OPENSPACE_VERSION_STRING << ")");

    // Create directories that doesn't exist
    auto tokens = FileSys.tokens();
    for (const std::string& token : tokens) {
        if (!FileSys.directoryExists(token)) {
            std::string p = absPath(token);
            LDEBUG("Directory '" << p << "' does not exist, creating.");
            FileSys.createDirectory(p, ghoul::filesystem::FileSystem::Recursive::Yes);
        }
    }

    // Register modules
    _engine->_moduleEngine->initialize();

    // Create the cachemanager
    FileSys.createCacheManager(
        absPath("${" + ConfigurationManager::KeyCache + "}"), CacheVersion
    );
    _engine->_console->initialize();

    // Register the provided shader directories
    ghoul::opengl::ShaderPreprocessor::addIncludePath(absPath("${SHADERS}"));

    // Determining SGCT configuration file
    LDEBUG("Determining SGCT configuration file");
    std::string sgctConfigurationPath = _sgctDefaultConfigFile;
    _engine->configurationManager().getValue(
        ConfigurationManager::KeyConfigSgct, sgctConfigurationPath);

    if (!commandlineArgumentPlaceholders.sgctConfigurationName.empty()) {
        LDEBUG("Overwriting SGCT configuration file with commandline argument: " <<
            commandlineArgumentPlaceholders.sgctConfigurationName);
        sgctConfigurationPath = commandlineArgumentPlaceholders.sgctConfigurationName;
    }

    // Prepend the outgoing sgctArguments with the program name
    // as well as the configuration file that sgct is supposed to use
    sgctArguments.insert(sgctArguments.begin(), argv[0]);
    sgctArguments.insert(sgctArguments.begin() + 1, _sgctConfigArgumentCommand);
    sgctArguments.insert(sgctArguments.begin() + 2, absPath(sgctConfigurationPath));

    return true;
}

void OpenSpaceEngine::destroy() {
    _engine->_moduleEngine->deinitialize();
    _engine->_console->deinitialize();

    _engine->_scriptEngine->deinitialize();
    delete _engine;
    ghoul::systemcapabilities::SystemCapabilities::deinitialize();
    FactoryManager::deinitialize();
    Time::deinitialize();
    SpiceManager::deinitialize();

    LogManager::deinitialize();

    ghoul::deinitialize();
}

bool OpenSpaceEngine::initialize() {
    // clear the screen so the user don't have to see old buffer contents from the
    // graphics card
    clearAllWindows();

    // Detect and log OpenCL and OpenGL versions and available devices
    SysCap.addComponent(
        std::make_unique<ghoul::systemcapabilities::GeneralCapabilitiesComponent>()
    );
    SysCap.addComponent(
        std::make_unique<ghoul::systemcapabilities::OpenGLCapabilitiesComponent>()
    );
    SysCap.detectCapabilities();

    using Verbosity = ghoul::systemcapabilities::SystemCapabilitiesComponent::Verbosity;
    Verbosity verbosity = Verbosity::Default;
    if (configurationManager().hasKeyAndValue<std::string>(ConfigurationManager::KeyCapabilitiesVerbosity)) {
        std::map<std::string, Verbosity> verbosityMap = {
            { "None", Verbosity::None },
            { "Minimal", Verbosity::Minimal },
            { "Default", Verbosity::Default },
            { "Full", Verbosity::Full }
        };

        std::string v = configurationManager().value<std::string>(ConfigurationManager::KeyCapabilitiesVerbosity);
        if (verbosityMap.find(v) != verbosityMap.end())
            verbosity = verbosityMap[v];
    }
    SysCap.logCapabilities(verbosity);
    
    std::string requestURL = "";
    bool success = configurationManager().getValue(ConfigurationManager::KeyDownloadRequestURL, requestURL);
    if (success)
        DownloadManager::initialize(requestURL, DownloadVersion);

    // Load SPICE time kernel
    success = loadSpiceKernels();
    if (!success)
        return false;

    // Register Lua script functions
    LDEBUG("Registering Lua libraries");
    _scriptEngine->addLibrary(RenderEngine::luaLibrary());
    _scriptEngine->addLibrary(Scene::luaLibrary());
    _scriptEngine->addLibrary(Time::luaLibrary());
    _scriptEngine->addLibrary(interaction::InteractionHandler::luaLibrary());
    _scriptEngine->addLibrary(LuaConsole::luaLibrary());
    _scriptEngine->addLibrary(gui::GUI::luaLibrary());
    _scriptEngine->addLibrary(network::ParallelConnection::luaLibrary());

    // TODO: Maybe move all scenegraph and renderengine stuff to initializeGL
    scriptEngine().initialize();

    // If a LuaDocumentationFile was specified, generate it now
    const bool hasType = configurationManager().hasKey(ConfigurationManager::KeyLuaDocumentationType);
    const bool hasFile = configurationManager().hasKey(ConfigurationManager::KeyLuaDocumentationFile);
    if (hasType && hasFile) {
        std::string luaDocumentationType;
        configurationManager().getValue(ConfigurationManager::KeyLuaDocumentationType, luaDocumentationType);
        std::string luaDocumentationFile;
        configurationManager().getValue(ConfigurationManager::KeyLuaDocumentationFile, luaDocumentationFile);

        luaDocumentationFile = absPath(luaDocumentationFile);
        _scriptEngine->writeDocumentation(luaDocumentationFile, luaDocumentationType);
    }

    bool disableMasterRendering = false;
    configurationManager().getValue(
        ConfigurationManager::KeyDisableMasterRendering, disableMasterRendering);
    _renderEngine->setDisableRenderingOnMaster(disableMasterRendering);


    // Load scenegraph
    Scene* sceneGraph = new Scene;
    _renderEngine->setSceneGraph(sceneGraph);

    // initialize the RenderEngine
    _renderEngine->initialize();
    sceneGraph->initialize();

    std::string sceneDescriptionPath = "";
    if (commandlineArgumentPlaceholders.sceneName.empty()) {
        success = configurationManager().getValue(
            ConfigurationManager::KeyConfigScene, sceneDescriptionPath);
    }
    else
        sceneDescriptionPath = commandlineArgumentPlaceholders.sceneName;
    sceneGraph->scheduleLoadSceneFile(sceneDescriptionPath);

    _interactionHandler->setKeyboardController(new interaction::KeyboardControllerFixed);
    _interactionHandler->setMouseController(new interaction::OrbitalMouseController);

    // Run start up scripts
    runStartupScripts();

    // Load a light and a monospaced font
    loadFonts();

    LINFO("Initializing GUI");
    _gui->initialize();

    LINFO("Finished initializing");
    return true;
}

bool OpenSpaceEngine::isInitialized() {
    return _engine != nullptr;
}

void OpenSpaceEngine::clearAllWindows() {
    _windowWrapper->clearAllWindows(glm::vec4(0.f, 0.f, 0.f, 1.f));
}

bool OpenSpaceEngine::gatherCommandlineArguments() {
    // TODO: Get commandline arguments from all modules
    
    commandlineArgumentPlaceholders.configurationName = "";
    _commandlineParser->addCommand(std::make_unique<SingleCommand<std::string>>(
        &commandlineArgumentPlaceholders.configurationName, "-config", "-c",
        "Provides the path to the OpenSpace configuration file"
    ));

    commandlineArgumentPlaceholders.sgctConfigurationName = "";
    _commandlineParser->addCommand(std::make_unique<SingleCommand<std::string>>(
        &commandlineArgumentPlaceholders.sgctConfigurationName, "-sgct", "-s",
        "Provides the path to the SGCT configuration file, overriding the value set in "
        "the OpenSpace configuration file"
    ));

    commandlineArgumentPlaceholders.sceneName = "";
    _commandlineParser->addCommand(std::make_unique<SingleCommand<std::string>>(
        &commandlineArgumentPlaceholders.sceneName, "-scene", "", "Provides the path to "
        "the scene file, overriding the value set in the OpenSpace configuration file"
    ));

    return true;
}

bool OpenSpaceEngine::loadSpiceKernels() {
    // Load time kernel
    std::string timeKernel;
    bool success = configurationManager().getValue(ConfigurationManager::KeySpiceTimeKernel, timeKernel);
    // Move this to configurationmanager::completenesscheck ---abock
    if (!success) {
        LERROR("Configuration file does not contain a '" << ConfigurationManager::KeySpiceTimeKernel << "'");
        return false;
    }
    SpiceManager::KernelHandle id =
        SpiceManager::ref().loadKernel(timeKernel);

    // Load SPICE leap second kernel
    std::string leapSecondKernel;
    success = configurationManager().getValue(ConfigurationManager::KeySpiceLeapsecondKernel, leapSecondKernel);
    if (!success) {
        // Move this to configurationmanager::completenesscheck ---abock
        LERROR("Configuration file does not have a '" << ConfigurationManager::KeySpiceLeapsecondKernel << "'");
        return false;
    }
    id = SpiceManager::ref().loadKernel(std::move(leapSecondKernel));
    return true;
}

void OpenSpaceEngine::runScripts(const ghoul::Dictionary& scripts) {
    for (size_t i = 1; i <= scripts.size(); ++i) {
        std::stringstream stream;
        stream << i;
        const std::string& key = stream.str();
        const bool hasKey = scripts.hasKeyAndValue<std::string>(key);
        if (!hasKey) {
            LERROR("The startup scripts have to be declared in a simple array format."
                " Startup scripts did not contain the key '" << key << "'");
            break;
        }

        std::string scriptPath;
        scripts.getValue(key, scriptPath);
        std::string&& absoluteScriptPath = absPath(scriptPath);
        _engine->scriptEngine().runScriptFile(absoluteScriptPath);
        
        //@JK
        //temporary solution to ensure that startup scripts may be syncrhonized over parallel connection
        std::ifstream scriptFile;
        scriptFile.open(absoluteScriptPath.c_str());
        std::string line;
       
        while(getline(scriptFile,line)){
            //valid line and not a comment
            if(line.size() > 0 && line.at(0) != '-'){
                std::string lib, func;
                if(_engine->scriptEngine().parseLibraryAndFunctionNames(lib, func, line) &&
                   _engine->scriptEngine().shouldScriptBeSent(lib, func)){
                    _engine->scriptEngine().cacheScript(lib, func, line);
                }
            }
        }
    }
}


void OpenSpaceEngine::runStartupScripts() {
    ghoul::Dictionary scripts;
    configurationManager().getValue(
        ConfigurationManager::KeyStartupScript, scripts);
    runScripts(scripts);
}

void OpenSpaceEngine::runSettingsScripts() {
    ghoul::Dictionary scripts;
    configurationManager().getValue(
        ConfigurationManager::KeySettingsScript, scripts);
    runScripts(scripts);
}

void OpenSpaceEngine::loadFonts() {
    ghoul::Dictionary fonts;
    configurationManager().getValue(ConfigurationManager::KeyFonts, fonts);

    const glm::ivec3 fontAtlasSize{1024, 1024, 1};
    _fontManager = std::make_unique<ghoul::fontrendering::FontManager>(fontAtlasSize);
    
    for (const std::string& key : fonts.keys()) {
        std::string font;
        fonts.getValue(key, font);
        font = absPath(font);
        
        if (!FileSys.fileExists(font)) {
            LERROR("Could not find font '" << font << "'");
            continue;
        }

        LINFO("Registering font '" << font << "' with key '" << key << "'");
        bool success = _fontManager->registerFontPath(key, font);
        
        if (!success)
            LERROR("Error registering font '" << font << "' with key '" << key << "'");
    }
    
    bool initSuccess = ghoul::fontrendering::FontRenderer::initialize();
    if (!initSuccess)
        LERROR("Error initializing default font renderer");
    
    ghoul::fontrendering::FontRenderer::defaultRenderer().setWindowSize(glm::vec2(_windowWrapper->currentDrawBufferResolution()));
    
}
    
void OpenSpaceEngine::configureLogging() {
    if (configurationManager().hasKeyAndValue<std::string>(ConfigurationManager::KeyLogLevel)) {
        std::string logLevel;
        configurationManager().getValue(ConfigurationManager::KeyLogLevel, logLevel);

        bool immediateFlush = false;
        configurationManager().getValue(ConfigurationManager::KeyLogImmediateFlush, immediateFlush);

        LogManager::LogLevel level = LogManager::levelFromString(logLevel);
        LogManager::deinitialize();
        using ImmediateFlush = ghoul::logging::LogManager::ImmediateFlush;
        LogManager::initialize(
            level,
            immediateFlush ? ImmediateFlush::Yes : ImmediateFlush::No
        );
        LogMgr.addLog(std::make_unique<ConsoleLog>());
    }

    if (configurationManager().hasKeyAndValue<ghoul::Dictionary>(ConfigurationManager::KeyLogs)) {
        ghoul::Dictionary logs;
        configurationManager().getValue(ConfigurationManager::KeyLogs, logs);

        for (size_t i = 1; i <= logs.size(); ++i) {
            ghoul::Dictionary logInfo;
            logs.getValue(std::to_string(i), logInfo);

            try {
                LogMgr.addLog(createLog(logInfo));
            }
            catch (const ghoul::RuntimeError& e) {
                LERRORC(e.component, e.message);
            }
        }
    }
<<<<<<< HEAD
=======

#ifdef WIN32
    if (IsDebuggerPresent()) {
        LogMgr.addLog(std::make_unique<VisualStudioOutputLog>());
    }
#endif // WIN32
>>>>>>> 248014b6
}

bool OpenSpaceEngine::initializeGL() {
    LINFO("Initializing Rendering Engine");
    bool success = _renderEngine->initializeGL();
    LINFO("Initializing OnScreen GUI GL");
    try {
        _gui->initializeGL();
    }
    catch (const ghoul::RuntimeError& e) {
        LERROR(e.what());
    }
    LINFO("Finished initializing OpenGL");
    return success;
}

bool OpenSpaceEngine::isMaster(){
    return _isMaster;
}

void OpenSpaceEngine::setMaster(bool master){
    _isMaster = master;
}
    
double OpenSpaceEngine::runTime(){
    return _runTime;
}

void OpenSpaceEngine::setRunTime(double d){
    _runTime = d;
}
    
void OpenSpaceEngine::preSynchronization() {
    FileSys.triggerFilesystemEvents();
    if (_isMaster) {
        double dt = _windowWrapper->averageDeltaTime();

        Time::ref().advanceTime(dt);
        Time::ref().preSynchronization();
        
        _interactionHandler->update(dt);
        _scriptEngine->preSynchronization();
        _renderEngine->preSynchronization();
        _parallelConnection->preSynchronization();
    }
}

void OpenSpaceEngine::postSynchronizationPreDraw() {
    Time::ref().postSynchronizationPreDraw();

    _scriptEngine->postSynchronizationPreDraw();	
    _renderEngine->postSynchronizationPreDraw();
    
    if (_isMaster && _gui->isEnabled() && _windowWrapper->isRegularRendering()) {
        glm::vec2 mousePosition = _windowWrapper->mousePosition();
        glm::ivec2 drawBufferResolution = _windowWrapper->currentDrawBufferResolution();
        uint32_t mouseButtons = _windowWrapper->mouseButtons(2);
        
        double dt = _windowWrapper->averageDeltaTime();

        _gui->startFrame(static_cast<float>(dt), glm::vec2(drawBufferResolution), mousePosition, mouseButtons);
    }
<<<<<<< HEAD
=======

    // Testing this every frame has minimal impact on the performance --- abock
    // Debug build: 1-2 us ; Release build: <= 1 us
    using ghoul::logging::LogManager;
    int warningCounter = LogMgr.messageCounter(LogManager::LogLevel::Warning);
    int errorCounter = LogMgr.messageCounter(LogManager::LogLevel::Error);
    int fatalCounter = LogMgr.messageCounter(LogManager::LogLevel::Fatal);

    if (warningCounter > 0)
        LWARNINGC("Logging", "Number of Warnings raised: " << warningCounter);
    if (errorCounter > 0)
        LWARNINGC("Logging", "Number of Errors raised: " << errorCounter);
    if (fatalCounter > 0)
        LWARNINGC("Logging", "Number of Fatals raised: " << fatalCounter);

    LogMgr.resetMessageCounters();
>>>>>>> 248014b6
}

void OpenSpaceEngine::render(const glm::mat4 &projectionMatrix, const glm::mat4 &viewMatrix) {
    _renderEngine->render(projectionMatrix, viewMatrix);

    if (_isMaster && _windowWrapper->isRegularRendering()) {
        if (_console->isVisible())
                _console->render();
        if (_gui->isEnabled())
            _gui->endFrame();
    }
}

void OpenSpaceEngine::postDraw() {
    _renderEngine->postDraw();
}

void OpenSpaceEngine::keyboardCallback(Key key, KeyModifier mod, KeyAction action) {
    if (_isMaster) {
        if (_gui->isEnabled()) {
            bool isConsumed = _gui->keyCallback(key, mod, action);
            if (isConsumed)
                return;
        }

        if (key == _console->commandInputButton() && (action == KeyAction::Press || action == KeyAction::Repeat))
            _console->toggleVisibility();

        if (!_console->isVisible()) {
            _interactionHandler->keyboardCallback(key, mod, action);
        }
        else {
            _console->keyboardCallback(key, mod, action);
        }
    }
}

void OpenSpaceEngine::charCallback(unsigned int codepoint, KeyModifier modifier) {
    if (_isMaster) {
        if (_gui->isEnabled()) {
            const bool isConsumed = _gui->charCallback(codepoint, modifier);
            if (isConsumed)
                return;
        }

        if (_console->isVisible()) {
            _console->charCallback(codepoint, modifier);
        }
    }
}

void OpenSpaceEngine::mouseButtonCallback(MouseButton button, MouseAction action) {
    if (_isMaster) {
        if (_gui->isEnabled()) {
            const bool isConsumed = _gui->mouseButtonCallback(button, action);
            if (isConsumed && action != MouseAction::Release)
                return;
        }

        _interactionHandler->mouseButtonCallback(button, action);
    }
}

void OpenSpaceEngine::mousePositionCallback(double x, double y) {
    if (_isMaster) {
        _interactionHandler->mousePositionCallback(x, y);
    }
}

void OpenSpaceEngine::mouseScrollWheelCallback(double pos) {
    if (_isMaster) {
        if (_gui->isEnabled()) {
            const bool isConsumed = _gui->mouseWheelCallback(pos);
            if (isConsumed)
                return;
        }

        _interactionHandler->mouseScrollWheelCallback(pos);
    }
}

void OpenSpaceEngine::encode() {
    if (_syncBuffer) {
        Time::ref().serialize(_syncBuffer.get());
        _scriptEngine->serialize(_syncBuffer.get());
        _renderEngine->serialize(_syncBuffer.get());
        
        _syncBuffer->write();
    }
    _networkEngine->publishStatusMessage();
    _networkEngine->sendMessages();
}

void OpenSpaceEngine::decode() {
    if (_syncBuffer) {
        _syncBuffer->read();

        Time::ref().deserialize(_syncBuffer.get());
        _scriptEngine->deserialize(_syncBuffer.get());
        _renderEngine->deserialize(_syncBuffer.get());
    }
}

void OpenSpaceEngine::externalControlCallback(const char* receivedChars, int size,
                                              int clientId)
{
    if (size == 0)
        return;

    _networkEngine->handleMessage(std::string(receivedChars, size));
}

void OpenSpaceEngine::enableBarrier() {
    _windowWrapper->setBarrier(true);
}

void OpenSpaceEngine::disableBarrier() {
    _windowWrapper->setBarrier(false);
}

NetworkEngine& OpenSpaceEngine::networkEngine() {
    ghoul_assert(_networkEngine, "NetworkEngine must not be nullptr");
    return *_networkEngine;
}

ModuleEngine& OpenSpaceEngine::moduleEngine() {
    ghoul_assert(_moduleEngine, "ModuleEngine must not be nullptr");
    return *_moduleEngine;
}

ConfigurationManager& OpenSpaceEngine::configurationManager() {
    ghoul_assert(_configurationManager, "ConfigurationManager must not be nullptr");
    return *_configurationManager;
}

interaction::InteractionHandler& OpenSpaceEngine::interactionHandler() {
    ghoul_assert(_interactionHandler, "InteractionHandler must not be nullptr");
    return *_interactionHandler;
}

RenderEngine& OpenSpaceEngine::renderEngine() {
    ghoul_assert(_renderEngine, "RenderEngine must not be nullptr");
    return *_renderEngine;
}

ScriptEngine& OpenSpaceEngine::scriptEngine() {
    ghoul_assert(_scriptEngine, "ScriptEngine must not be nullptr");
    return *_scriptEngine;
}

LuaConsole& OpenSpaceEngine::console() {
    ghoul_assert(_console, "LuaConsole must not be nullptr");
    return *_console;
}

gui::GUI& OpenSpaceEngine::gui() {
    ghoul_assert(_gui, "GUI must not be nullptr");
    return *_gui;
}

network::ParallelConnection& OpenSpaceEngine::parallelConnection() {
    ghoul_assert(_parallelConnection, "ParallelConnection must not be nullptr");
    return *_parallelConnection;
}
    
properties::PropertyOwner& OpenSpaceEngine::globalPropertyOwner() {
    ghoul_assert(
        _globalPropertyNamespace,
        "Global Property Namespace must not be nullptr"
    );
    return *_globalPropertyNamespace;
}

WindowWrapper& OpenSpaceEngine::windowWrapper() {
    ghoul_assert(_windowWrapper, "Window Wrapper must not be nullptr");
    return *_windowWrapper;
}
    
ghoul::fontrendering::FontManager& OpenSpaceEngine::fontManager() {
    ghoul_assert(_fontManager, "Font Manager must not be nullptr");
    return *_fontManager;
}

}  // namespace openspace<|MERGE_RESOLUTION|>--- conflicted
+++ resolved
@@ -584,15 +584,12 @@
             }
         }
     }
-<<<<<<< HEAD
-=======
 
 #ifdef WIN32
     if (IsDebuggerPresent()) {
         LogMgr.addLog(std::make_unique<VisualStudioOutputLog>());
     }
 #endif // WIN32
->>>>>>> 248014b6
 }
 
 bool OpenSpaceEngine::initializeGL() {
@@ -655,8 +652,6 @@
 
         _gui->startFrame(static_cast<float>(dt), glm::vec2(drawBufferResolution), mousePosition, mouseButtons);
     }
-<<<<<<< HEAD
-=======
 
     // Testing this every frame has minimal impact on the performance --- abock
     // Debug build: 1-2 us ; Release build: <= 1 us
@@ -673,7 +668,6 @@
         LWARNINGC("Logging", "Number of Fatals raised: " << fatalCounter);
 
     LogMgr.resetMessageCounters();
->>>>>>> 248014b6
 }
 
 void OpenSpaceEngine::render(const glm::mat4 &projectionMatrix, const glm::mat4 &viewMatrix) {
