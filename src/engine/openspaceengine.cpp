/*****************************************************************************************
 *                                                                                       *
 * OpenSpace                                                                             *
 *                                                                                       *
 * Copyright (c) 2014-2016                                                               *
 *                                                                                       *
 * Permission is hereby granted, free of charge, to any person obtaining a copy of this  *
 * software and associated documentation files (the "Software"), to deal in the Software *
 * without restriction, including without limitation the rights to use, copy, modify,    *
 * merge, publish, distribute, sublicense, and/or sell copies of the Software, and to    *
 * permit persons to whom the Software is furnished to do so, subject to the following   *
 * conditions:                                                                           *
 *                                                                                       *
 * The above copyright notice and this permission notice shall be included in all copies *
 * or substantial portions of the Software.                                              *
 *                                                                                       *
 * THE SOFTWARE IS PROVIDED "AS IS", WITHOUT WARRANTY OF ANY KIND, EXPRESS OR IMPLIED,   *
 * INCLUDING BUT NOT LIMITED TO THE WARRANTIES OF MERCHANTABILITY, FITNESS FOR A         *
 * PARTICULAR PURPOSE AND NONINFRINGEMENT. IN NO EVENT SHALL THE AUTHORS OR COPYRIGHT    *
 * HOLDERS BE LIABLE FOR ANY CLAIM, DAMAGES OR OTHER LIABILITY, WHETHER IN AN ACTION OF  *
 * CONTRACT, TORT OR OTHERWISE, ARISING FROM, OUT OF OR IN CONNECTION WITH THE SOFTWARE  *
 * OR THE USE OR OTHER DEALINGS IN THE SOFTWARE.                                         *
 ****************************************************************************************/

#include <openspace/engine/openspaceengine.h>

#include <openspace/openspace.h>

#include <openspace/documentation/core_registration.h>
#include <openspace/documentation/documentationengine.h>
#include <openspace/engine/configurationmanager.h>
#include <openspace/engine/downloadmanager.h>
#include <openspace/engine/logfactory.h>
#include <openspace/engine/moduleengine.h>
#include <openspace/engine/settingsengine.h>
#include <openspace/engine/syncengine.h>
#include <openspace/engine/wrapper/windowwrapper.h>
#include <openspace/interaction/interactionhandler.h>
#include <openspace/interaction/keyboardcontroller.h>
#include <openspace/interaction/luaconsole.h>
#include <openspace/interaction/mousecontroller.h>
#include <openspace/mission/missionmanager.h>
#include <openspace/network/networkengine.h>
#include <openspace/properties/propertyowner.h>
#include <openspace/rendering/renderable.h>
#include <openspace/rendering/renderengine.h>
#include <openspace/scripting/scriptengine.h>
#include <openspace/scripting/scriptscheduler.h>
#include <openspace/scene/translation.h>
#include <openspace/scene/scene.h>
#include <openspace/util/factorymanager.h>
#include <openspace/util/time.h>
#include <openspace/util/timemanager.h>
#include <openspace/util/spicemanager.h>
#include <openspace/util/syncbuffer.h>
#include <openspace/util/transformationmanager.h>
#include <openspace/util/distancetoobject.h>

#include <ghoul/ghoul.h>
#include <ghoul/cmdparser/commandlineparser.h>
#include <ghoul/cmdparser/singlecommand.h>
#include <ghoul/filesystem/filesystem.h>
#include <ghoul/filesystem/cachemanager.h>
#include <ghoul/font/fontmanager.h>
#include <ghoul/font/fontrenderer.h>
#include <ghoul/logging/consolelog.h>
#include <ghoul/logging/visualstudiooutputlog.h>
#include <ghoul/lua/ghoul_lua.h>
#include <ghoul/lua/lua_helper.h>
#include <ghoul/misc/dictionary.h>
#include <ghoul/misc/onscopeexit.h>
#include <ghoul/systemcapabilities/systemcapabilities>

#include <fstream>
#include <queue>

#ifdef OPENSPACE_MODULE_ONSCREENGUI_ENABLED
#include <modules/onscreengui/include/gui.h>
#endif

#ifdef OPENSPACE_MODULE_ISWA_ENABLED
#include <modules/iswa/rendering/iswagroup.h>
#include <modules/iswa/util/iswamanager.h>
#endif

#if defined(_MSC_VER) && defined(OPENSPACE_ENABLE_VLD)
#include <vld.h>
#endif

#ifdef WIN32
#include <WinBase.h>
#endif

#include "openspaceengine_lua.inl"

using namespace openspace::scripting;
using namespace ghoul::filesystem;
using namespace ghoul::logging;
using namespace ghoul::cmdparser;

namespace {
    const std::string _loggerCat = "OpenSpaceEngine";
    const std::string _sgctDefaultConfigFile = "${SGCT}/single.xml";
    const std::string _defaultCacheLocation = "${BASE_PATH}/cache";
    
    const std::string _sgctConfigArgumentCommand = "-config";
    
    const std::string PreInitializeFunction = "preInitialization";
    const std::string PostInitializationFunction = "postInitialization";

    const int CacheVersion = 1;
    const int DownloadVersion = 1;
    
    struct {
        std::string configurationName;
        std::string sgctConfigurationName;
        std::string sceneName;
        std::string cacheFolder;
    } commandlineArgumentPlaceholders;
}

namespace openspace {

namespace properties {
    class Property;
}
    
OpenSpaceEngine* OpenSpaceEngine::_engine = nullptr;

OpenSpaceEngine::OpenSpaceEngine(std::string programName,
                                 std::unique_ptr<WindowWrapper> windowWrapper)
    : _configurationManager(new ConfigurationManager)
    , _interactionHandler(new interaction::InteractionHandler)
    , _renderEngine(new RenderEngine)
    , _scriptEngine(new scripting::ScriptEngine)
    , _scriptScheduler(new scripting::ScriptScheduler)
    , _networkEngine(new NetworkEngine)
    , _syncEngine(std::make_unique<SyncEngine>(new SyncBuffer(4096)))
    , _commandlineParser(new ghoul::cmdparser::CommandlineParser(
        programName, ghoul::cmdparser::CommandlineParser::AllowUnknownCommands::Yes
      ))
    , _console(new LuaConsole)
    , _moduleEngine(new ModuleEngine)
    , _settingsEngine(new SettingsEngine)
    , _timeManager(new TimeManager)
    , _downloadManager(nullptr)
#ifdef OPENSPACE_MODULE_ONSCREENGUI_ENABLED
    , _gui(new gui::GUI)
#endif
    , _parallelConnection(new ParallelConnection)
    , _windowWrapper(std::move(windowWrapper))
    , _globalPropertyNamespace(new properties::PropertyOwner)
    , _isMaster(false)
    , _runTime(0.0)
    , _isInShutdownMode(false)
    , _shutdownCountdown(0.f)
    , _shutdownWait(0.f)
    , _isFirstRenderingFirstFrame(true)
{

    _interactionHandler->setPropertyOwner(_globalPropertyNamespace.get());
    _globalPropertyNamespace->addPropertySubOwner(_interactionHandler.get());
    _globalPropertyNamespace->addPropertySubOwner(_settingsEngine.get());

    FactoryManager::initialize();
    FactoryManager::ref().addFactory(
        std::make_unique<ghoul::TemplateFactory<Renderable>>(),
        "Renderable"
    );
    FactoryManager::ref().addFactory(
        std::make_unique<ghoul::TemplateFactory<Translation>>(),
        "Translation"
    );
    SpiceManager::initialize();
    Time::initialize();
    ghoul::systemcapabilities::SystemCapabilities::initialize();
    TransformationManager::initialize();
}

OpenSpaceEngine::~OpenSpaceEngine() {
    LINFO("_windowWrapper->isUsingSwapGroups(): " << _windowWrapper->isUsingSwapGroups());
    LINFO("_windowWrapper->isSwapGroupMaster(): " << _windowWrapper->isSwapGroupMaster());
#ifdef OPENSPACE_MODULE_ONSCREENGUI_ENABLED
    _gui->deinitializeGL();
#endif
    _interactionHandler->deinitialize();
    _renderEngine->deinitialize();

    _globalPropertyNamespace = nullptr;
    _windowWrapper = nullptr;
    _parallelConnection = nullptr;
    _configurationManager = nullptr;
    _interactionHandler = nullptr;
    _renderEngine = nullptr;
    _scriptEngine = nullptr;
    _networkEngine = nullptr;
    _syncEngine = nullptr;
    _commandlineParser = nullptr;
    _console = nullptr;
    _moduleEngine = nullptr;
    _settingsEngine = nullptr;
#ifdef OPENSPACE_MODULE_ONSCREENGUI_ENABLED
    _gui = nullptr;
#endif
}

OpenSpaceEngine& OpenSpaceEngine::ref() {
    ghoul_assert(_engine, "OpenSpaceEngine not created");
    return *_engine;
}

bool OpenSpaceEngine::create(int argc, char** argv,
                             std::unique_ptr<WindowWrapper> windowWrapper,
                             std::vector<std::string>& sgctArguments)
{
    ghoul_assert(!_engine, "OpenSpaceEngine was already created");
    ghoul_assert(windowWrapper != nullptr, "No Window Wrapper was provided");
    
    ghoul::initialize();

    // Initialize the LogManager and add the console log as this will be used every time
    // and we need a fall back if something goes wrong between here and when we add the
    // logs from the configuration file. If the user requested as specific loglevel in the
    // configuration file, we will deinitialize this LogManager and reinitialize it later
    // with the correct LogLevel
    LogManager::initialize(
        LogManager::LogLevel::Debug,
        ghoul::logging::LogManager::ImmediateFlush::Yes
    );
    LogMgr.addLog(std::make_unique<ConsoleLog>());

    LDEBUG("Initialize FileSystem");

#ifdef __APPLE__
    ghoul::filesystem::File app(argv[0]);
    std::string dirName = app.directoryName();
    LINFO("Setting starting directory to '" << dirName << "'");
    FileSys.setCurrentDirectory(dirName);
#endif

    // Sanity check of values
    if (argc < 1 || argv == nullptr) {
        LFATAL("No arguments were passed to this function");
        return false;
    }

    // Create other objects
    LDEBUG("Creating OpenSpaceEngine");
    _engine = new OpenSpaceEngine(std::string(argv[0]), std::move(windowWrapper));

    // Query modules for commandline arguments
    _engine->gatherCommandlineArguments();

    // Parse commandline arguments
    std::vector<std::string> args(argv, argv + argc);
    std::shared_ptr<const std::vector<std::string>> arguments =
        _engine->_commandlineParser->setCommandLine(args);

    bool showHelp = _engine->_commandlineParser->execute();
    if (showHelp) {
        _engine->_commandlineParser->displayHelp();
        return false;
    }
    sgctArguments = *arguments;

    // Find configuration
    std::string configurationFilePath = commandlineArgumentPlaceholders.configurationName;
    if (configurationFilePath.empty()) {
        LDEBUG("Finding configuration");
        try {
            configurationFilePath =
                ConfigurationManager::findConfiguration(configurationFilePath);
        }
        catch (const ghoul::RuntimeError& e) {
            LFATALC(e.component, e.message);
        }
    }
    configurationFilePath = absPath(configurationFilePath);
    LINFO("Configuration Path: '" << configurationFilePath << "'");

    // Loading configuration from disk
    LDEBUG("Loading configuration from disk");
    try {
        _engine->configurationManager().loadFromFile(configurationFilePath);
    }
    catch (const ghoul::RuntimeError& e) {
        LFATAL("Loading of configuration file '" << configurationFilePath << "' failed");
        LFATALC(e.component, e.message);
        return false;
    }

    if (!commandlineArgumentPlaceholders.cacheFolder.empty()) {
        FileSys.registerPathToken(
            "${CACHE}",
            commandlineArgumentPlaceholders.cacheFolder,
            ghoul::filesystem::FileSystem::Override::Yes
        );
    }

    // Initialize the requested logs from the configuration file
    _engine->configureLogging();

    LINFOC("OpenSpace Version", 
        OPENSPACE_VERSION_MAJOR << "." <<
        OPENSPACE_VERSION_MINOR << "." <<
        OPENSPACE_VERSION_PATCH << " (" << OPENSPACE_VERSION_STRING << ")");

    // Create directories that doesn't exist
    auto tokens = FileSys.tokens();
    for (const std::string& token : tokens) {
        if (!FileSys.directoryExists(token)) {
            std::string p = absPath(token);
            LDEBUG("Directory '" << p << "' does not exist, creating.");
            FileSys.createDirectory(p, ghoul::filesystem::FileSystem::Recursive::Yes);
        }
    }

    // Register modules
    _engine->_moduleEngine->initialize();

    registerCoreClasses(DocEng);
    // After registering the modules, the documentations for the available classes
    // can be added as well
    for (OpenSpaceModule* m : _engine->_moduleEngine->modules()) {
        for (auto&& doc : m->documentations()) {
            DocEng.addDocumentation(doc);
        }
    }

    // Create the cachemanager
    FileSys.createCacheManager(
        absPath("${" + ConfigurationManager::KeyCache + "}"), CacheVersion
    );
    _engine->_console->initialize();

    // Register the provided shader directories
    ghoul::opengl::ShaderPreprocessor::addIncludePath(absPath("${SHADERS}"));

    // Determining SGCT configuration file
    LDEBUG("Determining SGCT configuration file");
    std::string sgctConfigurationPath = _sgctDefaultConfigFile;
    _engine->configurationManager().getValue(
        ConfigurationManager::KeyConfigSgct, sgctConfigurationPath);

    if (!commandlineArgumentPlaceholders.sgctConfigurationName.empty()) {
        LDEBUG("Overwriting SGCT configuration file with commandline argument: " <<
            commandlineArgumentPlaceholders.sgctConfigurationName);
        sgctConfigurationPath = commandlineArgumentPlaceholders.sgctConfigurationName;
    }

    // Prepend the outgoing sgctArguments with the program name
    // as well as the configuration file that sgct is supposed to use
    sgctArguments.insert(sgctArguments.begin(), argv[0]);
    sgctArguments.insert(sgctArguments.begin() + 1, _sgctConfigArgumentCommand);
    sgctArguments.insert(sgctArguments.begin() + 2, absPath(sgctConfigurationPath));

    return true;
}

void OpenSpaceEngine::destroy() {
    _engine->_moduleEngine->deinitialize();
    _engine->_console->deinitialize();

    _engine->_scriptEngine->deinitialize();
    delete _engine;
    ghoul::systemcapabilities::SystemCapabilities::deinitialize();
    FactoryManager::deinitialize();
    Time::deinitialize();
    SpiceManager::deinitialize();
    DistanceToObject::deinitialize();
    LogManager::deinitialize();

    ghoul::deinitialize();
}

bool OpenSpaceEngine::initialize() {
    // clear the screen so the user don't have to see old buffer contents from the
    // graphics card
    clearAllWindows();

    // Detect and log OpenCL and OpenGL versions and available devices
    SysCap.addComponent(
        std::make_unique<ghoul::systemcapabilities::GeneralCapabilitiesComponent>()
    );
    SysCap.addComponent(
        std::make_unique<ghoul::systemcapabilities::OpenGLCapabilitiesComponent>()
    );
    SysCap.detectCapabilities();

    using Verbosity = ghoul::systemcapabilities::SystemCapabilitiesComponent::Verbosity;
    Verbosity verbosity = Verbosity::Default;
    if (configurationManager().hasKeyAndValue<std::string>(

        ConfigurationManager::KeyCapabilitiesVerbosity)) {
        std::map<std::string, Verbosity> verbosityMap = {
            { "None", Verbosity::None },
            { "Minimal", Verbosity::Minimal },
            { "Default", Verbosity::Default },
            { "Full", Verbosity::Full }
        };

        std::string v = configurationManager().value<std::string>(ConfigurationManager::KeyCapabilitiesVerbosity);
        if (verbosityMap.find(v) != verbosityMap.end())
            verbosity = verbosityMap[v];
    }
    SysCap.logCapabilities(verbosity);

    // Check the required OpenGL versions of the registered modules
    ghoul::systemcapabilities::OpenGLCapabilitiesComponent::Version version =
        _engine->_moduleEngine->requiredOpenGLVersion();
    LINFO("Required OpenGL version: " << version.toString());

    if (OpenGLCap.openGLVersion() < version) {
        LFATAL("Module required higher OpenGL version than is supported");
        return false;
    }

    std::string requestURL = "";
    bool success = configurationManager().getValue(ConfigurationManager::KeyDownloadRequestURL, requestURL);
    if (success) {
        _downloadManager = std::make_unique<DownloadManager>(requestURL, DownloadVersion);
    }

    // Register Lua script functions
    LDEBUG("Registering Lua libraries");
    registerCoreClasses(*_scriptEngine);

#ifdef OPENSPACE_MODULE_ISWA_ENABLED
    _scriptEngine->addLibrary(IswaManager::luaLibrary());
#endif

    // TODO: Maybe move all scenegraph and renderengine stuff to initializeGL
    scriptEngine().initialize();

    writeDocumentation();

    bool disableMasterRendering = false;
    configurationManager().getValue(
        ConfigurationManager::KeyDisableMasterRendering, disableMasterRendering);
    _renderEngine->setDisableRenderingOnMaster(disableMasterRendering);

    configurationManager().getValue(
        ConfigurationManager::KeyShutdownCountdown, _shutdownWait
    );

    if (!commandlineArgumentPlaceholders.sceneName.empty())
        configurationManager().setValue(
            ConfigurationManager::KeyConfigScene,
            commandlineArgumentPlaceholders.sceneName);

    // Initialize the SettingsEngine
    _settingsEngine->initialize();
    _settingsEngine->setModules(_moduleEngine->modules());

    // Initialize the InteractionHandler
    _interactionHandler->initialize();

    // Load a light and a monospaced font
    loadFonts();

    // Initialize the Scene
    Scene* sceneGraph = new Scene;
    sceneGraph->initialize();
    
    std::string scenePath = "";
    configurationManager().getValue(ConfigurationManager::KeyConfigScene, scenePath);
    sceneGraph->scheduleLoadSceneFile(scenePath);

    // Initialize Distance To Object System
    DistanceToObject::initialize();

    // Initialize the RenderEngine
    _renderEngine->setSceneGraph(sceneGraph);
    _renderEngine->initialize();
    _renderEngine->setGlobalBlackOutFactor(0.0);
    _renderEngine->startFading(1, 3.0);

    // Run start up scripts
    try {
        runPreInitializationScripts(scenePath);
    }
    catch (const ghoul::RuntimeError& e) {
        LFATALC(e.component, e.message);
    }

#ifdef OPENSPACE_MODULE_ONSCREENGUI_ENABLED
    LINFO("Initializing GUI");
    _gui->initialize();
    _gui->_globalProperty.setSource(
            [&]() {
            std::vector<properties::PropertyOwner*> res = {
                _settingsEngine.get(),
                _interactionHandler.get()
            };
            return res;
        }
    );

    OsEng.gui()._screenSpaceProperty.setSource(
        [&]() {
            const auto& ssr = renderEngine().screenSpaceRenderables();
            return std::vector<properties::PropertyOwner*>(ssr.begin(), ssr.end());
        }
    );

    OsEng.gui()._property.setSource(
        [&]() {
            const auto& nodes = renderEngine().scene()->allSceneGraphNodes();
            return std::vector<properties::PropertyOwner*>(nodes.begin(), nodes.end());
        }
    );

#ifdef OPENSPACE_MODULE_ISWA_ENABLED
    OsEng.gui()._iswa.setSource(
        [&]() {
            const auto& groups = IswaManager::ref().groups();
            std::vector<properties::PropertyOwner*> res;
            std::transform(
                groups.begin(),
                groups.end(),
                std::back_inserter(res),
                [](const auto& val) {
                    return val.second.get(); 
                }
            );
            return res;
        }
    );
#endif
    
#endif

#ifdef OPENSPACE_MODULE_ISWA_ENABLED
    IswaManager::initialize();
#endif

    _syncEngine->addSyncables(Time::ref().getSyncables());
    _syncEngine->addSyncables(_renderEngine->getSyncables());
    _syncEngine->addSyncable(_scriptEngine.get());

    LINFO("Finished initializing");
    return true;
}


void OpenSpaceEngine::writeDocumentation() {
    // If a LuaDocumentationFile was specified, generate it now
    const std::string LuaDocumentationType =
        ConfigurationManager::KeyLuaDocumentation + "." + ConfigurationManager::PartType;
    const std::string LuaDocumentationFile =
        ConfigurationManager::KeyLuaDocumentation + "." + ConfigurationManager::PartFile;

    const bool hasLuaDocType = configurationManager().hasKey(LuaDocumentationType);
    const bool hasLuaDocFile = configurationManager().hasKey(LuaDocumentationFile);
    if (hasLuaDocType && hasLuaDocFile) {
        std::string luaDocumentationType;
        configurationManager().getValue(LuaDocumentationType, luaDocumentationType);
        std::string luaDocumentationFile;
        configurationManager().getValue(LuaDocumentationFile, luaDocumentationFile);

        luaDocumentationFile = absPath(luaDocumentationFile);
        _scriptEngine->writeDocumentation(luaDocumentationFile, luaDocumentationType);
    }

    // If a general documentation was specified, generate it now
    const std::string DocumentationType =
        ConfigurationManager::KeyDocumentation + '.' + ConfigurationManager::PartType;
    const std::string DocumentationFile =
        ConfigurationManager::KeyDocumentation + '.' + ConfigurationManager::PartFile;

    const bool hasDocumentationType = configurationManager().hasKey(DocumentationType);
    const bool hasDocumentationFile = configurationManager().hasKey(DocumentationFile);
    if (hasDocumentationType && hasDocumentationFile) {
        std::string documentationType;
        configurationManager().getValue(DocumentationType, documentationType);
        std::string documentationFile;
        configurationManager().getValue(DocumentationFile, documentationFile);
        documentationFile = absPath(documentationFile);
        DocEng.writeDocumentation(documentationFile, documentationType);
    }

    const std::string FactoryDocumentationType =
        ConfigurationManager::KeyFactoryDocumentation + '.' + ConfigurationManager::PartType;

    const std::string FactoryDocumentationFile =
        ConfigurationManager::KeyFactoryDocumentation + '.' + ConfigurationManager::PartFile;
    bool hasFactoryDocumentationType = configurationManager().hasKey(FactoryDocumentationType);
    bool hasFactoryDocumentationFile = configurationManager().hasKey(FactoryDocumentationFile);
    if (hasFactoryDocumentationType && hasFactoryDocumentationFile) {
        std::string type = configurationManager().value<std::string>(FactoryDocumentationType);
        std::string file = configurationManager().value<std::string>(FactoryDocumentationFile);

        FactoryManager::ref().writeDocumentation(absPath(file), type);
    }
}

bool OpenSpaceEngine::isInitialized() {
    return _engine != nullptr;
}

void OpenSpaceEngine::clearAllWindows() {
    _windowWrapper->clearAllWindows(glm::vec4(0.f, 0.f, 0.f, 1.f));
}

void OpenSpaceEngine::gatherCommandlineArguments() {
    commandlineArgumentPlaceholders.configurationName = "";
    _commandlineParser->addCommand(std::make_unique<SingleCommand<std::string>>(
        &commandlineArgumentPlaceholders.configurationName, "-config", "-c",
        "Provides the path to the OpenSpace configuration file"
    ));

    commandlineArgumentPlaceholders.sgctConfigurationName = "";
    _commandlineParser->addCommand(std::make_unique<SingleCommand<std::string>>(
        &commandlineArgumentPlaceholders.sgctConfigurationName, "-sgct", "-s",
        "Provides the path to the SGCT configuration file, overriding the value set in "
        "the OpenSpace configuration file"
    ));

    commandlineArgumentPlaceholders.sceneName = "";
    _commandlineParser->addCommand(std::make_unique<SingleCommand<std::string>>(
        &commandlineArgumentPlaceholders.sceneName, "-scene", "", "Provides the path to "
        "the scene file, overriding the value set in the OpenSpace configuration file"
    ));

    commandlineArgumentPlaceholders.cacheFolder = "";
    _commandlineParser->addCommand(std::make_unique<SingleCommand<std::string>>(
        &commandlineArgumentPlaceholders.cacheFolder, "-cacheDir", "", "Provides the "
        "path to a cache file, overriding the value set in the OpenSpace configuration "
        "file"
    ));
}

void OpenSpaceEngine::runScripts(const ghoul::Dictionary& scripts) {
    for (size_t i = 1; i <= scripts.size(); ++i) {
        std::stringstream stream;
        stream << i;
        const std::string& key = stream.str();
        const bool hasKey = scripts.hasKeyAndValue<std::string>(key);
        if (!hasKey) {
            LERROR("The startup scripts have to be declared in a simple array format."
                " Startup scripts did not contain the key '" << key << "'");
            break;
        }

        std::string scriptPath;
        scripts.getValue(key, scriptPath);
        std::string&& absoluteScriptPath = absPath(scriptPath);
        _engine->scriptEngine().runScriptFile(absoluteScriptPath);
    }
}


void OpenSpaceEngine::runPreInitializationScripts(const std::string& sceneDescription) {
    LINFO("Running Initialization scripts");
    lua_State* state = ghoul::lua::createNewLuaState();
    OnExit(
           // Delete the Lua state at the end of the scope, no matter what
           [state](){ghoul::lua::destroyLuaState(state);}
    );
    OsEng.scriptEngine().initializeLuaState(state);

    // First execute the script to get all global variables
    ghoul::lua::runScriptFile(state, absPath(sceneDescription));

    // Get the preinitialize function
    lua_getglobal(state, PreInitializeFunction.c_str());
    bool isFunction = lua_isfunction(state, -1);
    if (!isFunction) {
        LERROR("Error executing startup script '" << sceneDescription << "'. Scene '" <<
               sceneDescription << "' does not have a function '" <<
               PreInitializeFunction << "'");
        return;
    }
    
    // And execute the preinitialize function
    int success = lua_pcall(state, 0, 0, 0);
    if (success != 0) {
        LERROR("Error executing '" << PreInitializeFunction << "': " <<
               lua_tostring(state, -1));
    }
}

void OpenSpaceEngine::runPostInitializationScripts(const std::string& sceneDescription) {
    LINFO("Running Setup scripts");
    lua_State* state = ghoul::lua::createNewLuaState();
    OnExit(
        // Delete the Lua state at the end of the scope, no matter what
        [state](){ghoul::lua::destroyLuaState(state);}
    );
    OsEng.scriptEngine().initializeLuaState(state);
    
    // First execute the script to get all global variables
    ghoul::lua::runScriptFile(state, absPath(sceneDescription));
    
    // Get the preinitialize function
    lua_getglobal(state, PostInitializationFunction.c_str());
    bool isFunction = lua_isfunction(state, -1);
    if (!isFunction) {
        LERROR("Error executing startup script '" << sceneDescription << "'. Scene '" <<
               sceneDescription << "' does not have a function '" <<
               PostInitializationFunction << "'");
        return;
    }
    
    // And execute the preinitialize function
    int success = lua_pcall(state, 0, 0, 0);
    if (success != 0) {
        LERROR("Error executing '" << PostInitializationFunction << "': " <<
               lua_tostring(state, -1)
        );
    }
}

void OpenSpaceEngine::loadFonts() {
    ghoul::Dictionary fonts;
    configurationManager().getValue(ConfigurationManager::KeyFonts, fonts);

    const glm::ivec3 fontAtlasSize{1024, 1024, 1};
    _fontManager = std::make_unique<ghoul::fontrendering::FontManager>(fontAtlasSize);
    
    for (const std::string& key : fonts.keys()) {
        std::string font;
        fonts.getValue(key, font);
        font = absPath(font);
        
        if (!FileSys.fileExists(font)) {
            LERROR("Could not find font '" << font << "'");
            continue;
        }

        LINFO("Registering font '" << font << "' with key '" << key << "'");
        bool success = _fontManager->registerFontPath(key, font);
        
        if (!success)
            LERROR("Error registering font '" << font << "' with key '" << key << "'");
    }
    
    try {
        bool initSuccess = ghoul::fontrendering::FontRenderer::initialize();
        if (!initSuccess)
            LERROR("Error initializing default font renderer");

        ghoul::fontrendering::FontRenderer::defaultRenderer().setFramebufferSize(
            _renderEngine->fontResolution()
        );
    }
    catch (const ghoul::RuntimeError& err) {
        LERRORC(err.component, err.message);
    }
}
    
void OpenSpaceEngine::configureLogging() {
    const std::string KeyLogLevel =
        ConfigurationManager::KeyLogging + '.' + ConfigurationManager::PartLogLevel;
    const std::string KeyLogImmediateFlush =
        ConfigurationManager::KeyLogging + '.' + ConfigurationManager::PartImmediateFlush;
    const std::string KeyLogs = 
        ConfigurationManager::KeyLogging + '.' + ConfigurationManager::PartLogs;

    if (configurationManager().hasKeyAndValue<std::string>(KeyLogLevel)) {
        std::string logLevel;
        configurationManager().getValue(KeyLogLevel, logLevel);

        bool immediateFlush = false;
        configurationManager().getValue(KeyLogImmediateFlush, immediateFlush);

        LogManager::LogLevel level = LogManager::levelFromString(logLevel);
        LogManager::deinitialize();
        using ImmediateFlush = ghoul::logging::LogManager::ImmediateFlush;
        LogManager::initialize(
            level,
            immediateFlush ? ImmediateFlush::Yes : ImmediateFlush::No
        );
        LogMgr.addLog(std::make_unique<ConsoleLog>());
    }

    if (configurationManager().hasKeyAndValue<ghoul::Dictionary>(KeyLogs)) {
        ghoul::Dictionary logs;
        configurationManager().getValue(KeyLogs, logs);

        for (size_t i = 1; i <= logs.size(); ++i) {
            ghoul::Dictionary logInfo;
            logs.getValue(std::to_string(i), logInfo);

            try {
                LogMgr.addLog(createLog(logInfo));
            }
            catch (const ghoul::RuntimeError& e) {
                LERRORC(e.component, e.message);
            }
        }
    }

#ifdef WIN32
    if (IsDebuggerPresent()) {
        LogMgr.addLog(std::make_unique<VisualStudioOutputLog>());
    }
#endif // WIN32
}

bool OpenSpaceEngine::initializeGL() {
    LINFO("Initializing Rendering Engine");
    bool success = _renderEngine->initializeGL();
#ifdef OPENSPACE_MODULE_ONSCREENGUI_ENABLED
    LINFO("Initializing OnScreen GUI GL");
    try {
        _gui->initializeGL();
    }
    catch (const ghoul::RuntimeError& e) {
        LERROR(e.what());
    }
#endif
    LINFO("Finished initializing OpenGL");

    // If using swapgroups, 
    LINFO("_windowWrapper->isUsingSwapGroups(): " << _windowWrapper->isUsingSwapGroups());
    LINFO("_windowWrapper->isSwapGroupMaster(): " << _windowWrapper->isSwapGroupMaster());
    return success;
}

bool OpenSpaceEngine::isMaster(){
    return _isMaster;
}

void OpenSpaceEngine::setMaster(bool master){
    _isMaster = master;
}
    
double OpenSpaceEngine::runTime(){
    return _runTime;
}

void OpenSpaceEngine::setRunTime(double d){
    _runTime = d;
}
    
void OpenSpaceEngine::preSynchronization() {
    FileSys.triggerFilesystemEvents();

    if (_isFirstRenderingFirstFrame) {
        _windowWrapper->setSynchronization(false);
    }
    
    _syncEngine->presync(_isMaster);
    if (_isMaster) {
        double dt = _windowWrapper->averageDeltaTime();
        _timeManager->preSynchronization(dt);

        auto scheduledScripts = _scriptScheduler->progressTo(Time::ref().j2000Seconds());
        while(scheduledScripts.size()){
            auto scheduledScript = scheduledScripts.front();
            LINFO(scheduledScript);
            _scriptEngine->queueScript(scheduledScript, ScriptEngine::RemoteScripting::Yes);
            scheduledScripts.pop();
        }

        _renderEngine->updateDynamicOrigin();

        _interactionHandler->updateInputStates(dt);
        
        _renderEngine->updateSceneGraph();
        _interactionHandler->updateCamera();
        _renderEngine->camera()->invalidateCache();

        _parallelConnection->preSynchronization();

    }
}

void OpenSpaceEngine::postSynchronizationPreDraw() {
    _syncEngine->postsync(_isMaster);

    if (_isInShutdownMode) {
        if (_shutdownCountdown <= 0.f) {
            _windowWrapper->terminate();
        }
        _shutdownCountdown -= _windowWrapper->averageDeltaTime();
    }

    _renderEngine->updateFade();
    _renderEngine->updateRenderer();
    _renderEngine->updateScreenSpaceRenderables();
    _renderEngine->updateShaderPrograms();
    
    if (!_isMaster) {
        _renderEngine->updateSceneGraph();
        _renderEngine->camera()->invalidateCache();
    }   

    // Step the camera using the current mouse velocities which are synced
    //_interactionHandler->updateCamera();
    
<<<<<<< HEAD
    



=======
>>>>>>> c21bb3bb
#ifdef OPENSPACE_MODULE_ONSCREENGUI_ENABLED
    if (_isMaster && _gui->isEnabled() && _windowWrapper->isRegularRendering()) {
        glm::vec2 mousePosition = _windowWrapper->mousePosition();
        //glm::ivec2 drawBufferResolution = _windowWrapper->currentDrawBufferResolution();
        glm::ivec2 windowSize = _windowWrapper->currentWindowSize();
        glm::ivec2 renderingSize = _windowWrapper->currentWindowResolution();
        uint32_t mouseButtons = _windowWrapper->mouseButtons(2);
        
        double dt = _windowWrapper->averageDeltaTime();

        _gui->startFrame(
            static_cast<float>(dt),
            glm::vec2(windowSize),
            _windowWrapper->dpiScaling(),
            mousePosition,
            mouseButtons
        );
    }
#endif

    // Testing this every frame has minimal impact on the performance --- abock
    // Debug build: 1-2 us ; Release build: <= 1 us
    using ghoul::logging::LogManager;
    int warningCounter = LogMgr.messageCounter(LogManager::LogLevel::Warning);
    int errorCounter = LogMgr.messageCounter(LogManager::LogLevel::Error);
    int fatalCounter = LogMgr.messageCounter(LogManager::LogLevel::Fatal);

    if (warningCounter > 0)
        LWARNINGC("Logging", "Number of Warnings raised: " << warningCounter);
    if (errorCounter > 0)
        LWARNINGC("Logging", "Number of Errors raised: " << errorCounter);
    if (fatalCounter > 0)
        LWARNINGC("Logging", "Number of Fatals raised: " << fatalCounter);

    LogMgr.resetMessageCounters();

}

void OpenSpaceEngine::render(const glm::mat4& projectionMatrix, const glm::mat4& viewMatrix) {
    _renderEngine->render(projectionMatrix, viewMatrix);
}

void OpenSpaceEngine::postDraw() {
    _renderEngine->postDraw();

    bool showGui = _windowWrapper->hasGuiWindow() ? _windowWrapper->isGuiWindow() : true;
    if (showGui) {
        _renderEngine->renderScreenLog();
        if (_console->isVisible())
            _console->render();
#ifdef OPENSPACE_MODULE_ONSCREENGUI_ENABLED
        if (_gui->isEnabled() && _isMaster && _windowWrapper->isRegularRendering())
            _gui->endFrame();
#endif
    }

    if (_isInShutdownMode) {
        _renderEngine->renderShutdownInformation(_shutdownCountdown, _shutdownWait);
    }

    if (_isFirstRenderingFirstFrame) {
        _windowWrapper->setSynchronization(true);
        _isFirstRenderingFirstFrame = false;
    }

}

void OpenSpaceEngine::keyboardCallback(Key key, KeyModifier mod, KeyAction action) {
    if (_isMaster) {
#ifdef OPENSPACE_MODULE_ONSCREENGUI_ENABLED
        if (_gui->isEnabled()) {
            bool isConsumed = _gui->keyCallback(key, mod, action);
            if (isConsumed)
                return;
        }
#endif
        if (key == _console->commandInputButton()) {
            if (action == KeyAction::Press) {
                _console->toggleMode();
            }
        } else if (!_console->isVisible()) {
            _interactionHandler->keyboardCallback(key, mod, action);
        } else {
            _console->keyboardCallback(key, mod, action);
        }
    }
}

void OpenSpaceEngine::charCallback(unsigned int codepoint, KeyModifier modifier) {
    if (_isMaster) {
#ifdef OPENSPACE_MODULE_ONSCREENGUI_ENABLED
        if (_gui->isEnabled()) {
            const bool isConsumed = _gui->charCallback(codepoint, modifier);
            if (isConsumed)
                return;
        }
#endif
        if (_console->isVisible()) {
            _console->charCallback(codepoint, modifier);
        }
    }
}

void OpenSpaceEngine::mouseButtonCallback(MouseButton button, MouseAction action) {
    if (_isMaster) {
#ifdef OPENSPACE_MODULE_ONSCREENGUI_ENABLED
        if (_gui->isEnabled()) {
            const bool isConsumed = _gui->mouseButtonCallback(button, action);
            if (isConsumed && action != MouseAction::Release)
                return;
        }
#endif
        _interactionHandler->mouseButtonCallback(button, action);
    }
}

void OpenSpaceEngine::mousePositionCallback(double x, double y) {
    if (_isMaster) {
        _interactionHandler->mousePositionCallback(x, y);
    }
}

void OpenSpaceEngine::mouseScrollWheelCallback(double pos) {
    if (_isMaster) {
#ifdef OPENSPACE_MODULE_ONSCREENGUI_ENABLED
        if (_gui->isEnabled()) {
            const bool isConsumed = _gui->mouseWheelCallback(pos);
            if (isConsumed)
                return;
        }
#endif
        _interactionHandler->mouseScrollWheelCallback(pos);
    }
}

void OpenSpaceEngine::encode() {
    _syncEngine->encodeSyncables();

    _networkEngine->publishStatusMessage();
    _networkEngine->sendMessages();
}

void OpenSpaceEngine::decode() {
    _syncEngine->decodeSyncables();
}

void OpenSpaceEngine::externalControlCallback(const char* receivedChars, int size,
                                              int clientId)
{
    if (size == 0)
        return;

    _networkEngine->handleMessage(std::string(receivedChars, size));
}

void OpenSpaceEngine::toggleShutdownMode() {
    if (_isInShutdownMode) {
        // If we are already in shutdown mode, we want to disable it instead
        LINFO("Disabled shutdown mode");
        _isInShutdownMode = false;
    }
    else {
        // Else, we hav eto enable it
        LINFO("Shutting down OpenSpace");
        _shutdownCountdown = _shutdownWait;
        _isInShutdownMode = true;
    }
}

scripting::LuaLibrary OpenSpaceEngine::luaLibrary() {
    return {
        "",
        {
            {
                "toggleShutdown",
                &luascriptfunctions::toggleShutdown,
                "",
                "Toggles the shutdown mode that will close the application after the count"
                "down timer is reached"
            },
            {
                "writeDocumentation",
                &luascriptfunctions::writeDocumentation,
                "",
                "Writes out documentation files"
            }
        }
    };
}

bool OpenSpaceEngine::useBusyWaitForDecode() {
    return _settingsEngine->busyWaitForDecode();
}

bool OpenSpaceEngine::logSGCTOutOfOrderErrors() {
    return _settingsEngine->logSGCTOutOfOrderErrors();
}

void OpenSpaceEngine::enableBarrier() {
    _windowWrapper->setBarrier(true);
}

void OpenSpaceEngine::disableBarrier() {
    _windowWrapper->setBarrier(false);
}

NetworkEngine& OpenSpaceEngine::networkEngine() {
    ghoul_assert(_networkEngine, "NetworkEngine must not be nullptr");
    return *_networkEngine;
}

ModuleEngine& OpenSpaceEngine::moduleEngine() {
    ghoul_assert(_moduleEngine, "ModuleEngine must not be nullptr");
    return *_moduleEngine;
}

ConfigurationManager& OpenSpaceEngine::configurationManager() {
    ghoul_assert(_configurationManager, "ConfigurationManager must not be nullptr");
    return *_configurationManager;
}

interaction::InteractionHandler& OpenSpaceEngine::interactionHandler() {
    ghoul_assert(_interactionHandler, "InteractionHandler must not be nullptr");
    return *_interactionHandler;
}

RenderEngine& OpenSpaceEngine::renderEngine() {
    ghoul_assert(_renderEngine, "RenderEngine must not be nullptr");
    return *_renderEngine;
}

ScriptEngine& OpenSpaceEngine::scriptEngine() {
    ghoul_assert(_scriptEngine, "ScriptEngine must not be nullptr");
    return *_scriptEngine;
}

ScriptScheduler& OpenSpaceEngine::scriptScheduler(){
    ghoul_assert(_scriptScheduler, "ScriptScheduler must not be nullptr");
    return *_scriptScheduler;
}

LuaConsole& OpenSpaceEngine::console() {
    ghoul_assert(_console, "LuaConsole must not be nullptr");
    return *_console;
}

#ifdef OPENSPACE_MODULE_ONSCREENGUI_ENABLED
gui::GUI& OpenSpaceEngine::gui() {
    ghoul_assert(_gui, "GUI must not be nullptr");
    return *_gui;
}
#endif

ParallelConnection& OpenSpaceEngine::parallelConnection() {
    ghoul_assert(_parallelConnection, "ParallelConnection must not be nullptr");
    return *_parallelConnection;
}
    
properties::PropertyOwner& OpenSpaceEngine::globalPropertyOwner() {
    ghoul_assert(
        _globalPropertyNamespace,
        "Global Property Namespace must not be nullptr"
    );
    return *_globalPropertyNamespace;
}

WindowWrapper& OpenSpaceEngine::windowWrapper() {
    ghoul_assert(_windowWrapper, "Window Wrapper must not be nullptr");
    return *_windowWrapper;
}
    
ghoul::fontrendering::FontManager& OpenSpaceEngine::fontManager() {
    ghoul_assert(_fontManager, "Font Manager must not be nullptr");
    return *_fontManager;
}

DownloadManager& OpenSpaceEngine::downloadManager() {
    ghoul_assert(_downloadManager, "Download Manager must not be nullptr");
    return *_downloadManager;
}

TimeManager& OpenSpaceEngine::timeManager() {
    ghoul_assert(_timeManager, "Download Manager must not be nullptr");
    return *_timeManager;
}


}  // namespace openspace<|MERGE_RESOLUTION|>--- conflicted
+++ resolved
@@ -890,13 +890,6 @@
     // Step the camera using the current mouse velocities which are synced
     //_interactionHandler->updateCamera();
     
-<<<<<<< HEAD
-    
-
-
-
-=======
->>>>>>> c21bb3bb
 #ifdef OPENSPACE_MODULE_ONSCREENGUI_ENABLED
     if (_isMaster && _gui->isEnabled() && _windowWrapper->isRegularRendering()) {
         glm::vec2 mousePosition = _windowWrapper->mousePosition();
