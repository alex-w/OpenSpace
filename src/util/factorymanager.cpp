--- conflicted
+++ resolved
@@ -37,70 +37,6 @@
 #include <openspace/util/task.h>
 #include <sstream>
 
-<<<<<<< HEAD
-namespace {
-using namespace openspace;
-using namespace openspace::documentation;
-
-nlohmann::json generateJsonDocumentation(const Documentation& d) {
-    nlohmann::json json;
-
-    json["name"] = d.name;
-    json["identifier"] = d.id;
-    json["description"] = d.description;
-    json["members"] = nlohmann::json::array();
-
-    for (const DocumentationEntry& p : d.entries) {
-        nlohmann::json entry;
-        entry["name"] = p.key;
-        entry["optional"] = p.optional.value;
-        entry["type"] = p.verifier->type();
-        entry["documentation"] = p.documentation;
-
-        TableVerifier* tv = dynamic_cast<TableVerifier*>(p.verifier.get());
-        ReferencingVerifier* rv = dynamic_cast<ReferencingVerifier*>(p.verifier.get());
-
-        if (rv) {
-            const std::vector<Documentation>& documentations = DocEng.documentations();
-            auto it = std::find_if(
-                documentations.begin(),
-                documentations.end(),
-                [rv](const Documentation& doc) { return doc.id == rv->identifier; }
-            );
-
-            if (it == documentations.end()) {
-                entry["reference"]["found"] = false;
-            }
-            else {
-                nlohmann::json reference;
-                reference["found"] = true;
-                reference["name"] = it->name;
-                reference["identifier"] = rv->identifier;
-
-                entry["reference"] = reference;
-            }
-        }
-        else if (tv) {
-            Documentation doc = { .entries = tv->documentations };
-            // Recurse to find the members of the table
-            nlohmann::json tableDocs = generateJsonDocumentation(doc);
-            // Set the members entry to the members of the table
-            // to not have unnecessary nestling
-            entry["members"] = tableDocs["members"];
-        }
-        else {
-            entry["description"] = p.verifier->documentation();
-        }
-        json["members"].push_back(entry);
-    }
-    sortJson(json["members"], "name");
-
-    return json;
-}
-}
-
-=======
->>>>>>> bed5a8b7
 namespace openspace {
 
 FactoryManager* FactoryManager::_manager = nullptr;
