--- conflicted
+++ resolved
@@ -269,7 +269,6 @@
     return !hasError;
 }
 
-<<<<<<< HEAD
 bool SpiceManager::getTargetPosition(const std::string& target,
 						   const std::string& observer,
 		                   const std::string& referenceFrame, 
@@ -291,8 +290,6 @@
 	return true;
 }
 
-=======
->>>>>>> fdd0efcc
 bool SpiceManager::getTargetState(const std::string& target,
 	                              const std::string& observer,
 	                              const std::string& referenceFrame,
