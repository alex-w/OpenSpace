/*****************************************************************************************
 *                                                                                       *
 * OpenSpace                                                                             *
 *                                                                                       *
 * Copyright (c) 2014-2017                                                               *
 *                                                                                       *
 * Permission is hereby granted, free of charge, to any person obtaining a copy of this  *
 * software and associated documentation files (the "Software"), to deal in the Software *
 * without restriction, including without limitation the rights to use, copy, modify,    *
 * merge, publish, distribute, sublicense, and/or sell copies of the Software, and to    *
 * permit persons to whom the Software is furnished to do so, subject to the following   *
 * conditions:                                                                           *
 *                                                                                       *
 * The above copyright notice and this permission notice shall be included in all copies *
 * or substantial portions of the Software.                                              *
 *                                                                                       *
 * THE SOFTWARE IS PROVIDED "AS IS", WITHOUT WARRANTY OF ANY KIND, EXPRESS OR IMPLIED,   *
 * INCLUDING BUT NOT LIMITED TO THE WARRANTIES OF MERCHANTABILITY, FITNESS FOR A         *
 * PARTICULAR PURPOSE AND NONINFRINGEMENT. IN NO EVENT SHALL THE AUTHORS OR COPYRIGHT    *
 * HOLDERS BE LIABLE FOR ANY CLAIM, DAMAGES OR OTHER LIABILITY, WHETHER IN AN ACTION OF  *
 * CONTRACT, TORT OR OTHERWISE, ARISING FROM, OUT OF OR IN CONNECTION WITH THE SOFTWARE  *
 * OR THE USE OR OTHER DEALINGS IN THE SOFTWARE.                                         *
 ****************************************************************************************/

#include <openspace/util/timeconversion.h>

#include <ghoul/glm.h>

#include <chrono>
#include <cmath>

namespace {
    constexpr double SecondsPerYear = 31556952; // seconds in average Gregorian year
    constexpr double SecondsPerMonth = SecondsPerYear / 12;
    constexpr double SecondsPerDay = static_cast<double>(
        std::chrono::seconds(std::chrono::hours(24)).count()
    );
    constexpr double SecondsPerHour = static_cast<double>(
        std::chrono::seconds(std::chrono::hours(1)).count()
    );
    constexpr double SecondsPerMinute = static_cast<double>(
        std::chrono::seconds(std::chrono::minutes(1)).count()
        );
} // namespace

namespace openspace {

std::pair<double, std::string> simplifyTime(double seconds) {
<<<<<<< HEAD
    double secondsVal = std::abs(seconds);
=======
    double secondsVal = glm::abs(seconds);
>>>>>>> a406aaf0

    if (secondsVal > 1e-3 && secondsVal < SecondsPerMinute) {
        return { seconds, seconds == 1.0 ? "second" : "seconds" };
    }

    if (secondsVal <= 1e-9) {
        double val = seconds / 1e-9;
        return { val, val == 1.0 ? "nanosecond" : "nanoseconds" };
    }
    else if (secondsVal <= 1e-6) {
        double val = seconds / 1e-6;
        return { val, val == 1.0 ? "microsecond" : "microseconds" };
    }
    else if (secondsVal <= 1e-3) {
        double val = seconds / 1e-3;
        return { val, val == 1.0 ? "millisecond" : "milliseconds" };
    }

    if (secondsVal >= SecondsPerYear) {
        double val = seconds / SecondsPerYear;
        return { val, val == 1.0 ? "year" : "years" };
    }
    else if (secondsVal >= SecondsPerMonth) {
        double val = seconds / SecondsPerMonth;
        return { val, val == 1.0 ? "month" : "months" };
    }
    else if (secondsVal >= SecondsPerDay) {
        double val = seconds / SecondsPerDay;
        return { val, val == 1.0 ? "day" : "days" };
    }
    else if (secondsVal >= SecondsPerHour) {
        double val = seconds / SecondsPerHour;
        return { val, val == 1.0 ? "hour" : "hours" };
    }
    else {
        double val = seconds / SecondsPerMinute;
        return { val, val == 1.0 ? "minute" : "minutes" };
    }
}

} // namespace openspace<|MERGE_RESOLUTION|>--- conflicted
+++ resolved
@@ -46,11 +46,7 @@
 namespace openspace {
 
 std::pair<double, std::string> simplifyTime(double seconds) {
-<<<<<<< HEAD
     double secondsVal = std::abs(seconds);
-=======
-    double secondsVal = glm::abs(seconds);
->>>>>>> a406aaf0
 
     if (secondsVal > 1e-3 && secondsVal < SecondsPerMinute) {
         return { seconds, seconds == 1.0 ? "second" : "seconds" };
