--- conflicted
+++ resolved
@@ -208,17 +208,6 @@
 std::string Time::currentTimeUTC() const {
 	return SpiceManager::ref().convertTdbSecondsToString(_time, "YYYY-MM-DDTHR:MN:SC.#####");
 }
-
-<<<<<<< HEAD
-void Time::setTime(double intTime) {
-	assert(this_);
-	time_ = intTime;
-}
-
-double Time::getTime() {
-	assert(this_);
-	return time_;
-=======
 scripting::ScriptEngine::LuaLibrary Time::luaLibrary() {
 	scripting::ScriptEngine::LuaLibrary timeLibrary = {
 		"time",
@@ -258,7 +247,6 @@
 		}
 	};
 	return std::move(timeLibrary);
->>>>>>> 82ff7fa9
 }
 
 } // namespace openspace