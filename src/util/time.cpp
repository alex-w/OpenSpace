--- conflicted
+++ resolved
@@ -158,11 +158,7 @@
 }
 
 std::string Time::ISO8601() const {
-<<<<<<< HEAD
-    std::string datetime = SpiceManager::ref().dateFromEphemerisTime(_time);
-=======
     std::string datetime = SpiceManager::ref().dateFromEphemerisTime(_syncedTime);
->>>>>>> f2347a5f
     std::string month = datetime.substr(5, 3);
 
     std::string MM = "";
