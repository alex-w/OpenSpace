--- conflicted
+++ resolved
@@ -785,11 +785,7 @@
     }
     else {
         _currentInteractionMode->updateCameraStateFromMouseStates(*_camera);
-<<<<<<< HEAD
         if (focusNode() != nullptr) {
-=======
-        if(focusNode() != nullptr){
->>>>>>> b6a13fa0
             _camera->setFocusPositionVec3(focusNode()->worldPosition());
         }
     }
@@ -1009,22 +1005,19 @@
     _inputState->clearKeyframes();
 }
 
-<<<<<<< HEAD
-=======
-void InteractionHandler::serialize(SyncBuffer* syncBuffer) {
-    for (auto var : _interactionModes)
-    {
-        var.second->serialize(syncBuffer);
-    }
-}
-
-void InteractionHandler::deserialize(SyncBuffer* syncBuffer) {
-    for (auto var : _interactionModes)
-    {
-        var.second->deserialize(syncBuffer);
-    }
-}
->>>>>>> b6a13fa0
+//void InteractionHandler::serialize(SyncBuffer* syncBuffer) {
+//    for (auto var : _interactionModes)
+//    {
+//        var.second->serialize(syncBuffer);
+//    }
+//}
+//
+//void InteractionHandler::deserialize(SyncBuffer* syncBuffer) {
+//    for (auto var : _interactionModes)
+//    {
+//        var.second->deserialize(syncBuffer);
+//    }
+//}
 
 #endif // USE_OLD_INTERACTIONHANDLER
 
