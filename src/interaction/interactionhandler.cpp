/*****************************************************************************************
 *                                                                                       *
 * OpenSpace                                                                             *
 *                                                                                       *
 * Copyright (c) 2014-2016                                                               *
 *                                                                                       *
 * Permission is hereby granted, free of charge, to any person obtaining a copy of this  *
 * software and associated documentation files (the "Software"), to deal in the Software *
 * without restriction, including without limitation the rights to use, copy, modify,    *
 * merge, publish, distribute, sublicense, and/or sell copies of the Software, and to    *
 * permit persons to whom the Software is furnished to do so, subject to the following   *
 * conditions:                                                                           *
 *                                                                                       *
 * The above copyright notice and this permission notice shall be included in all copies *
 * or substantial portions of the Software.                                              *
 *                                                                                       *
 * THE SOFTWARE IS PROVIDED "AS IS", WITHOUT WARRANTY OF ANY KIND, EXPRESS OR IMPLIED,   *
 * INCLUDING BUT NOT LIMITED TO THE WARRANTIES OF MERCHANTABILITY, FITNESS FOR A         *
 * PARTICULAR PURPOSE AND NONINFRINGEMENT. IN NO EVENT SHALL THE AUTHORS OR COPYRIGHT    *
 * HOLDERS BE LIABLE FOR ANY CLAIM, DAMAGES OR OTHER LIABILITY, WHETHER IN AN ACTION OF  *
 * CONTRACT, TORT OR OTHERWISE, ARISING FROM, OUT OF OR IN CONNECTION WITH THE SOFTWARE  *
 * OR THE USE OR OTHER DEALINGS IN THE SOFTWARE.                                         *
 ****************************************************************************************/

#include <openspace/interaction/interactionhandler.h>
//
#include <openspace/engine/openspaceengine.h>
#include <openspace/interaction/interactionhandler.h>
#include <openspace/query/query.h>
#include <openspace/rendering/renderengine.h>
#include <openspace/util/time.h>
#include <openspace/util/keys.h>

#include <ghoul/logging/logmanager.h>
#include <ghoul/misc/interpolator.h>

#include <glm/gtx/quaternion.hpp>

#include <fstream>

namespace {
    const std::string _loggerCat = "InteractionHandler";
}

#include "interactionhandler_lua.inl"

namespace openspace {
namespace interaction {

#ifdef USE_OLD_INTERACTIONHANDLER


InteractionHandler::InteractionHandler()
    : properties::PropertyOwner()
    , _camera(nullptr)
    , _focusNode(nullptr)
    , _deltaTime(0.0)
    //, _validKeyLua(false)
    , _controllerSensitivity(1.f)
    , _invertRoll(true)
    , _invertRotation(false)
    , _keyboardController(nullptr)
    , _mouseController(nullptr)
    , _origin("origin", "Origin", "")
    , _coordinateSystem("coordinateSystem", "Coordinate System", "")
    , _currentKeyframeTime(-1.0)
{
    setName("Interaction");
    
    _origin.onChange([this](){
        SceneGraphNode* node = sceneGraphNode(_origin.value());
        if (!node) {
            LWARNING("Could not find a node in scenegraph called '" << _origin.value() <<"'");
            return;
        }
        setFocusNode(node);
    });
    addProperty(_origin);
    
    _coordinateSystem.onChange([this](){
        OsEng.renderEngine().changeViewPoint(_coordinateSystem.value());
    });
    addProperty(_coordinateSystem);
}

InteractionHandler::~InteractionHandler() {
    delete _keyboardController;
    delete _mouseController;
    for (size_t i = 0; i < _controllers.size(); ++i)
        delete _controllers[i];
}

void InteractionHandler::setKeyboardController(KeyboardController* controller) {
    assert(controller);
    delete _keyboardController;
    _keyboardController = controller;
    _keyboardController->setHandler(this);
}

void InteractionHandler::setMouseController(MouseController* controller) {
    assert(controller);
    delete _mouseController;
    _mouseController = controller;
    _mouseController->setHandler(this);
}

void InteractionHandler::addController(Controller* controller) {
    assert(controller);
    _controllers.push_back(controller);
    controller->setHandler(this);
}

void InteractionHandler::lockControls() {
    _mutex.lock();
}

void InteractionHandler::unlockControls() {
    _mutex.unlock();
}

void InteractionHandler::update(double deltaTime) {
    _deltaTime = deltaTime;
    _mouseController->update(deltaTime);
    
    bool hasKeys = false;
    psc pos;
    glm::quat q;
    
    _keyframeMutex.lock();

    if (_keyframes.size() > 4){    //wait until enough samples are buffered
        hasKeys = true;
        
        openspace::network::datamessagestructures::PositionKeyframe p0, p1, p2, p3;
        
        p0 = _keyframes[0];
        p1 = _keyframes[1];
        p2 = _keyframes[2];
        p3 = _keyframes[3];

        //interval check
        if (_currentKeyframeTime < p1._timeStamp){
            _currentKeyframeTime = p1._timeStamp;
        }

        double t0 = p1._timeStamp;
        double t1 = p2._timeStamp;
        double fact = (_currentKeyframeTime - t0) / (t1 - t0);

        
        
        //glm::dvec4 v = positionInterpCR.interpolate(fact, _keyframes[0]._position.dvec4(), _keyframes[1]._position.dvec4(), _keyframes[2]._position.dvec4(), _keyframes[3]._position.dvec4());
        glm::dvec4 v = ghoul::interpolateLinear(fact, p1._position.dvec4(), p2._position.dvec4());
        
        pos = psc(v.x, v.y, v.z, v.w);
        q = ghoul::interpolateLinear(fact, p1._viewRotationQuat, p2._viewRotationQuat);
        
        //we're done with this sample interval
        if (_currentKeyframeTime >= p2._timeStamp){
            _keyframes.erase(_keyframes.begin());
            _currentKeyframeTime = p1._timeStamp;
        }
        
        _currentKeyframeTime += deltaTime;
        
    }
    
    _keyframeMutex.unlock();
    
    if (hasKeys) {
        _camera->setPosition(pos);
        _camera->setRotation(q);
    }

        


    
}

void InteractionHandler::setFocusNode(SceneGraphNode* node) {
    
    if (_focusNode == node){
        return;
    }

    _focusNode = node;

    //orient the camera to the new node
    psc focusPos = node->worldPosition();
    psc camToFocus = focusPos - _camera->position();
    glm::vec3 viewDir = glm::normalize(camToFocus.vec3());
    glm::vec3 cameraView = glm::normalize(_camera->viewDirectionWorldSpace());
    //set new focus position
    _camera->setFocusPosition(node->worldPosition());
    float dot = glm::dot(viewDir, cameraView);

    //static const float Epsilon = 0.001f;
    if (dot < 1.f && dot > -1.f) {
    //if (glm::length(viewDir - cameraView) < 0.001) {
    //if (viewDir != cameraView) {
        glm::vec3 rotAxis = glm::normalize(glm::cross(viewDir, cameraView));
        float angle = glm::angle(viewDir, cameraView);
        glm::quat q = glm::angleAxis(angle, rotAxis);

        //rotate view to target new focus
        _camera->rotate(q);
    }
}

const SceneGraphNode* const InteractionHandler::focusNode() const {
    return _focusNode;
}

void InteractionHandler::setCamera(Camera* camera) {
    assert(camera);
    _camera = camera;
}
const Camera* const InteractionHandler::camera() const {
    return _camera;
}

//void InteractionHandler::keyboardCallback(int key, int action) {
//    if (_keyboardController) {
//        auto start = ghoul::HighResClock::now();
//        _keyboardController->keyPressed(KeyAction(action), Key(key), KeyModifier::None);
//        auto end = ghoul::HighResClock::now();
//        LINFO("Keyboard timing: " << std::chrono::duration_cast<std::chrono::nanoseconds>(end - start).count() << "ns");
//    }
//}

void InteractionHandler::mouseButtonCallback(MouseButton button, MouseAction action) {
    if (_mouseController)
        _mouseController->button(button, action);
}

void InteractionHandler::mousePositionCallback(double x, double y) {
    if (_mouseController)
        // TODO Remap screen coordinates to [0,1]
        _mouseController->move(static_cast<float>(x), static_cast<float>(y));
}

void InteractionHandler::mouseScrollWheelCallback(double pos) {
    if (_mouseController)
        _mouseController->scrollWheel(static_cast<int>(pos));
}

void InteractionHandler::orbit(const float &dx, const float &dy, const float &dz, const float &dist){

    lockControls();
    
    glm::vec3 cameraUp = glm::normalize((glm::inverse(_camera->viewRotationMatrix()) * glm::vec4(_camera->lookUpVectorCameraSpace(), 0))).xyz();
    glm::vec3 cameraRight = glm::cross(glm::vec3(_camera->viewDirectionWorldSpace()), cameraUp);

    glm::mat4 transform;
    transform = glm::rotate(glm::radians(dx * 100.f), cameraUp) * transform;
    transform = glm::rotate(glm::radians(dy * 100.f), cameraRight) * transform;
    transform = glm::rotate(glm::radians(dz * 100.f), glm::vec3(_camera->viewDirectionWorldSpace())) * transform;

    //get "old" focus position 
        
    psc camPos = _camera->position();
    psc focusPos = _camera->focusPosition();
    float distToFocusNodeCenter = (focusPos - camPos).length().lengthf();
    float focusNodeBounds = _focusNode ? _focusNode->boundingSphere().lengthf() : 0.f;

    float speedFactor = distToFocusNodeCenter - 0.098*focusNodeBounds;
        
    float rotationSpeed = glm::min(0.00001f * speedFactor, 100.0f);
    float zoomSpeed = glm::min(0.0000001f * speedFactor, 1.0f);
    float rollSpeed = 100.0f;
    

    glm::mat4 transform;
    transform = glm::rotate(glm::radians(dx * rotationSpeed), cameraUp) * transform;
    transform = glm::rotate(glm::radians(dy * rotationSpeed), cameraRight) * transform;
    transform = glm::rotate(glm::radians(dz * rollSpeed), _camera->viewDirection()) * transform;

    
    
    
    //// get camera position 
    //psc relative = _camera->position();

    // get camera position (UNSYNCHRONIZED)
    psc relative = _camera->unsynchedPosition();

    //get relative vector
    psc relative_focus_coordinate = relative - focusPos;
    //rotate relative vector
    relative_focus_coordinate = glm::inverse(transform) * relative_focus_coordinate.vec4();
    
    //get new new position of focus node
    psc origin;
    if (_focusNode) {
        origin = _focusNode->worldPosition();
    }

    //new camera position
    relative = origin + relative_focus_coordinate; 	


    psc target = relative + relative_focus_coordinate * dist * zoomSpeed;

    //don't fly into objects
    if ((target - origin).length() < focusNodeBounds){
        //target = relative;
    }

    unlockControls();

    
    _camera->setFocusPosition(origin);
    _camera->setPosition(target);
    _camera->rotate(glm::quat_cast(transform));
    
}

//void InteractionHandler::distance(const float &d){
//
//    lockControls();
//
//    psc relative = _camera->position();
//    const psc origin = (_focusNode) ? _focusNode->worldPosition() : psc();
//    psc relative_origin_coordinate = relative - origin;
//    // addition 100% of bounds (fix later to something node specific?)
//    float bounds = 2.f * (_focusNode ? _focusNode->boundingSphere().lengthf() : 0.f);
//
//    psc target = relative + relative_origin_coordinate * d;// *fmaxf(bounds, (1.f - d));
//    //don't fly into objects
//    if ((target - origin).length() < bounds){
//        target = relative;
//    }
//    _camera->setPosition(target);
//    
//    unlockControls();
//}

void InteractionHandler::orbitDelta(const glm::quat& rotation)
{
    lockControls();

    // the camera position
    psc relative = _camera->position();

    // should be changed to something more dynamic =)
    psc origin;
    if (_focusNode) {
        origin = _focusNode->worldPosition();
    }

    psc relative_origin_coordinate = relative - origin;
    //glm::mat4 rotation_matrix = glm::mat4_cast(glm::inverse(rotation));
    //relative_origin_coordinate = relative_origin_coordinate.vec4() * glm::inverse(rotation);
    relative_origin_coordinate = glm::inverse(rotation) * relative_origin_coordinate.vec4();
    relative = relative_origin_coordinate + origin;
    glm::mat4 la = glm::lookAt(_camera->position().vec3(), origin.vec3(), glm::rotate(rotation, glm::vec3(_camera->lookUpVectorCameraSpace())));
    
    unlockControls();
    
    _camera->setPosition(relative);
    //camera_->rotate(rotation);
    //camera_->setRotation(glm::mat4_cast(rotation));

    
    _camera->setRotation(glm::quat_cast(la));
    //camera_->setLookUpVector();

    
}

//<<<<<<< HEAD
//void InteractionHandler::distance(const PowerScaledScalar &dist, size_t iterations) {
//    if (iterations > 5)
//        return;
//    //assert(this_);
//    lockControls();
//    
//    psc relative = _camera->position();
//    const psc origin = (_node) ? _node->worldPosition() : psc();
//
//    psc relative_origin_coordinate = relative - origin;
//    const glm::vec3 dir(relative_origin_coordinate.direction());
//    glm::vec3 newdir = dir * dist[0];
//=======
void InteractionHandler::rotateDelta(const glm::quat& rotation)
{
    _camera->rotate(rotation);
}

void InteractionHandler::distanceDelta(const PowerScaledScalar& distance, size_t iterations)
{
    if (iterations > 5)
        return;
    //assert(this_);
    lockControls();
        
    psc relative = _camera->position();
    const psc origin = (_focusNode) ? _focusNode->worldPosition() : psc();
    
    unlockControls();

    psc relative_origin_coordinate = relative - origin;
    const glm::vec3 dir(relative_origin_coordinate.direction());
    glm::vec3 newdir = dir * distance[0];

    relative_origin_coordinate = newdir;
    relative_origin_coordinate[3] = distance[1];
    relative = relative + relative_origin_coordinate;

    relative_origin_coordinate = relative - origin;
    if (relative_origin_coordinate.vec4().x == 0.f && relative_origin_coordinate.vec4().y == 0.f && relative_origin_coordinate.vec4().z == 0.f)
        // TODO: this shouldn't be allowed to happen; a mechanism to prevent the camera to coincide with the origin is necessary (ab)
        return;

    newdir = relative_origin_coordinate.direction();

    // update only if on the same side of the origin
    if (glm::angle(newdir, dir) < 90.0f) {
        _camera->setPosition(relative);
    }
    else {
        PowerScaledScalar d2 = distance;
        d2[0] *= 0.75f;
        d2[1] *= 0.85f;
        distanceDelta(d2, iterations + 1);
    }
}

void InteractionHandler::lookAt(const glm::quat& rotation)
{
}

void InteractionHandler::keyboardCallback(Key key, KeyModifier modifier, KeyAction action) {
    // TODO package in script
    const float speed = _controllerSensitivity;
    const float dt = static_cast<float>(_deltaTime);
    if (action == KeyAction::Press || action == KeyAction::Repeat) {
        if ((key == Key::Right) && (modifier == KeyModifier::NoModifier)) {
            glm::vec3 euler(0.0, speed * dt*0.4, 0.0);
            glm::quat rot = glm::quat(euler);
            rotateDelta(rot);
        }
        if ((key == Key::Left) && (modifier == KeyModifier::NoModifier)) {
            glm::vec3 euler(0.0, -speed * dt*0.4, 0.0);
            glm::quat rot = glm::quat(euler);
            rotateDelta(rot);
        }
        if ((key == Key::Down) && (modifier == KeyModifier::NoModifier)) {
            glm::vec3 euler(speed * dt*0.4, 0.0, 0.0);
            glm::quat rot = glm::quat(euler);
            rotateDelta(rot);
        }
        if ((key == Key::Up) && (modifier == KeyModifier::NoModifier)) {
            glm::vec3 euler(-speed * dt*0.4, 0.0, 0.0);
            glm::quat rot = glm::quat(euler);
            rotateDelta(rot);
        }
        if ((key == Key::KeypadSubtract) && (modifier == KeyModifier::NoModifier)) {
            glm::vec2 s = OsEng.renderEngine().camera()->scaling();
            s[1] -= 0.5f;
            OsEng.renderEngine().camera()->setScaling(s);
        }
        if ((key == Key::KeypadAdd) && (modifier == KeyModifier::NoModifier)) {
            glm::vec2 s = OsEng.renderEngine().camera()->scaling();
            s[1] += 0.5f;
            OsEng.renderEngine().camera()->setScaling(s);
        }

        // iterate over key bindings
        //_validKeyLua = true;
        auto ret = _keyLua.equal_range({ key, modifier });
        for (auto it = ret.first; it != ret.second; ++it) {
            //OsEng.scriptEngine()->runScript(it->second);
            OsEng.scriptEngine().queueScript(it->second);
            //if (!_validKeyLua) {
            //    break;
            //}
        }
    }
}

void InteractionHandler::resetKeyBindings() {
    _keyLua.clear();
    //_validKeyLua = false;
}

void InteractionHandler::bindKey(Key key, KeyModifier modifier, std::string lua) {
    _keyLua.insert({
        {key, modifier},
        lua
    });
}

scripting::ScriptEngine::LuaLibrary InteractionHandler::luaLibrary() {
    return {
        "",
        {
            {
                "clearKeys",
                &luascriptfunctions::clearKeys,
                "",
                "Clear all key bindings"
            },
            {
                "bindKey",
                &luascriptfunctions::bindKey,
                "string, string",
                "Binds a key by name to a lua string command"
            },
            {
                "dt",
                &luascriptfunctions::dt,
                "",
                "Get current frame time"
            },
            {
                "distance",
                &luascriptfunctions::distance,
                "number",
                "Change distance to origin",
                true
            },
            {
                "setInteractionSensitivity",
                &luascriptfunctions::setInteractionSensitivity,
                "number",
                "Sets the global interaction sensitivity"
            },
            {
                "interactionSensitivity",
                &luascriptfunctions::interactionSensitivity,
                "",
                "Gets the current global interaction sensitivity"
            },
            {
                "setInvertRoll",
                &luascriptfunctions::setInvertRoll,
                "bool",
                "Sets the setting if roll movements are inverted"
            },
            {
                "invertRoll",
                &luascriptfunctions::invertRoll,
                "",
                "Returns the status of roll movement inversion"
            },
            {
                "setInvertRotation",
                &luascriptfunctions::setInvertRotation,
                "bool",
                "Sets the setting if rotation movements are inverted"
            },
            {
                "invertRotation",
                &luascriptfunctions::invertRotation,
                "",
                "Returns the status of rotation movement inversion"
            }
            
        }
    };
}

void InteractionHandler::setRotation(const glm::quat& rotation)
{
    _camera->setRotation(rotation);
}

double InteractionHandler::deltaTime() const {
    return _deltaTime;
}

void InteractionHandler::setInteractionSensitivity(float sensitivity) {
    _controllerSensitivity = sensitivity;
}

float InteractionHandler::interactionSensitivity() const {
    return _controllerSensitivity;
}

void InteractionHandler::setInvertRoll(bool invert) {
    _invertRoll = invert;
}

bool InteractionHandler::invertRoll() const {
    return _invertRoll;
}

void InteractionHandler::setInvertRotation(bool invert) {
    _invertRotation = invert;
}

bool InteractionHandler::invertRotation() const {
    return _invertRotation;
}

    void InteractionHandler::addKeyframe(const network::datamessagestructures::PositionKeyframe &kf){
    _keyframeMutex.lock();

    //save a maximum of 10 samples (1 seconds of buffer)
    if (_keyframes.size() >= 10){
        _keyframes.erase(_keyframes.begin());
    }
    _keyframes.push_back(kf);

    _keyframeMutex.unlock();
}

void InteractionHandler::clearKeyframes(){
    _keyframeMutex.lock();
    _keyframes.clear();
    _keyframeMutex.unlock();
}

#else // USE_OLD_INTERACTIONHANDLER


<<<<<<< HEAD
=======
void OrbitalInteractionMode::updateMouseStatesFromInput(const InputState& inputState, double deltaTime) {
    glm::dvec2 mousePosition = inputState.getMousePosition();

    bool button1Pressed = inputState.isMouseButtonPressed(MouseButton::Button1);
    bool button2Pressed = inputState.isMouseButtonPressed(MouseButton::Button2);
    bool button3Pressed = inputState.isMouseButtonPressed(MouseButton::Button3);
    bool keyCtrlPressed = inputState.isKeyPressed(
        std::pair<Key, KeyModifier>(Key::LeftControl, KeyModifier::Control));

    // Update the mouse states
    if (button1Pressed) {
        if (keyCtrlPressed) {
            glm::dvec2 mousePositionDelta =
                _localRotationMouseState.previousPosition - mousePosition;
            _localRotationMouseState.velocity.set(mousePositionDelta * deltaTime * _sensitivity, deltaTime);

            _globalRotationMouseState.previousPosition = mousePosition;
            _globalRotationMouseState.velocity.set(glm::dvec2(0, 0), deltaTime);
        }
        else {
            glm::dvec2 mousePositionDelta =
                _globalRotationMouseState.previousPosition - mousePosition;
            _globalRotationMouseState.velocity.set(mousePositionDelta * deltaTime * _sensitivity, deltaTime);

            _localRotationMouseState.previousPosition = mousePosition;
            _localRotationMouseState.velocity.set(glm::dvec2(0, 0), deltaTime);
        }
    }
    else { // !button1Pressed
        _localRotationMouseState.previousPosition = mousePosition;
        _localRotationMouseState.velocity.set(glm::dvec2(0, 0), deltaTime);

        _globalRotationMouseState.previousPosition = mousePosition;
        _globalRotationMouseState.velocity.set(glm::dvec2(0, 0), deltaTime);
    }
    if (button2Pressed) {
        glm::dvec2 mousePositionDelta =
            _truckMovementMouseState.previousPosition - mousePosition;
        _truckMovementMouseState.velocity.set(mousePositionDelta * deltaTime * _sensitivity, deltaTime);
    }
    else { // !button2Pressed
        _truckMovementMouseState.previousPosition = mousePosition;
        _truckMovementMouseState.velocity.set(glm::dvec2(0, 0), deltaTime);
    }
    if (button3Pressed) {
        glm::dvec2 mousePositionDelta =
            _rollMouseState.previousPosition - mousePosition;
        _rollMouseState.velocity.set(mousePositionDelta * deltaTime * _sensitivity, deltaTime);
    }
    else { // !button3Pressed
        _rollMouseState.previousPosition = mousePosition;
        _rollMouseState.velocity.set(glm::dvec2(0, 0), deltaTime);
    }
}

void OrbitalInteractionMode::updateCameraStateFromMouseStates(Camera& camera) {
    if (_focusNode) {
        // Declare variables to use in interaction calculations
        glm::dvec3 centerPos = _focusNode->worldPosition().dvec3();
        glm::dvec3 camPos = camera.positionVec3();
        glm::dvec3 posDiff = camPos - centerPos;
        glm::dvec3 newPosition = camPos;

        { // Do local rotation
            glm::dvec3 eulerAngles(_localRotationMouseState.velocity.get().y, 0, 0);
            glm::dquat rotationDiff = glm::dquat(eulerAngles);

            _localCameraRotation = _localCameraRotation * rotationDiff;
        }
        { // Do global rotation
            glm::dvec3 eulerAngles(
                -_globalRotationMouseState.velocity.get().y,
                -_globalRotationMouseState.velocity.get().x,
                0);
            glm::dquat rotationDiffCamSpace = glm::dquat(eulerAngles);

            glm::dquat newRotationCamspace =
                _globalCameraRotation * rotationDiffCamSpace;
            glm::dquat rotationDiffWorldSpace =
                newRotationCamspace * glm::inverse(_globalCameraRotation);

            glm::dvec3 rotationDiffVec3 = posDiff * rotationDiffWorldSpace - posDiff;

            newPosition = camPos + rotationDiffVec3;

            glm::dvec3 directionToCenter = glm::normalize(centerPos - newPosition);

            glm::dvec3 lookUpWhenFacingCenter =
                _globalCameraRotation * glm::dvec3(camera.lookUpVectorCameraSpace());
            glm::dmat4 lookAtMat = glm::lookAt(
                glm::dvec3(0, 0, 0),
                directionToCenter,
                lookUpWhenFacingCenter);
            _globalCameraRotation =
                glm::normalize(glm::quat_cast(glm::inverse(lookAtMat)));
        }
        { // Move position towards or away from focus node
            double boundingSphere = _focusNode->boundingSphere().lengthf();
            glm::dvec3 centerToBoundingSphere =
                glm::normalize(posDiff) *
                static_cast<double>(_focusNode->boundingSphere().lengthf());
            newPosition += -(posDiff - centerToBoundingSphere) *
                _truckMovementMouseState.velocity.get().y;
        }
        { // Do roll
            glm::dquat cameraRollRotation =
                glm::angleAxis(_rollMouseState.velocity.get().x, glm::normalize(posDiff));
            _globalCameraRotation = cameraRollRotation * _globalCameraRotation;
        }

        // Update the camera state
        camera.setRotation(_globalCameraRotation * _localCameraRotation);
        camera.setPositionVec3(newPosition);
    }
}

void OrbitalInteractionMode::update(Camera& camera, const InputState& inputState, double deltaTime) {
    updateMouseStatesFromInput(inputState, deltaTime);
    updateCameraStateFromMouseStates(camera);
}

GlobeBrowsingInteractionMode::GlobeBrowsingInteractionMode(double sensitivity, double velocityScaleFactor)
    : OrbitalInteractionMode(sensitivity, velocityScaleFactor) 
{

}

GlobeBrowsingInteractionMode::~GlobeBrowsingInteractionMode() {

}

void GlobeBrowsingInteractionMode::setFocusNode(SceneGraphNode* focusNode) {
    _focusNode = focusNode;

    Renderable* baseRenderable = _focusNode->renderable();
    if (RenderableGlobe* globe = dynamic_cast<RenderableGlobe*>(baseRenderable)) {
        _globe = globe;
    }
    else {
        LWARNING("Focus node is not a renderable globe. GlobeBrowsingInteraction is not possible");
        _globe = nullptr;
    }

}


void GlobeBrowsingInteractionMode::updateCameraStateFromMouseStates(Camera& camera) {
    if (_focusNode && _globe) {
        // Declare variables to use in interaction calculations
        // Shrink interaction ellipsoid to enable interaction below height = 0
        double ellipsoidShrinkTerm = 10000.0;
        double minHeightAboveGround = 100.0;

        glm::dvec3 centerPos = _focusNode->worldPosition().dvec3();
        glm::dvec3 camPos = camera.positionVec3();
        glm::dvec3 posDiff = camPos - centerPos;

        glm::dvec3 directionFromSurfaceToCamera =
            _globe->ellipsoid().geodeticSurfaceNormal(
                _globe->ellipsoid().cartesianToGeodetic2(camPos));
        glm::dvec3 centerToEllipsoidSurface = _globe->projectOnEllipsoid(camPos) -
            directionFromSurfaceToCamera * ellipsoidShrinkTerm;
        glm::dvec3 ellipsoidSurfaceToCamera = camPos - (centerPos + centerToEllipsoidSurface);

        double distFromCenterToSurface =
            glm::length(centerToEllipsoidSurface);
        double distFromEllipsoidSurfaceToCamera = glm::length(ellipsoidSurfaceToCamera);
        double distFromCenterToCamera = glm::length(posDiff);

        { // Do local rotation
            glm::dvec3 eulerAngles(_localRotationMouseState.velocity.get().y, 0, 0);
            glm::dquat rotationDiff = glm::dquat(eulerAngles);

            _localCameraRotation = _localCameraRotation * rotationDiff;
        }
        { // Do global rotation
            glm::dvec3 eulerAngles = glm::dvec3(
                -_globalRotationMouseState.velocity.get().y,
                -_globalRotationMouseState.velocity.get().x,
                0) * glm::clamp(distFromEllipsoidSurfaceToCamera / distFromCenterToSurface, 0.0, 1.0);
            glm::dquat rotationDiffCamSpace = glm::dquat(eulerAngles);

            glm::dquat rotationDiffWorldSpace =
                _globalCameraRotation *
                rotationDiffCamSpace *
                glm::inverse(_globalCameraRotation);

            glm::dvec3 rotationDiffVec3 =
                (distFromCenterToCamera * directionFromSurfaceToCamera)
                * rotationDiffWorldSpace
                - (distFromCenterToCamera * directionFromSurfaceToCamera);

            camPos = camPos + rotationDiffVec3;

            directionFromSurfaceToCamera =
                _globe->ellipsoid().geodeticSurfaceNormal(
                    _globe->ellipsoid().cartesianToGeodetic2(camPos));
            centerToEllipsoidSurface = _globe->projectOnEllipsoid(camPos) -
                directionFromSurfaceToCamera * ellipsoidShrinkTerm;
            ellipsoidSurfaceToCamera = camPos - (centerPos + centerToEllipsoidSurface);

            glm::dvec3 lookUpWhenFacingSurface =
                _globalCameraRotation * glm::dvec3(camera.lookUpVectorCameraSpace());
            glm::dmat4 lookAtMat = glm::lookAt(
                glm::dvec3(0, 0, 0),
                -directionFromSurfaceToCamera,
                lookUpWhenFacingSurface);
            _globalCameraRotation =
                glm::normalize(glm::quat_cast(glm::inverse(lookAtMat)));
        }
        { // Move position towards or away from focus node
            distFromEllipsoidSurfaceToCamera = glm::length(ellipsoidSurfaceToCamera);
            camPos += -directionFromSurfaceToCamera * distFromEllipsoidSurfaceToCamera *
                _truckMovementMouseState.velocity.get().y;
        }
        { // Do roll
            glm::dquat cameraRollRotation =
                glm::angleAxis(_rollMouseState.velocity.get().x, directionFromSurfaceToCamera);
            _globalCameraRotation = cameraRollRotation * _globalCameraRotation;
        }
        { // Push up to surface
            ellipsoidSurfaceToCamera = camPos - (centerPos + centerToEllipsoidSurface);

            distFromEllipsoidSurfaceToCamera = glm::length(ellipsoidSurfaceToCamera);
            double heightToSurface = _globe->getHeight(camPos) + ellipsoidShrinkTerm;
            double heightToSurfaceAndPadding = heightToSurface + minHeightAboveGround;
            camPos += directionFromSurfaceToCamera *
                glm::max(heightToSurfaceAndPadding - distFromEllipsoidSurfaceToCamera, 0.0);
        }
        // Update the camera state
        camera.setRotation(_globalCameraRotation * _localCameraRotation);
        camera.setPositionVec3(camPos);
    }
}

void GlobeBrowsingInteractionMode::update(Camera& camera, const InputState& inputState, double deltaTime) {
    updateMouseStatesFromInput(inputState, deltaTime);
    updateCameraStateFromMouseStates(camera);
}
>>>>>>> fa4bb154

// InteractionHandler
InteractionHandler::InteractionHandler()
    : _origin("origin", "Origin", "")
    , _coordinateSystem("coordinateSystem", "Coordinate System", "") {
    setName("Interaction");

    _origin.onChange([this]() {
        SceneGraphNode* node = sceneGraphNode(_origin.value());
        if (!node) {
            LWARNING("Could not find a node in scenegraph called '" << _origin.value() << "'");
            return;
        }
        setFocusNode(node);
    });
    addProperty(_origin);

    _coordinateSystem.onChange([this]() {
        OsEng.renderEngine().changeViewPoint(_coordinateSystem.value());
    });
    addProperty(_coordinateSystem);

    // Create the interactionModes
    _inputState = std::make_unique<InputState>();
    _orbitalInteractionMode = std::make_shared<OrbitalInteractionMode>(0.002, 1);
    _globebrowsingInteractionMode = std::make_shared<GlobeBrowsingInteractionMode>(0.002, 1);

    // Set the interactionMode
    _currentInteractionMode = _orbitalInteractionMode;
}

InteractionHandler::~InteractionHandler() {

}

void InteractionHandler::setFocusNode(SceneGraphNode* node) {
    _currentInteractionMode->setFocusNode(node);
}

void InteractionHandler::setCamera(Camera* camera) {
    _camera = camera;
}

void InteractionHandler::setInteractionMode(std::shared_ptr<InteractionMode> interactionMode) {
    // Focus node is passed over from the previous interaction mode
    SceneGraphNode* focusNode = _currentInteractionMode->focusNode();

    // Set the interaction mode
    _currentInteractionMode = interactionMode;

    // Update the focusnode for the new interaction mode
    _currentInteractionMode->setFocusNode(focusNode);
}

void InteractionHandler::setInteractionModeToOrbital() {
    setInteractionMode(_orbitalInteractionMode);
}

void InteractionHandler::setInteractionModeToGlobeBrowsing() {
    setInteractionMode(_globebrowsingInteractionMode);
}

void InteractionHandler::lockControls() {

}

void InteractionHandler::unlockControls() {

}

void InteractionHandler::update(double deltaTime) { 
    ghoul_assert(_inputState != nullptr, "InputState cannot be null!");
    ghoul_assert(_camera != nullptr, "Camera cannot be null!");

    if (_cameraUpdatedFromScript) {
        _cameraUpdatedFromScript = false;
    }
    else {
        _currentInteractionMode->update(*_camera, *_inputState, deltaTime);
    }
}

SceneGraphNode* const InteractionHandler::focusNode() const {
    return _currentInteractionMode->focusNode();
}

Camera* const InteractionHandler::camera() const {
    return _camera;
}

const InputState& InteractionHandler::inputState() const {
    return *_inputState;
}


void InteractionHandler::mouseButtonCallback(MouseButton button, MouseAction action) {
    _inputState->mouseButtonCallback(button, action);
}

void InteractionHandler::mousePositionCallback(double x, double y) {
    _inputState->mousePositionCallback(x, y);
}

void InteractionHandler::mouseScrollWheelCallback(double pos) {
    _inputState->mouseScrollWheelCallback(pos);
}

void InteractionHandler::keyboardCallback(Key key, KeyModifier modifier, KeyAction action) {
    _inputState->keyboardCallback(key, modifier, action);

    if (action == KeyAction::Press || action == KeyAction::Repeat) {
        // iterate over key bindings
        auto ret = _keyLua.equal_range({ key, modifier });
        for (auto it = ret.first; it != ret.second; ++it) {
            //OsEng.scriptEngine()->runScript(it->second);
            OsEng.scriptEngine().queueScript(it->second);
        }
    }
}

void InteractionHandler::saveCameraPosition(const std::string& filepath) {
    if (!filepath.empty()) {
        auto fullpath = absPath(filepath);
        LDEBUG("Saving camera position: " << fullpath);
        std::ofstream ofs(fullpath.c_str());
        _camera->serialize(ofs);
        ofs.close();
    }
}

void InteractionHandler::restoreCameraPosition(const std::string& filepath) {
    if (!filepath.empty()) {
        auto fullpath = absPath(filepath);
        LDEBUG("Reading camera position: " << fullpath);
        std::ifstream ifs(fullpath.c_str());
        Camera c;
        c.deserialize(ifs);
        ifs.close();

        // uff, need to do this ... 
        c.preSynchronization();
        c.postSynchronizationPreDraw();

        auto p = c.positionVec3();
        auto r = c.rotationQuaternion();

        _camera->setPositionVec3(p);
        _camera->setRotation(r);
        _cameraUpdatedFromScript = true;
    }
}

void InteractionHandler::resetKeyBindings() {
    _keyLua.clear();
}

void InteractionHandler::bindKey(Key key, KeyModifier modifier, std::string lua) {
    _keyLua.insert({
        { key, modifier },
        lua
    });
}

scripting::ScriptEngine::LuaLibrary InteractionHandler::luaLibrary() {
    return{
        "",
        {
            {
                "clearKeys",
                &luascriptfunctions::clearKeys,
                "",
                "Clear all key bindings"
            },
            {
                "bindKey",
                &luascriptfunctions::bindKey,
                "string, string",
                "Binds a key by name to a lua string command"
            },
            {
                "setInteractionMode",
                &luascriptfunctions::setInteractionMode,
                "string",
                "Set the interaction mode for the camera"
            },
            {
                "saveCameraPosition",
                &luascriptfunctions::saveCameraPosition,
                "string",
                "Save the current camera position to file"
            },
            {
                "restoreCameraPosition",
                &luascriptfunctions::restoreCameraPosition,
                "string",
                "Restore the camera position from file"
            }
        }
    };
}

void InteractionHandler::addKeyframe(const network::datamessagestructures::PositionKeyframe &kf) {
    _inputState->addKeyframe(kf);
}

void InteractionHandler::clearKeyframes() {
    _inputState->clearKeyframes();
}

#endif // USE_OLD_INTERACTIONHANDLER

} // namespace interaction
} // namespace openspace<|MERGE_RESOLUTION|>--- conflicted
+++ resolved
@@ -616,249 +616,6 @@
 #else // USE_OLD_INTERACTIONHANDLER
 
 
-<<<<<<< HEAD
-=======
-void OrbitalInteractionMode::updateMouseStatesFromInput(const InputState& inputState, double deltaTime) {
-    glm::dvec2 mousePosition = inputState.getMousePosition();
-
-    bool button1Pressed = inputState.isMouseButtonPressed(MouseButton::Button1);
-    bool button2Pressed = inputState.isMouseButtonPressed(MouseButton::Button2);
-    bool button3Pressed = inputState.isMouseButtonPressed(MouseButton::Button3);
-    bool keyCtrlPressed = inputState.isKeyPressed(
-        std::pair<Key, KeyModifier>(Key::LeftControl, KeyModifier::Control));
-
-    // Update the mouse states
-    if (button1Pressed) {
-        if (keyCtrlPressed) {
-            glm::dvec2 mousePositionDelta =
-                _localRotationMouseState.previousPosition - mousePosition;
-            _localRotationMouseState.velocity.set(mousePositionDelta * deltaTime * _sensitivity, deltaTime);
-
-            _globalRotationMouseState.previousPosition = mousePosition;
-            _globalRotationMouseState.velocity.set(glm::dvec2(0, 0), deltaTime);
-        }
-        else {
-            glm::dvec2 mousePositionDelta =
-                _globalRotationMouseState.previousPosition - mousePosition;
-            _globalRotationMouseState.velocity.set(mousePositionDelta * deltaTime * _sensitivity, deltaTime);
-
-            _localRotationMouseState.previousPosition = mousePosition;
-            _localRotationMouseState.velocity.set(glm::dvec2(0, 0), deltaTime);
-        }
-    }
-    else { // !button1Pressed
-        _localRotationMouseState.previousPosition = mousePosition;
-        _localRotationMouseState.velocity.set(glm::dvec2(0, 0), deltaTime);
-
-        _globalRotationMouseState.previousPosition = mousePosition;
-        _globalRotationMouseState.velocity.set(glm::dvec2(0, 0), deltaTime);
-    }
-    if (button2Pressed) {
-        glm::dvec2 mousePositionDelta =
-            _truckMovementMouseState.previousPosition - mousePosition;
-        _truckMovementMouseState.velocity.set(mousePositionDelta * deltaTime * _sensitivity, deltaTime);
-    }
-    else { // !button2Pressed
-        _truckMovementMouseState.previousPosition = mousePosition;
-        _truckMovementMouseState.velocity.set(glm::dvec2(0, 0), deltaTime);
-    }
-    if (button3Pressed) {
-        glm::dvec2 mousePositionDelta =
-            _rollMouseState.previousPosition - mousePosition;
-        _rollMouseState.velocity.set(mousePositionDelta * deltaTime * _sensitivity, deltaTime);
-    }
-    else { // !button3Pressed
-        _rollMouseState.previousPosition = mousePosition;
-        _rollMouseState.velocity.set(glm::dvec2(0, 0), deltaTime);
-    }
-}
-
-void OrbitalInteractionMode::updateCameraStateFromMouseStates(Camera& camera) {
-    if (_focusNode) {
-        // Declare variables to use in interaction calculations
-        glm::dvec3 centerPos = _focusNode->worldPosition().dvec3();
-        glm::dvec3 camPos = camera.positionVec3();
-        glm::dvec3 posDiff = camPos - centerPos;
-        glm::dvec3 newPosition = camPos;
-
-        { // Do local rotation
-            glm::dvec3 eulerAngles(_localRotationMouseState.velocity.get().y, 0, 0);
-            glm::dquat rotationDiff = glm::dquat(eulerAngles);
-
-            _localCameraRotation = _localCameraRotation * rotationDiff;
-        }
-        { // Do global rotation
-            glm::dvec3 eulerAngles(
-                -_globalRotationMouseState.velocity.get().y,
-                -_globalRotationMouseState.velocity.get().x,
-                0);
-            glm::dquat rotationDiffCamSpace = glm::dquat(eulerAngles);
-
-            glm::dquat newRotationCamspace =
-                _globalCameraRotation * rotationDiffCamSpace;
-            glm::dquat rotationDiffWorldSpace =
-                newRotationCamspace * glm::inverse(_globalCameraRotation);
-
-            glm::dvec3 rotationDiffVec3 = posDiff * rotationDiffWorldSpace - posDiff;
-
-            newPosition = camPos + rotationDiffVec3;
-
-            glm::dvec3 directionToCenter = glm::normalize(centerPos - newPosition);
-
-            glm::dvec3 lookUpWhenFacingCenter =
-                _globalCameraRotation * glm::dvec3(camera.lookUpVectorCameraSpace());
-            glm::dmat4 lookAtMat = glm::lookAt(
-                glm::dvec3(0, 0, 0),
-                directionToCenter,
-                lookUpWhenFacingCenter);
-            _globalCameraRotation =
-                glm::normalize(glm::quat_cast(glm::inverse(lookAtMat)));
-        }
-        { // Move position towards or away from focus node
-            double boundingSphere = _focusNode->boundingSphere().lengthf();
-            glm::dvec3 centerToBoundingSphere =
-                glm::normalize(posDiff) *
-                static_cast<double>(_focusNode->boundingSphere().lengthf());
-            newPosition += -(posDiff - centerToBoundingSphere) *
-                _truckMovementMouseState.velocity.get().y;
-        }
-        { // Do roll
-            glm::dquat cameraRollRotation =
-                glm::angleAxis(_rollMouseState.velocity.get().x, glm::normalize(posDiff));
-            _globalCameraRotation = cameraRollRotation * _globalCameraRotation;
-        }
-
-        // Update the camera state
-        camera.setRotation(_globalCameraRotation * _localCameraRotation);
-        camera.setPositionVec3(newPosition);
-    }
-}
-
-void OrbitalInteractionMode::update(Camera& camera, const InputState& inputState, double deltaTime) {
-    updateMouseStatesFromInput(inputState, deltaTime);
-    updateCameraStateFromMouseStates(camera);
-}
-
-GlobeBrowsingInteractionMode::GlobeBrowsingInteractionMode(double sensitivity, double velocityScaleFactor)
-    : OrbitalInteractionMode(sensitivity, velocityScaleFactor) 
-{
-
-}
-
-GlobeBrowsingInteractionMode::~GlobeBrowsingInteractionMode() {
-
-}
-
-void GlobeBrowsingInteractionMode::setFocusNode(SceneGraphNode* focusNode) {
-    _focusNode = focusNode;
-
-    Renderable* baseRenderable = _focusNode->renderable();
-    if (RenderableGlobe* globe = dynamic_cast<RenderableGlobe*>(baseRenderable)) {
-        _globe = globe;
-    }
-    else {
-        LWARNING("Focus node is not a renderable globe. GlobeBrowsingInteraction is not possible");
-        _globe = nullptr;
-    }
-
-}
-
-
-void GlobeBrowsingInteractionMode::updateCameraStateFromMouseStates(Camera& camera) {
-    if (_focusNode && _globe) {
-        // Declare variables to use in interaction calculations
-        // Shrink interaction ellipsoid to enable interaction below height = 0
-        double ellipsoidShrinkTerm = 10000.0;
-        double minHeightAboveGround = 100.0;
-
-        glm::dvec3 centerPos = _focusNode->worldPosition().dvec3();
-        glm::dvec3 camPos = camera.positionVec3();
-        glm::dvec3 posDiff = camPos - centerPos;
-
-        glm::dvec3 directionFromSurfaceToCamera =
-            _globe->ellipsoid().geodeticSurfaceNormal(
-                _globe->ellipsoid().cartesianToGeodetic2(camPos));
-        glm::dvec3 centerToEllipsoidSurface = _globe->projectOnEllipsoid(camPos) -
-            directionFromSurfaceToCamera * ellipsoidShrinkTerm;
-        glm::dvec3 ellipsoidSurfaceToCamera = camPos - (centerPos + centerToEllipsoidSurface);
-
-        double distFromCenterToSurface =
-            glm::length(centerToEllipsoidSurface);
-        double distFromEllipsoidSurfaceToCamera = glm::length(ellipsoidSurfaceToCamera);
-        double distFromCenterToCamera = glm::length(posDiff);
-
-        { // Do local rotation
-            glm::dvec3 eulerAngles(_localRotationMouseState.velocity.get().y, 0, 0);
-            glm::dquat rotationDiff = glm::dquat(eulerAngles);
-
-            _localCameraRotation = _localCameraRotation * rotationDiff;
-        }
-        { // Do global rotation
-            glm::dvec3 eulerAngles = glm::dvec3(
-                -_globalRotationMouseState.velocity.get().y,
-                -_globalRotationMouseState.velocity.get().x,
-                0) * glm::clamp(distFromEllipsoidSurfaceToCamera / distFromCenterToSurface, 0.0, 1.0);
-            glm::dquat rotationDiffCamSpace = glm::dquat(eulerAngles);
-
-            glm::dquat rotationDiffWorldSpace =
-                _globalCameraRotation *
-                rotationDiffCamSpace *
-                glm::inverse(_globalCameraRotation);
-
-            glm::dvec3 rotationDiffVec3 =
-                (distFromCenterToCamera * directionFromSurfaceToCamera)
-                * rotationDiffWorldSpace
-                - (distFromCenterToCamera * directionFromSurfaceToCamera);
-
-            camPos = camPos + rotationDiffVec3;
-
-            directionFromSurfaceToCamera =
-                _globe->ellipsoid().geodeticSurfaceNormal(
-                    _globe->ellipsoid().cartesianToGeodetic2(camPos));
-            centerToEllipsoidSurface = _globe->projectOnEllipsoid(camPos) -
-                directionFromSurfaceToCamera * ellipsoidShrinkTerm;
-            ellipsoidSurfaceToCamera = camPos - (centerPos + centerToEllipsoidSurface);
-
-            glm::dvec3 lookUpWhenFacingSurface =
-                _globalCameraRotation * glm::dvec3(camera.lookUpVectorCameraSpace());
-            glm::dmat4 lookAtMat = glm::lookAt(
-                glm::dvec3(0, 0, 0),
-                -directionFromSurfaceToCamera,
-                lookUpWhenFacingSurface);
-            _globalCameraRotation =
-                glm::normalize(glm::quat_cast(glm::inverse(lookAtMat)));
-        }
-        { // Move position towards or away from focus node
-            distFromEllipsoidSurfaceToCamera = glm::length(ellipsoidSurfaceToCamera);
-            camPos += -directionFromSurfaceToCamera * distFromEllipsoidSurfaceToCamera *
-                _truckMovementMouseState.velocity.get().y;
-        }
-        { // Do roll
-            glm::dquat cameraRollRotation =
-                glm::angleAxis(_rollMouseState.velocity.get().x, directionFromSurfaceToCamera);
-            _globalCameraRotation = cameraRollRotation * _globalCameraRotation;
-        }
-        { // Push up to surface
-            ellipsoidSurfaceToCamera = camPos - (centerPos + centerToEllipsoidSurface);
-
-            distFromEllipsoidSurfaceToCamera = glm::length(ellipsoidSurfaceToCamera);
-            double heightToSurface = _globe->getHeight(camPos) + ellipsoidShrinkTerm;
-            double heightToSurfaceAndPadding = heightToSurface + minHeightAboveGround;
-            camPos += directionFromSurfaceToCamera *
-                glm::max(heightToSurfaceAndPadding - distFromEllipsoidSurfaceToCamera, 0.0);
-        }
-        // Update the camera state
-        camera.setRotation(_globalCameraRotation * _localCameraRotation);
-        camera.setPositionVec3(camPos);
-    }
-}
-
-void GlobeBrowsingInteractionMode::update(Camera& camera, const InputState& inputState, double deltaTime) {
-    updateMouseStatesFromInput(inputState, deltaTime);
-    updateCameraStateFromMouseStates(camera);
-}
->>>>>>> fa4bb154
-
 // InteractionHandler
 InteractionHandler::InteractionHandler()
     : _origin("origin", "Origin", "")
@@ -1006,6 +763,7 @@
 
         _camera->setPositionVec3(p);
         _camera->setRotation(r);
+        _currentInteractionMode->initialize(*_camera);
         _cameraUpdatedFromScript = true;
     }
 }
