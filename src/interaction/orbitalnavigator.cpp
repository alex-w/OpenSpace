--- conflicted
+++ resolved
@@ -155,20 +155,15 @@
     : properties::PropertyOwner({ "OrbitalNavigator" })
     , _followFocusNodeRotationDistance(FollowFocusNodeInfo, 5.0f, 0.0f, 20.f)
     , _minimumAllowedDistance(MinimumDistanceInfo, 10.0f, 0.0f, 10000.f)
-<<<<<<< HEAD
-    , _sensitivity(SensitivityInfo, 15.0f, 1.0f, 50.f)
-    , _mouseStates(_sensitivity * pow(10.0, -4), 1 / (_friction.friction + 0.0000001))
+    , _mouseSensitivity(MouseSensitivityInfo, 15.0f, 1.0f, 50.f)
+    , _joystickSensitivity(JoystickSensitivityInfo, 10.0f, 1.0f, 50.f)
+    , _mouseStates(_mouseSensitivity * 0.0001, 1 / (_friction.friction + 0.0000001))
+    , _joystickStates(_joystickSensitivity * 0.1, 1 / (_friction.friction + 0.0000001))
     , _useAdaptiveStereoscopicDepth(UseAdaptiveStereoscopicDepthInfo, true)
     , _staticViewScaleExponent(StaticViewScaleExponentInfo, 0.f, -30, 10)
     , _stereoscopicDepthOfFocusSurface(StereoscopicDepthOfFocusSurfaceInfo, 8, 0.25, 100)
     , _rotateToFocusInterpolationTime(RotateToFocusInterpolationTimeInfo, 2.0, 0.0, 10.0)
     , _stereoInterpolationTime(StereoInterpolationTimeInfo, 8.0, 0.0, 10.0)
-=======
-    , _mouseSensitivity(MouseSensitivityInfo, 15.0f, 1.0f, 50.f)
-    , _joystickSensitivity(JoystickSensitivityInfo, 10.0f, 1.0f, 50.f)
-    , _mouseStates(_mouseSensitivity * 0.0001, 1 / (_friction.friction + 0.0000001))
-    , _joystickStates(_joystickSensitivity * 0.1, 1 / (_friction.friction + 0.0000001))
->>>>>>> b4be63af
 {
     auto smoothStep =
         [](double t) {
@@ -228,8 +223,6 @@
 
     addProperty(_followFocusNodeRotationDistance);
     addProperty(_minimumAllowedDistance);
-<<<<<<< HEAD
-    addProperty(_sensitivity);
 
     addProperty(_useAdaptiveStereoscopicDepth);
     addProperty(_staticViewScaleExponent);
@@ -237,10 +230,8 @@
 
     addProperty(_rotateToFocusInterpolationTime);
     addProperty(_stereoInterpolationTime);
-=======
     addProperty(_mouseSensitivity);
     addProperty(_joystickSensitivity);
->>>>>>> b4be63af
 }
 
 OrbitalNavigator::~OrbitalNavigator() {}
