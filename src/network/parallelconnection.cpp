/*****************************************************************************************
 *                                                                                       *
 * OpenSpace                                                                             *
 *                                                                                       *
 * Copyright (c) 2014-2017                                                               *
 *                                                                                       *
 * Permission is hereby granted, free of charge, to any person obtaining a copy of this  *
 * software and associated documentation files (the "Software"), to deal in the Software *
 * without restriction, including without limitation the rights to use, copy, modify,    *
 * merge, publish, distribute, sublicense, and/or sell copies of the Software, and to    *
 * permit persons to whom the Software is furnished to do so, subject to the following   *
 * conditions:                                                                           *
 *                                                                                       *
 * The above copyright notice and this permission notice shall be included in all copies *
 * or substantial portions of the Software.                                              *
 *                                                                                       *
 * THE SOFTWARE IS PROVIDED "AS IS", WITHOUT WARRANTY OF ANY KIND, EXPRESS OR IMPLIED,   *
 * INCLUDING BUT NOT LIMITED TO THE WARRANTIES OF MERCHANTABILITY, FITNESS FOR A         *
 * PARTICULAR PURPOSE AND NONINFRINGEMENT. IN NO EVENT SHALL THE AUTHORS OR COPYRIGHT    *
 * HOLDERS BE LIABLE FOR ANY CLAIM, DAMAGES OR OTHER LIABILITY, WHETHER IN AN ACTION OF  *
 * CONTRACT, TORT OR OTHERWISE, ARISING FROM, OUT OF OR IN CONNECTION WITH THE SOFTWARE  *
 * OR THE USE OR OTHER DEALINGS IN THE SOFTWARE.                                         *
 ****************************************************************************************/

<<<<<<< HEAD
=======
#ifdef WIN32
#ifndef _ERRNO
#define _ERRNO WSAGetLastError()
#endif
#else //Use BSD sockets
#include <unistd.h>
#include <sys/types.h>
#include <sys/socket.h>
#include <netinet/in.h>
#include <netinet/tcp.h>
#include <arpa/inet.h>
#include <netdb.h>
#include <errno.h>
#ifndef SOCKET_ERROR
#define SOCKET_ERROR (-1)
#endif

#ifndef INVALID_SOCKET
#define INVALID_SOCKET (_SOCKET)(~0)
#endif

#ifndef NO_ERROR
#define NO_ERROR 0L
#endif

#ifndef _ERRNO
#define _ERRNO errno
#endif
#endif

#ifdef WIN32
#ifndef WIN32_LEAN_AND_MEAN
#define WIN32_LEAN_AND_MEAN
#endif

#pragma warning (push)
#pragma warning (disable: 4574) // 'INCL_WINSOCK_API_TYPEDEFS' is defined to be '0'

#include <winsock2.h>
#include <windows.h>
#include <ws2tcpip.h>

#pragma warning (pop)
#endif

>>>>>>> 02ce2a1b
#include <openspace/network/parallelconnection.h>

#include <openspace/openspace.h>
#include <openspace/engine/openspaceengine.h>
#include <openspace/engine/wrapper/windowwrapper.h>
#include <openspace/interaction/navigationhandler.h>
#include <openspace/interaction/keyframenavigator.h>
#include <openspace/scene/scenegraphnode.h>
#include <openspace/scripting/script_helper.h>
#include <openspace/util/time.h>
#include <openspace/util/timemanager.h>

#include <ghoul/logging/logmanager.h>

#include "parallelconnection_lua.inl"

namespace {
    const uint32_t ProtocolVersion = 3;
    const size_t MaxLatencyDiffs = 64;
    const char* _loggerCat = "ParallelConnection";

    static const openspace::properties::Property::PropertyInfo PasswordInfo = {
        "Password",
        "Password",
        "The general password that allows this OpenSpace instance access to the Wormhole "
        "server."
    };

    static const openspace::properties::Property::PropertyInfo HostPasswordInfo = {
        "HostPassword",
        "Host Password",
        "The password that is required to take control of the joint session and thus "
        "send all commands to connected clients."
    };

    static const openspace::properties::Property::PropertyInfo PortInfo = {
        "Port",
        "Port",
        "The port on which the Wormhole server is listening to connections from "
        "OpenSpace."
    };

    static const openspace::properties::Property::PropertyInfo AddressInfo = {
        "Address",
        "Address",
        "The address of the Wormhole server either as a DNS name or an IP address."
    };

    static const openspace::properties::Property::PropertyInfo NameInfo = {
        "Name",
        "Connection Name",
        "The name of this OpenSpace instance that will be potentially broadcast to other "
        "connected instances."
    };

    static const openspace::properties::Property::PropertyInfo BufferTimeInfo = {
        "BufferTime",
        "Buffer Time",
        "" // @TODO Missing documentation
    };

    static const openspace::properties::Property::PropertyInfo TimeKeyFrameInfo = {
        "TimeKeyframeInterval",
        "Time keyframe interval",
        "" // @TODO Missing documentation
    };

    static const openspace::properties::Property::PropertyInfo CameraKeyFrameInfo = {
        "CameraKeyframeInterval",
        "Camera Keyframe interval",
        "" // @TODO Missing documentation
    };

    static const openspace::properties::Property::PropertyInfo TimeToleranceInfo = {
        "TimeTolerance",
        "Time tolerance",
        "" // @TODO Missing documentation
    };
} // namespace

namespace openspace {

ParallelConnection::ParallelConnection()
    : properties::PropertyOwner("ParallelConnection")
    , _password(PasswordInfo)
    , _hostPassword(HostPasswordInfo)
    , _port(PortInfo, "20501")
    , _address(AddressInfo, "localhost")
    , _name(NameInfo, "Anonymous")
    , _bufferTime(BufferTimeInfo, 1, 0.5, 10)
    , _timeKeyframeInterval(TimeKeyFrameInfo, 0.1f, 0.f, 1.f)
    , _cameraKeyframeInterval(CameraKeyFrameInfo, 0.1f, 0.f, 1.f)
    , _timeTolerance(TimeToleranceInfo, 1.f, 0.5f, 5.f)
    , _lastTimeKeyframeTimestamp(0)
    , _lastCameraKeyframeTimestamp(0)
    , _nConnections(0)
    , _status(Status::Disconnected)
    , _hostName("")
    , _receiveThread(nullptr)
    , _socket(nullptr)
    , _shouldDisconnect(false)
{
    addProperty(_name);
    addProperty(_port);
    addProperty(_address);
    addProperty(_bufferTime);
    
    addProperty(_password);
    addProperty(_hostPassword);

    addProperty(_timeKeyframeInterval);
    addProperty(_cameraKeyframeInterval);
    addProperty(_timeTolerance);

    _connectionEvent = std::make_shared<ghoul::Event<>>();
}
        
ParallelConnection::~ParallelConnection(){
    disconnect();
}

void ParallelConnection::connect() {
    disconnect();

    setStatus(Status::Connecting);
    std::string port = _port;
    _socket = std::make_unique<ghoul::io::TcpSocket>(_address, atoi(port.c_str()));
    _socket->connect();
    sendAuthentication();

    _receiveThread = std::make_unique<std::thread>(
        [this]() { handleCommunication(); }
    );
}

void ParallelConnection::disconnect(){
    if (_socket) {
        _socket->disconnect();
    }
    if (_receiveThread && _receiveThread->joinable()) {
        _receiveThread->join();
        _receiveThread = nullptr;
    }
    _shouldDisconnect = false;
    _socket = nullptr;
    setStatus(Status::Disconnected);
}

void ParallelConnection::sendAuthentication() {
    std::string name = _name.value();
    // Length of this nodes name
    uint32_t nameLength = static_cast<uint32_t>(name.length());
            
    // Total size of the buffer: (passcode + namelength + name)
    size_t size = 2 * sizeof(uint32_t) + nameLength;

    // Create and reserve buffer
    std::vector<char> buffer;
    buffer.reserve(size);

    uint32_t passCode = hash(_password.value());

    // Write passcode to buffer
    buffer.insert(
        buffer.end(),
        reinterpret_cast<char*>(&passCode),
        reinterpret_cast<char*>(&passCode) + sizeof(uint32_t)
    );

    // Write the length of the nodes name to buffer
    buffer.insert(
        buffer.end(),
        reinterpret_cast<char*>(&nameLength),
        reinterpret_cast<char*>(&nameLength) + sizeof(uint32_t)
    );

    // Write this node's name to buffer
    buffer.insert(buffer.end(), name.begin(), name.end());
            
    // Send message
    sendMessage(Message(MessageType::Authentication, buffer));
}

void ParallelConnection::queueInMessage(const Message& message) {
    std::unique_lock<std::mutex> unqlock(_receiveBufferMutex);
    _receiveBuffer.push_back(message);
}

void ParallelConnection::handleMessage(const Message& message) {
    switch (message.type){
        case MessageType::Data:
            dataMessageReceived(message.content);
            break;
        case MessageType::ConnectionStatus:
            connectionStatusMessageReceived(message.content);
            break;
        case MessageType::NConnections:
            nConnectionsMessageReceived(message.content);
            break;
        default:
            //unknown message type
            break;
    }
}

double ParallelConnection::calculateBufferedKeyframeTime(double originalTime) {
    std::lock_guard<std::mutex> latencyLock(_latencyMutex);

    double timeDiff = OsEng.runTime() - originalTime;
    if (_latencyDiffs.size() == 0) {
        _initialTimeDiff = timeDiff;
    }
    double latencyDiff = timeDiff - _initialTimeDiff;
    if (_latencyDiffs.size() >= MaxLatencyDiffs) {
        _latencyDiffs.pop_front();
    }
    _latencyDiffs.push_back(latencyDiff);

    return originalTime + timeDiff + latencyDiff + _bufferTime;
}

double ParallelConnection::latencyStandardDeviation() const {
    double accumulatedLatencyDiffSquared = 0;
    double accumulatedLatencyDiff = 0;
    for (double diff : _latencyDiffs) {
        accumulatedLatencyDiff += diff;
        accumulatedLatencyDiffSquared += diff*diff;
    }
    double expectedLatencyDiffSquared = accumulatedLatencyDiffSquared / _latencyDiffs.size();
    double expectedLatencyDiff = accumulatedLatencyDiff / _latencyDiffs.size();

    // V(X) = E(x^2) - E(x)^2
    double latencyVariance = expectedLatencyDiffSquared - expectedLatencyDiff*expectedLatencyDiff;
    return std::sqrt(latencyVariance);
}

double ParallelConnection::timeTolerance() const {
    return _timeTolerance;
}

void ParallelConnection::dataMessageReceived(const std::vector<char>& messageContent) {
    // The type of data message received
    uint32_t type = *(reinterpret_cast<const uint32_t*>(messageContent.data()));   
    std::vector<char> buffer(
        messageContent.begin() + sizeof(uint32_t),
        messageContent.end()
    );
 
    switch (static_cast<datamessagestructures::Type>(type)) {
        case datamessagestructures::Type::CameraData: {
            datamessagestructures::CameraKeyframe kf(buffer);
            kf._timestamp = calculateBufferedKeyframeTime(kf._timestamp);

            OsEng.navigationHandler().keyframeNavigator().removeKeyframesAfter(
                kf._timestamp);
            interaction::KeyframeNavigator::CameraPose pose;
            pose.focusNode = kf._focusNode;
            pose.position = kf._position;
            pose.rotation = kf._rotation;
            pose.followFocusNodeRotation = kf._followNodeRotation;

            OsEng.navigationHandler().keyframeNavigator().addKeyframe(
                kf._timestamp, pose);
            break;
        }
        case datamessagestructures::Type::TimeData: {
            datamessagestructures::TimeKeyframe kf(buffer);
            kf._timestamp = calculateBufferedKeyframeTime(kf._timestamp);

            OsEng.timeManager().removeKeyframesAfter(kf._timestamp);
            Time time(kf._time);
            time.setDeltaTime(kf._dt);
            time.setPause(kf._paused);
            time.setTimeJumped(kf._requiresTimeJump);

            OsEng.timeManager().addKeyframe(kf._timestamp, time);
            break;
        }
        case datamessagestructures::Type::ScriptData: {
            datamessagestructures::ScriptMessage sm;
            sm.deserialize(buffer);

            OsEng.scriptEngine().queueScript(
                sm._script,
                scripting::ScriptEngine::RemoteScripting::No
            );         
            break;
        }
        default: {
            LERROR("Unidentified data message with identifier " << type <<
                   " received in parallel connection."
            );
            break;
        }
    }
}

void ParallelConnection::sendDataMessage(const DataMessage& dataMessage) {
    uint32_t dataMessageTypeOut = static_cast<uint32_t>(dataMessage.type);

    std::vector<char> messageContent;
    messageContent.insert(messageContent.end(),
        reinterpret_cast<const char*>(&dataMessageTypeOut),
        reinterpret_cast<const char*>(&dataMessageTypeOut) + sizeof(uint32_t));

    messageContent.insert(messageContent.end(),
        dataMessage.content.begin(),
        dataMessage.content.end());

    sendMessage(Message(MessageType::Data, messageContent));
}

void ParallelConnection::sendMessage(const Message& message) {
    uint32_t messageTypeOut = static_cast<uint32_t>(message.type);
    uint32_t messageSizeOut = static_cast<uint32_t>(message.content.size());

    std::vector<char> messageContent;
    messageContent.insert(messageContent.end(),
        reinterpret_cast<const char*>(&messageTypeOut),
        reinterpret_cast<const char*>(&messageTypeOut) + sizeof(uint32_t));

    messageContent.insert(messageContent.end(),
        message.content.begin(),
        message.content.end());

    std::vector<char> header;

    //insert header into buffer
    header.push_back('O');
    header.push_back('S');


    header.insert(header.end(),
        reinterpret_cast<const char*>(&ProtocolVersion),
        reinterpret_cast<const char*>(&ProtocolVersion) + sizeof(uint32_t)
        );

    header.insert(header.end(),
        reinterpret_cast<const char*>(&messageTypeOut),
        reinterpret_cast<const char*>(&messageTypeOut) + sizeof(uint32_t)
        );

    header.insert(header.end(),
        reinterpret_cast<const char*>(&messageSizeOut),
        reinterpret_cast<const char*>(&messageSizeOut) + sizeof(uint32_t)
        );

//            if (result == SOCKET_ERROR) {
//                LERROR(
//                    "Failed to send message.\nError: " <<
//                    _ERRNO << " detected in connection, disconnecting."
//                );
//                signalDisconnect();
//            }

    if (!_socket->put<char>(header.data(), header.size())) {
        LERROR("Failed to send message.\nError: " <<
            _ERRNO << " detected in connection, disconnecting."
            );
        disconnect();
        return;
    }
    if (!_socket->put<char>(message.content.data(), message.content.size())) {
        LERROR("Failed to send message.\nError: " <<
            _ERRNO << " detected in connection, disconnecting."
            );
        disconnect();
        return;
    }
}
        
void ParallelConnection::connectionStatusMessageReceived(const std::vector<char>& message)
{
    if (message.size() < 2 * sizeof(uint32_t)) {
        LERROR("Malformed connection status message.");
        return;
    }
    size_t pointer = 0;
    uint32_t statusIn = *(reinterpret_cast<const uint32_t*>(&message[pointer]));
    ParallelConnection::Status status = static_cast<ParallelConnection::Status>(statusIn);
    pointer += sizeof(uint32_t);

    size_t hostNameSize = *(reinterpret_cast<const uint32_t*>(&message[pointer]));
    pointer += sizeof(uint32_t);

    if (hostNameSize > message.size() - pointer) {
        LERROR("Malformed connection status message.");
        return;
    }

    std::string hostName = "";
    if (hostNameSize > 0) {
        hostName = std::string(&message[pointer], hostNameSize);
    }
    pointer += hostNameSize;
    
    if (status > Status::Host) {
        LERROR("Invalid status.");
        return;
    }

    _latencyMutex.lock();
    _latencyDiffs.clear();
    _latencyMutex.unlock();
    setHostName(hostName);

    if (status == _status) {
        // Status remains unchanged.
        return;
    }

    setStatus(status);

    OsEng.navigationHandler().keyframeNavigator().clearKeyframes();
    OsEng.timeManager().clearKeyframes();

}

void ParallelConnection::nConnectionsMessageReceived(const std::vector<char>& message) {
    if (message.size() < sizeof(uint32_t)) {
        LERROR("Malformed host info message.");
        return;
    }
    uint32_t nConnections = *(reinterpret_cast<const uint32_t*>(&message[0]));
    setNConnections(nConnections);
}

void ParallelConnection::handleCommunication() {
    // Header consists of 'OS' + majorVersion + minorVersion + messageSize
    constexpr size_t headerSize = 2 * sizeof(char) + 3 * sizeof(uint32_t);

    // Create basic buffer for receiving first part of messages
    std::vector<char> headerBuffer(headerSize);
    std::vector<char> messageBuffer;
           
    while (!_shouldDisconnect && _socket && _socket->isConnected()) {
        // Receive the header data
        if (!_socket->get(headerBuffer.data(), headerSize)) {
            _shouldDisconnect = true;
            break;
        }

        // Make sure that header matches this version of OpenSpace
        if (!(headerBuffer[0] == 'O' && headerBuffer[1] && 'S')) {
            LERROR("Expected to read message header 'OS' from socket.");
            _shouldDisconnect = true;
            break;
        }

        uint32_t* ptr = reinterpret_cast<uint32_t*>(&headerBuffer[2]);

        uint32_t protocolVersionIn = *(ptr++);
        uint32_t messageTypeIn = *(ptr++);
        uint32_t messageSizeIn = *(ptr++);

        if (protocolVersionIn != ProtocolVersion) {
            LERROR("Protocol versions do not match. Server version: " << protocolVersionIn << ", Client version: " << ProtocolVersion);
            _shouldDisconnect = true;
            break;
        }

        size_t messageSize = messageSizeIn;

        // Receive the payload
        messageBuffer.resize(messageSize);
        if (!_socket->get(messageBuffer.data(), messageSize)) {
            _shouldDisconnect = true;
            break;
        }

        // And delegate decoding depending on type
        queueInMessage(Message(static_cast<MessageType>(messageTypeIn), messageBuffer));
    }
}
        
void ParallelConnection::setPort(std::string port){
    _port = std::move(port);
}

void ParallelConnection::setAddress(std::string address){
    _address = std::move(address);
}
        
void ParallelConnection::setName(std::string name){
    _name = std::move(name);
}

void ParallelConnection::requestHostship(){
    std::vector<char> buffer;
    uint32_t passcode = hash(_hostPassword);
    buffer.insert(
        buffer.end(),
        reinterpret_cast<char*>(&passcode),
        reinterpret_cast<char*>(&passcode) + sizeof(uint32_t)
    );
    sendMessage(Message(MessageType::HostshipRequest, buffer));
}

void ParallelConnection::resignHostship() {
    std::vector<char> buffer;
    sendMessage(Message(MessageType::HostshipResignation, buffer));
}

void ParallelConnection::setPassword(std::string pwd) {
    _password = std::move(pwd);
}

void ParallelConnection::setHostPassword(std::string pwd) {
    _hostPassword = std::move(pwd);
}

void ParallelConnection::sendScript(std::string script) {
    if (!isHost()) {
        return;
    }

    datamessagestructures::ScriptMessage sm;
    sm._script = std::move(script);
    
    std::vector<char> buffer;
    sm.serialize(buffer);
    
    DataMessage message(datamessagestructures::Type::ScriptData, buffer);
    sendDataMessage(message);
}

void ParallelConnection::resetTimeOffset() {
    OsEng.navigationHandler().keyframeNavigator().clearKeyframes();
    OsEng.timeManager().clearKeyframes();
    std::lock_guard<std::mutex> latencyLock(_latencyMutex);
    _latencyDiffs.clear();
}

void ParallelConnection::preSynchronization() {
    std::unique_lock<std::mutex> unqlock(_receiveBufferMutex);
    while (!_receiveBuffer.empty()) {
        Message& message = _receiveBuffer.front();
        handleMessage(message);
        _receiveBuffer.pop_front();
    }
    
    if (status() == Status::Host) {
        if (OsEng.timeManager().time().timeJumped()) {
            _timeJumped = true;
        }
        double now = OsEng.runTime();

        if (_lastCameraKeyframeTimestamp + _cameraKeyframeInterval < now) {
            sendCameraKeyframe();
            _lastCameraKeyframeTimestamp = now;
        }
        if (_lastTimeKeyframeTimestamp + _timeKeyframeInterval < now) {
            sendTimeKeyframe();
            _lastTimeKeyframeTimestamp = now;
        }
    }
    if (_shouldDisconnect) {
        disconnect();
    }
}
         
void ParallelConnection::setStatus(Status status) {
    if (_status != status) {
        _status = status;
        _timeJumped = true;
        _connectionEvent->publish("statusChanged");
    }
}

ParallelConnection::Status ParallelConnection::status() {
    return _status;
}

void ParallelConnection::setNConnections(size_t nConnections) {
    if (_nConnections != nConnections) {
        _nConnections = nConnections;
        _connectionEvent->publish("nConnectionsChanged");
    }
}

int ParallelConnection::nConnections() {
    return static_cast<int>(_nConnections);
}

bool ParallelConnection::isHost() {
    return _status == Status::Host;
}

void ParallelConnection::setHostName(const std::string& hostName) {
    if (_hostName != hostName) {
        _hostName = hostName;
        _connectionEvent->publish("hostNameChanged");
    }
}

const std::string& ParallelConnection::hostName() {
    return _hostName;
}

void ParallelConnection::sendCameraKeyframe() {
    SceneGraphNode* focusNode = OsEng.navigationHandler().focusNode();
    if (!focusNode) {
        return;
    }

    // Create a keyframe with current position and orientation of camera
    datamessagestructures::CameraKeyframe kf;
    kf._position = OsEng.navigationHandler().focusNodeToCameraVector();

    kf._followNodeRotation = OsEng.navigationHandler().orbitalNavigator().followingNodeRotation();
    if (kf._followNodeRotation) {
        kf._position = glm::inverse(focusNode->worldRotationMatrix()) * kf._position;
        kf._rotation = OsEng.navigationHandler().focusNodeToCameraRotation();
    } else {
        kf._rotation = OsEng.navigationHandler().camera()->rotationQuaternion();
    }

    kf._focusNode = focusNode->name();

    // Timestamp as current runtime of OpenSpace instance
    kf._timestamp = OsEng.runTime();

    // Create a buffer for the keyframe
    std::vector<char> buffer;

    // Fill the keyframe buffer
    kf.serialize(buffer);

    // Send message
    sendDataMessage(DataMessage(datamessagestructures::Type::CameraData, buffer));
}

void ParallelConnection::sendTimeKeyframe() {
    // Create a keyframe with current position and orientation of camera
    datamessagestructures::TimeKeyframe kf;
    
    Time& time = OsEng.timeManager().time();

    kf._dt = time.deltaTime();
    kf._paused = time.paused();
    kf._requiresTimeJump = _timeJumped;
    kf._time = time.j2000Seconds();

    // Timestamp as current runtime of OpenSpace instance
    kf._timestamp = OsEng.runTime();

    // Create a buffer for the keyframe
    std::vector<char> buffer;

    // Fill the keyframe buffer
    kf.serialize(buffer);

    // Send message
    sendDataMessage(DataMessage(datamessagestructures::Type::TimeData, buffer));
    _timeJumped = false;
}

uint32_t ParallelConnection::hash(const std::string& val) {
    uint32_t hashVal = 0, i;
    size_t len = val.length();

    for (hashVal = i = 0; i < len; ++i) {
        hashVal += val.c_str()[i];
        hashVal += (hashVal << 10);
        hashVal ^= (hashVal >> 6);
    }

    hashVal += (hashVal << 3);
    hashVal ^= (hashVal >> 11);
    hashVal += (hashVal << 15);

    return hashVal;
};


std::shared_ptr<ghoul::Event<>> ParallelConnection::connectionEvent() {
    return _connectionEvent;
}
        
scripting::LuaLibrary ParallelConnection::luaLibrary() {
    return {
        "parallel",
        {
            {
                "connect",
                &luascriptfunctions::connect,
                "",
                "Connect to parallel"
            },
            {
                "disconnect",
                &luascriptfunctions::disconnect,
                "",
                "Disconnect from parallel"
            },
            {
                "requestHostship",
                &luascriptfunctions::requestHostship,
                "",
                "Request to be the host for this session"
            },
            {
                "resignHostship",
                &luascriptfunctions::resignHostship,
                "",
                "Resign hostship"
            },
        }
    };
}

} // namespace openspace<|MERGE_RESOLUTION|>--- conflicted
+++ resolved
@@ -22,54 +22,6 @@
  * OR THE USE OR OTHER DEALINGS IN THE SOFTWARE.                                         *
  ****************************************************************************************/
 
-<<<<<<< HEAD
-=======
-#ifdef WIN32
-#ifndef _ERRNO
-#define _ERRNO WSAGetLastError()
-#endif
-#else //Use BSD sockets
-#include <unistd.h>
-#include <sys/types.h>
-#include <sys/socket.h>
-#include <netinet/in.h>
-#include <netinet/tcp.h>
-#include <arpa/inet.h>
-#include <netdb.h>
-#include <errno.h>
-#ifndef SOCKET_ERROR
-#define SOCKET_ERROR (-1)
-#endif
-
-#ifndef INVALID_SOCKET
-#define INVALID_SOCKET (_SOCKET)(~0)
-#endif
-
-#ifndef NO_ERROR
-#define NO_ERROR 0L
-#endif
-
-#ifndef _ERRNO
-#define _ERRNO errno
-#endif
-#endif
-
-#ifdef WIN32
-#ifndef WIN32_LEAN_AND_MEAN
-#define WIN32_LEAN_AND_MEAN
-#endif
-
-#pragma warning (push)
-#pragma warning (disable: 4574) // 'INCL_WINSOCK_API_TYPEDEFS' is defined to be '0'
-
-#include <winsock2.h>
-#include <windows.h>
-#include <ws2tcpip.h>
-
-#pragma warning (pop)
-#endif
-
->>>>>>> 02ce2a1b
 #include <openspace/network/parallelconnection.h>
 
 #include <openspace/openspace.h>
