/*****************************************************************************************
 *                                                                                       *
 * OpenSpace                                                                             *
 *                                                                                       *
 * Copyright (c) 2014-2023                                                               *
 *                                                                                       *
 * Permission is hereby granted, free of charge, to any person obtaining a copy of this  *
 * software and associated documentation files (the "Software"), to deal in the Software *
 * without restriction, including without limitation the rights to use, copy, modify,    *
 * merge, publish, distribute, sublicense, and/or sell copies of the Software, and to    *
 * permit persons to whom the Software is furnished to do so, subject to the following   *
 * conditions:                                                                           *
 *                                                                                       *
 * The above copyright notice and this permission notice shall be included in all copies *
 * or substantial portions of the Software.                                              *
 *                                                                                       *
 * THE SOFTWARE IS PROVIDED "AS IS", WITHOUT WARRANTY OF ANY KIND, EXPRESS OR IMPLIED,   *
 * INCLUDING BUT NOT LIMITED TO THE WARRANTIES OF MERCHANTABILITY, FITNESS FOR A         *
 * PARTICULAR PURPOSE AND NONINFRINGEMENT. IN NO EVENT SHALL THE AUTHORS OR COPYRIGHT    *
 * HOLDERS BE LIABLE FOR ANY CLAIM, DAMAGES OR OTHER LIABILITY, WHETHER IN AN ACTION OF  *
 * CONTRACT, TORT OR OTHERWISE, ARISING FROM, OUT OF OR IN CONNECTION WITH THE SOFTWARE  *
 * OR THE USE OR OTHER DEALINGS IN THE SOFTWARE.                                         *
 ****************************************************************************************/

#include <openspace/scripting/scriptengine.h>

#include <openspace/documentation/documentation.h>
#include <openspace/engine/configuration.h>
#include <openspace/engine/globals.h>
#include <openspace/interaction/sessionrecording.h>
#include <openspace/network/parallelpeer.h>
#include <openspace/util/json_helper.h>
#include <openspace/util/syncbuffer.h>
#include <ghoul/filesystem/file.h>
#include <ghoul/filesystem/filesystem.h>
#include <ghoul/logging/logmanager.h>
#include <ghoul/lua/lua_helper.h>
#include <ghoul/misc/profiling.h>
#include <ghoul/ext/assimp/contrib/zip/src/zip.h>
#include <filesystem>
#include <fstream>
#include "scriptengine_lua.inl"

namespace {
    constexpr std::string_view _loggerCat = "ScriptEngine";

    constexpr int TableOffset = -3; // top-first argument-second argument

    struct [[codegen::Dictionary(Documentation)]] Parameters {
        std::string name;
        std::map<std::string, std::string> arguments;
        std::optional<std::string> returnValue [[codegen::key("Return")]];
        std::optional<std::string> documentation;
    };

    std::vector<std::string> luaFunctions(const openspace::scripting::LuaLibrary& library,
                                          std::string prefix)
    {
        using namespace openspace::scripting;

        std::vector<std::string> result;

        std::string total = prefix;
        if (!library.name.empty()) {
            total += library.name + ".";
        }

        for (const LuaLibrary::Function& function : library.functions) {
            result.push_back(total + function.name);
        }

        for (const LuaLibrary& sl : library.subLibraries) {
            std::vector<std::string> r = luaFunctions(sl, total);
            result.insert(result.end(), r.begin(), r.end());
        }

        for (const LuaLibrary::Function& function : library.documentations) {
            result.push_back(total + function.name);
        }

        return result;
    }

    void sortJson(nlohmann::json& json) {
        std::sort(json.begin(), json.end(), []
        (const nlohmann::json& lhs, const nlohmann::json& rhs) {
                std::string lhsString = lhs["Name"];
                std::string rhsString = rhs["Name"];
                std::transform(lhsString.begin(), lhsString.end(), lhsString.begin(),
                    [](unsigned char c) { return std::tolower(c); });
                std::transform(rhsString.begin(), rhsString.end(), rhsString.begin(),
                    [](unsigned char c) { return std::tolower(c); });
                return rhsString > lhsString;
            });
    }

    nlohmann::json toJson(const openspace::scripting::LuaLibrary::Function& f) {
        using namespace openspace;
        using namespace openspace::scripting;
        nlohmann::json function;
        function["Name"] = f.name;
        function["Arguments"] = nlohmann::json::array();

<<<<<<< HEAD
        for (const LuaLibrary::Function::Argument& arg : f.arguments) {
            nlohmann::json argument;
            argument["Name"] = arg.name;
            argument["Type"] = arg.type;
            argument["Default Value"] = arg.defaultValue.value_or("");
=======
        json << "{";
        json << fmt::format(replStr, "library", library.name);
        json << "\"functions\": [";

        for (const LuaLibrary::Function& f : library.functions) {
            json << "{";
            json << fmt::format(replStr, "name", f.name);
            json << "\"arguments\": [";
            for (const LuaLibrary::Function::Argument& arg : f.arguments) {
                json << "{";
                json << fmt::format(replStr, "name", escapedJson(arg.name));
                json << fmt::format(replStr, "type", escapedJson(arg.type));
                json << fmt::format(
                    replStr2, "defaultValue", escapedJson(arg.defaultValue.value_or(""))
                );
                json << "}";

                if (&arg != &f.arguments.back()) {
                    json << ",";
                }
            }
            json << "],";
            json << fmt::format(replStr, "returnType", escapedJson(f.returnType));
            json << fmt::format(replStr, "help", escapedJson(f.helpText));
            json << fmt::format(
                "\"sourceLocation\": {{ \"file\": \"{}\", \"line\": {} }}",
                escapedJson(f.sourceLocation.file), f.sourceLocation.line
            );
            json << "}";
            if (&f != &library.functions.back() || !library.documentations.empty()) {
                json << ",";
            }
        }
>>>>>>> 19642e81

            function["Arguments"].push_back(argument);
        }
        function["Return Type"] = f.returnType;
        function["Help"] = f.helpText;

        return function;
    }

#include "scriptengine_codegen.cpp"
} // namespace

namespace openspace::scripting {

ScriptEngine::ScriptEngine()
    : DocumentationGenerator(
        "Script Documentation",
        "scripting",
        {
            { "scriptingTemplate","${WEB}/documentation/scripting.hbs" },
        }
    )
{
    //tracy::LuaRegister(_state);
}

void ScriptEngine::initialize() {
    ZoneScoped;

    LDEBUG("Adding base library");
    addBaseLibrary();

    LDEBUG("Initializing Lua state");
    initializeLuaState(_state);
}

void ScriptEngine::deinitialize() {
    ZoneScoped;

    _registeredLibraries.clear();
}

void ScriptEngine::initializeLuaState(lua_State* state) {
    ZoneScoped;

    LDEBUG("Create openspace base library");
    const int top = lua_gettop(state);

    lua_newtable(state);
    lua_setglobal(state, OpenSpaceLibraryName.data());

    LDEBUG("Add OpenSpace modules");
    for (LuaLibrary& lib : _registeredLibraries) {
        registerLuaLibrary(state, lib);
    }

    lua_settop(state, top);
}

ghoul::lua::LuaState* ScriptEngine::luaState() {
    return &_state;
}

void ScriptEngine::addLibrary(LuaLibrary library) {
    ZoneScoped;

    auto sortFunc = [](const LuaLibrary::Function& lhs, const LuaLibrary::Function& rhs) {
        return lhs.name < rhs.name;
    };

    // do we have a library with the same name as the incoming one
    const auto it = std::find_if(
        _registeredLibraries.begin(),
        _registeredLibraries.end(),
        [&library](const LuaLibrary& lib) { return lib.name == library.name; }
    );

    if (it != _registeredLibraries.end()) {
        // if we found the library, we want to merge them
        LuaLibrary cpy = *it;
        cpy.merge(std::move(library));
        _registeredLibraries.erase(it);
        library = cpy;
    }

    // If not, we can add it after we sorted it
    std::sort(library.functions.begin(), library.functions.end(), sortFunc);
    _registeredLibraries.push_back(std::move(library));
    std::sort(_registeredLibraries.begin(), _registeredLibraries.end());
}

bool ScriptEngine::hasLibrary(const std::string& name) {
    const auto it = std::find_if(
        _registeredLibraries.begin(),
        _registeredLibraries.end(),
        [name](const LuaLibrary& i) { return i.name == name; }
    );
    return (it != _registeredLibraries.end());
}

bool ScriptEngine::runScript(const std::string& script, ScriptCallback callback) {
    ZoneScoped;

    ghoul_assert(!script.empty(), "Script must not be empty");

    if (_logScripts) {
        // Write command to log before it's executed
        writeLog(script);
    }

    try {
        if (callback) {
            ghoul::Dictionary returnValue =
                ghoul::lua::loadArrayDictionaryFromString(script, _state);
            callback(returnValue);
        }
        else {
            ghoul::lua::runScript(_state, script);
        }
    }
    catch (const ghoul::lua::LuaLoadingException& e) {
        LERRORC(e.component, e.message);
        if (callback) {
            callback(ghoul::Dictionary());
        }
        return false;
    }
    catch (const ghoul::lua::LuaExecutionException& e) {
        LERRORC(e.component, e.message);
        if (callback) {
            callback(ghoul::Dictionary());
        }
        return false;
    }
    catch (const ghoul::RuntimeError& e) {
        LERRORC(e.component, e.message);
        if (callback) {
            callback(ghoul::Dictionary());
        }
        return false;
    }

    return true;
}

bool ScriptEngine::runScriptFile(const std::filesystem::path& filename) {
    ZoneScoped;

    if (!std::filesystem::is_regular_file(filename)) {
        LERROR(fmt::format("Script with name {} did not exist", filename));
        return false;
    }

    try {
        ghoul::lua::runScriptFile(_state, filename);
    }
    catch (const ghoul::lua::LuaLoadingException& e) {
        LERRORC(e.component, e.message);
        return false;
    }
    catch (const ghoul::lua::LuaExecutionException& e) {
        LERRORC(e.component, e.message);
        return false;
    }

    return true;
}

bool ScriptEngine::isLibraryNameAllowed(lua_State* state, const std::string& name) {
    bool result = false;
    lua_getglobal(state, OpenSpaceLibraryName.data());
    const bool hasOpenSpaceLibrary = lua_istable(state, -1);
    if (!hasOpenSpaceLibrary) {
        LFATAL("OpenSpace library was not created in initialize method");
        return false;
    }
    lua_getfield(state, -1, name.c_str());
    const int type = lua_type(state, -1);
    switch (type) {
        case LUA_TNONE:
        case LUA_TNIL:
            result = true;
            break;
        case LUA_TBOOLEAN:
            LERROR(fmt::format("Library name '{}' specifies a boolean", name));
            break;
        case LUA_TLIGHTUSERDATA:
            LERROR(fmt::format("Library name '{}' specifies a light user data", name));
            break;
        case LUA_TNUMBER:
            LERROR(fmt::format("Library name '{}' specifies a number", name));
            break;
        case LUA_TSTRING:
            LERROR(fmt::format("Library name '{}' specifies a string", name));
            break;
        case LUA_TTABLE:
            if (hasLibrary(name)) {
                LERROR(fmt::format(
                    "Library with name '{}' has been registered before", name
                ));
            }
            else {
                LERROR(fmt::format("Library name '{}' specifies a table", name));
            }
            break;
        case LUA_TFUNCTION:
            LERROR(fmt::format("Library name '{}' specifies a function", name));
            break;
        case LUA_TUSERDATA:
            LERROR(fmt::format("Library name '{}' specifies a user data", name));
            break;
        case LUA_TTHREAD:
            LERROR(fmt::format("Library name '{}' specifies a thread", name));
            break;
    }

    lua_pop(state, 2);
    return result;
}

void ScriptEngine::addLibraryFunctions(lua_State* state, LuaLibrary& library,
                                       Replace replace)
{
    ZoneScoped;

    ghoul_assert(state, "State must not be nullptr");
    for (const LuaLibrary::Function& p : library.functions) {
        if (!replace) {
            lua_getfield(state, -1, p.name.c_str());
            const bool isNil = lua_isnil(state, -1);
            if (!isNil) {
                LERROR(fmt::format("Function name '{}' was already assigned", p.name));
                return;
            }
            lua_pop(state, 1);
        }
        ghoul::lua::push(state, p.name);
        lua_pushcfunction(state, p.function);
        lua_settable(state, TableOffset);
    }

    for (LuaLibrary& sl : library.subLibraries) {
        ghoul::lua::push(state, sl.name);
        lua_newtable(state);
        lua_settable(state, TableOffset);

        // Retrieve the table
        ghoul::lua::push(state, sl.name);
        lua_gettable(state, -2);

        // Add the library functions into the table
        addLibraryFunctions(state, sl, Replace::No);

        // Pop the table
        lua_pop(state, 1);
    }

    for (const std::filesystem::path& script : library.scripts) {
        // First we run the script to set its values in the current state
        ghoul::lua::runScriptFile(state, script.string());

        library.documentations.clear();

        // Then, we extract the documentation information from the file
        ghoul::lua::push(state, "documentation");
        lua_gettable(state, -2);
        if (lua_isnil(state, -1)) {
            LERROR(fmt::format(
                "Module '{}' did not provide a documentation in script file {}",
                library.name, script
            ));
            lua_pop(state, 1);
            continue;
        }

        lua_pushnil(state);
        while (lua_next(state, -2)) {
            ghoul::Dictionary d = ghoul::lua::luaDictionaryFromState(state);
            try {
                const Parameters p = codegen::bake<Parameters>(d);

                LuaLibrary::Function func;
                func.name = p.name;
                for (const std::pair<const std::string, std::string>& pair : p.arguments)
                {
                    LuaLibrary::Function::Argument arg;
                    arg.name = pair.first;
                    arg.type = pair.second;
                    func.arguments.push_back(arg);
                }
                func.returnType = p.returnValue.value_or(func.returnType);
                func.helpText = p.documentation.value_or(func.helpText);
                library.documentations.push_back(std::move(func));
            }
            catch (const documentation::SpecificationError& e) {
                logError(e);
            }
            lua_pop(state, 1);
        }
        lua_pop(state, 1);
    }
}

bool ScriptEngine::registerLuaLibrary(lua_State* state, LuaLibrary& library) {
    ZoneScoped;

    ghoul_assert(state, "State must not be nullptr");
    const int top = lua_gettop(state);

    lua_getglobal(state, OpenSpaceLibraryName.data());
    if (library.name.empty()) {
        addLibraryFunctions(state, library, Replace::Yes);
        lua_pop(state, 1);
    }
    else {
        const bool allowed = isLibraryNameAllowed(state, library.name);
        if (!allowed) {
            lua_settop(state, top);
            return false;
        }

        // We need to first create the table and then retrieve it as the table will
        // probably be used by scripts already

        // Add the table
        ghoul::lua::push(state, library.name);
        lua_newtable(state);
        lua_settable(state, TableOffset);

        // Retrieve the table
        ghoul::lua::push(state, library.name);
        lua_gettable(state, -2);

        // Add the library functions into the table
        addLibraryFunctions(state, library, Replace::No);

        // Pop the table
        lua_pop(state, 1);
    }

    lua_settop(state, top);
    return true;
}

std::vector<std::string> ScriptEngine::allLuaFunctions() const {
    ZoneScoped;

    std::vector<std::string> result;
    for (const LuaLibrary& library : _registeredLibraries) {
        std::vector<std::string> r = luaFunctions(library, "openspace.");
        result.insert(result.end(), r.begin(), r.end());
    }
    return result;
}

std::string ScriptEngine::generateJson() const {
    return "";
}

nlohmann::json ScriptEngine::generateJsonJson() const {
    ZoneScoped

    nlohmann::json json;

    for (const LuaLibrary& l : _registeredLibraries) {
        using namespace openspace;
        using namespace openspace::scripting;

        nlohmann::json library;
        std::string libraryName = l.name == "" ? "openspace" : "openspace." + l.name;
        library["Name"] = libraryName;

        for (const LuaLibrary::Function& f : l.functions) {
            library["Functions"].push_back(toJson(f));
        }

        for (const LuaLibrary::Function& f : l.documentations) {
            library["Functions"].push_back(toJson(f));
        }
        sortJson(library["Functions"]);
        json.push_back(library);

        sortJson(json);
    }
    return json;
}

void ScriptEngine::writeLog(const std::string& script) {
    ZoneScoped;

    // Check that logging is enabled and initialize if necessary
    if (!_logFileExists) {
        // If a ScriptLogFile was specified, generate it now
        if (!global::configuration->scriptLog.empty()) {
            _logFilename = absPath(global::configuration->scriptLog).string();
            _logFileExists = true;

            LDEBUG(fmt::format(
                "Using script log file {}", std::filesystem::path(_logFilename)
            ));

            // Test file and clear previous input
            std::ofstream file(_logFilename, std::ofstream::out | std::ofstream::trunc);

            if (!file.good()) {
                LERROR(fmt::format(
                    "Could not open file {} for logging scripts",
                    std::filesystem::path(_logFilename)
                ));

                return;
            }
        }
        else {
            _logScripts = false;
            return;
        }
    }

    // Simple text output to logfile
    std::ofstream file(_logFilename, std::ofstream::app);
    if (!file.good()) {
        LERROR(fmt::format("Could not open file '{}' for logging scripts", _logFilename));
        return;
    }

    file << script << '\n';
}

void ScriptEngine::preSync(bool isMaster) {
    ZoneScoped;

    std::lock_guard guard(_clientScriptsMutex);
    if (isMaster) {
        while (!_incomingScripts.empty()) {
            QueueItem item = std::move(_incomingScripts.front());
            _incomingScripts.pop();

            _scriptsToSync.push_back(item.script);
            const bool remoteScripting = item.remoteScripting;

            // Not really a received script but the master also needs to run the script...
            _masterScriptQueue.push(item);

            if (global::parallelPeer->isHost() && remoteScripting) {
                global::parallelPeer->sendScript(item.script);
            }
            if (global::sessionRecording->isRecording()) {
                global::sessionRecording->saveScriptKeyframeToTimeline(item.script);
            }
        }
    }
    else {
        while (!_incomingScripts.empty()) {
            QueueItem item = std::move(_incomingScripts.front());
            _incomingScripts.pop();
            _clientScriptQueue.push(item.script);
        }
    }
}

void ScriptEngine::encode(SyncBuffer* syncBuffer) {
    ZoneScoped;

    size_t nScripts = _scriptsToSync.size();
    syncBuffer->encode(nScripts);
    for (const std::string& s : _scriptsToSync) {
        syncBuffer->encode(s);
    }
    _scriptsToSync.clear();
}

void ScriptEngine::decode(SyncBuffer* syncBuffer) {
    ZoneScoped;

    std::lock_guard guard(_clientScriptsMutex);
    size_t nScripts;
    syncBuffer->decode(nScripts);

    for (size_t i = 0; i < nScripts; ++i) {
        std::string script;
        syncBuffer->decode(script);
        _clientScriptQueue.push(std::move(script));
    }
}

void ScriptEngine::postSync(bool isMaster) {
    ZoneScoped;

    if (isMaster) {
        while (!_masterScriptQueue.empty()) {
            std::string script = std::move(_masterScriptQueue.front().script);
            ScriptCallback callback = std::move(_masterScriptQueue.front().callback);
            _masterScriptQueue.pop();
            try {
                runScript(script, callback);
            }
            catch (const ghoul::RuntimeError& e) {
                LERRORC(e.component, e.message);
                continue;
            }
        }
    }
    else {
        std::lock_guard guard(_clientScriptsMutex);
        while (!_clientScriptQueue.empty()) {
            try {
                runScript(_clientScriptQueue.front());
                _clientScriptQueue.pop();
            }
            catch (const ghoul::RuntimeError& e) {
                LERRORC(e.component, e.message);
            }
        }
    }
}

void ScriptEngine::queueScript(std::string script,
                               ScriptEngine::RemoteScripting remoteScripting,
                               ScriptCallback callback)
{
    ZoneScoped;

    if (script.empty()) {
        return;
    }
    _incomingScripts.push({ std::move(script), remoteScripting, std::move(callback) });
}


void ScriptEngine::addBaseLibrary() {
    ZoneScoped;

    LuaLibrary lib = {
        .name = "",
        .functions = {
            {
                "printTrace",
                &luascriptfunctions::printTrace,
                { { "", "*" } },
                "",
                "Logs the passed value to the installed LogManager with a LogLevel of "
                "'Trace'. For Boolean, numbers, and strings, the internal values are "
                "printed, for all other types, the type is printed instead"
            },
            {
                "printDebug",
                &luascriptfunctions::printDebug,
                { { "", "*" } },
                "",
                "Logs the passed value to the installed LogManager with a LogLevel of "
                "'Debug'. For Boolean, numbers, and strings, the internal values are "
                "printed, for all other types, the type is printed instead"
            },
            {
                "printInfo",
                &luascriptfunctions::printInfo,
                { { "", "*" } },
                "",
                "Logs the passed value to the installed LogManager with a LogLevel of "
                "'Info'. For Boolean, numbers, and strings, the internal values are "
                "printed, for all other types, the type is printed instead"
            },
            {
                "printWarning",
                &luascriptfunctions::printWarning,
                { { "", "*" } },
                "",
                "Logs the passed value to the installed LogManager with a LogLevel of "
                "'Warning'. For Boolean, numbers, and strings, the internal values are "
                "printed, for all other types, the type is printed instead"
            },
            {
                "printError",
                &luascriptfunctions::printError,
                { { "", "*" } },
                "",
                "Logs the passed value to the installed LogManager with a LogLevel of "
                "'Error'. For Boolean, numbers, and strings, the internal values are "
                "printed, for all other types, the type is printed instead"
            },
            {
                "printFatal",
                &luascriptfunctions::printFatal,
                { { "", "*" } },
                "",
                "Logs the passed value to the installed LogManager with a LogLevel of "
                "'Fatal'. For Boolean, numbers, and strings, the internal values are "
                "printed, for all other types, the type is printed instead"
            },
            codegen::lua::AbsolutePath,
            codegen::lua::SetPathToken,
            codegen::lua::FileExists,
            codegen::lua::ReadFile,
            codegen::lua::DirectoryExists,
            codegen::lua::WalkDirectory,
            codegen::lua::WalkDirectoryFiles,
            codegen::lua::WalkDirectoryFolders,
            codegen::lua::DirectoryForPath,
            codegen::lua::UnzipFile
        }
    };
    addLibrary(lib);
}

} // namespace openspace::scripting<|MERGE_RESOLUTION|>--- conflicted
+++ resolved
@@ -101,50 +101,14 @@
         function["Name"] = f.name;
         function["Arguments"] = nlohmann::json::array();
 
-<<<<<<< HEAD
         for (const LuaLibrary::Function::Argument& arg : f.arguments) {
             nlohmann::json argument;
             argument["Name"] = arg.name;
             argument["Type"] = arg.type;
             argument["Default Value"] = arg.defaultValue.value_or("");
-=======
-        json << "{";
-        json << fmt::format(replStr, "library", library.name);
-        json << "\"functions\": [";
-
-        for (const LuaLibrary::Function& f : library.functions) {
-            json << "{";
-            json << fmt::format(replStr, "name", f.name);
-            json << "\"arguments\": [";
-            for (const LuaLibrary::Function::Argument& arg : f.arguments) {
-                json << "{";
-                json << fmt::format(replStr, "name", escapedJson(arg.name));
-                json << fmt::format(replStr, "type", escapedJson(arg.type));
-                json << fmt::format(
-                    replStr2, "defaultValue", escapedJson(arg.defaultValue.value_or(""))
-                );
-                json << "}";
-
-                if (&arg != &f.arguments.back()) {
-                    json << ",";
-                }
-            }
-            json << "],";
-            json << fmt::format(replStr, "returnType", escapedJson(f.returnType));
-            json << fmt::format(replStr, "help", escapedJson(f.helpText));
-            json << fmt::format(
-                "\"sourceLocation\": {{ \"file\": \"{}\", \"line\": {} }}",
-                escapedJson(f.sourceLocation.file), f.sourceLocation.line
-            );
-            json << "}";
-            if (&f != &library.functions.back() || !library.documentations.empty()) {
-                json << ",";
-            }
-        }
->>>>>>> 19642e81
-
             function["Arguments"].push_back(argument);
         }
+
         function["Return Type"] = f.returnType;
         function["Help"] = f.helpText;
 
