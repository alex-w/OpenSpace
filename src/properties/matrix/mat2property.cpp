--- conflicted
+++ resolved
@@ -100,18 +100,6 @@
     return result;
 }
 
-<<<<<<< HEAD
-#define DEFAULT_TO_STRING_LAMBDA(__TYPE__)                                               \
-    [](std::string& outValue, __TYPE__ inValue) -> bool {                                \
-        outValue = "";                                                                   \
-        for (glm::length_t i = 0; i < ghoul::glm_cols<__TYPE__>::value; ++i) {           \
-            for (glm::length_t j = 0; j < ghoul::glm_rows<__TYPE__>::value; ++j) {       \
-                outValue += std::to_string(inValue[i][j]) + ",";                         \
-            }                                                                            \
-        }                                                                                \
-        outValue.pop_back();                                                             \
-        return true;                                                                     \
-=======
 bool toStringConversion(std::string& outValue, glm::mat2x2 inValue) {
     outValue = "";
     for (glm::length_t i = 0; i < ghoul::glm_cols<glm::mat2x2>::value; ++i) {
@@ -119,7 +107,6 @@
             outValue += std::to_string(inValue[i][j]) + ",";
         }
         outValue.pop_back();
->>>>>>> 6e969794
     }
     return true;
 }
