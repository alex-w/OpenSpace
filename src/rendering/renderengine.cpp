/*****************************************************************************************
 *                                                                                       *
 * OpenSpace                                                                             *
 *                                                                                       *
 * Copyright (c) 2014-2019                                                               *
 *                                                                                       *
 * Permission is hereby granted, free of charge, to any person obtaining a copy of this  *
 * software and associated documentation files (the "Software"), to deal in the Software *
 * without restriction, including without limitation the rights to use, copy, modify,    *
 * merge, publish, distribute, sublicense, and/or sell copies of the Software, and to    *
 * permit persons to whom the Software is furnished to do so, subject to the following   *
 * conditions:                                                                           *
 *                                                                                       *
 * The above copyright notice and this permission notice shall be included in all copies *
 * or substantial portions of the Software.                                              *
 *                                                                                       *
 * THE SOFTWARE IS PROVIDED "AS IS", WITHOUT WARRANTY OF ANY KIND, EXPRESS OR IMPLIED,   *
 * INCLUDING BUT NOT LIMITED TO THE WARRANTIES OF MERCHANTABILITY, FITNESS FOR A         *
 * PARTICULAR PURPOSE AND NONINFRINGEMENT. IN NO EVENT SHALL THE AUTHORS OR COPYRIGHT    *
 * HOLDERS BE LIABLE FOR ANY CLAIM, DAMAGES OR OTHER LIABILITY, WHETHER IN AN ACTION OF  *
 * CONTRACT, TORT OR OTHERWISE, ARISING FROM, OUT OF OR IN CONNECTION WITH THE SOFTWARE  *
 * OR THE USE OR OTHER DEALINGS IN THE SOFTWARE.                                         *
 ****************************************************************************************/

#include <openspace/rendering/renderengine.h>

#include <openspace/openspace.h>
#include <openspace/engine/configuration.h>
#include <openspace/engine/globals.h>
#include <openspace/engine/openspaceengine.h>
#include <openspace/engine/windowdelegate.h>
#include <openspace/interaction/navigationhandler.h>
#include <openspace/interaction/orbitalnavigator.h>
#include <openspace/mission/missionmanager.h>
#include <openspace/performance/performancemanager.h>
#include <openspace/performance/performancemeasurement.h>
#include <openspace/rendering/abufferrenderer.h>
#include <openspace/rendering/dashboard.h>
#include <openspace/rendering/deferredcastermanager.h>
#include <openspace/rendering/helper.h>
#include <openspace/rendering/framebufferrenderer.h>
#include <openspace/rendering/luaconsole.h>
#include <openspace/rendering/raycastermanager.h>
#include <openspace/rendering/screenspacerenderable.h>
#include <openspace/scene/scene.h>
#include <openspace/scripting/scriptengine.h>
#include <openspace/util/timemanager.h>
#include <openspace/util/screenlog.h>
#include <openspace/util/updatestructures.h>
#include <ghoul/filesystem/filesystem.h>
#include <ghoul/font/fontmanager.h>
#include <ghoul/font/fontrenderer.h>
#include <ghoul/io/texture/texturereader.h>
#include <ghoul/io/texture/texturereadercmap.h>
#include <ghoul/logging/logmanager.h>
#include <ghoul/misc/stringconversion.h>
#include <ghoul/opengl/programobject.h>
#include <ghoul/systemcapabilities/openglcapabilitiescomponent.h>

#ifdef GHOUL_USE_DEVIL
#include <ghoul/io/texture/texturereaderdevil.h>
#endif //GHOUL_USE_DEVIL
#ifdef GHOUL_USE_FREEIMAGE
#include <ghoul/io/texture/texturereaderfreeimage.h>
#endif // GHOUL_USE_FREEIMAGE

#ifdef GHOUL_USE_SOIL
#include <ghoul/io/texture/texturereadersoil.h>
#include <ghoul/io/texture/texturewriter.h>
#include <ghoul/io/texture/texturewritersoil.h>
#endif //GHOUL_USE_SOIL

#ifdef GHOUL_USE_STB_IMAGE
#include <ghoul/io/texture/texturereaderstb.h>
#endif // GHOUL_USE_STB_IMAGE

#include "renderengine_lua.inl"

namespace {
    constexpr const char* _loggerCat = "RenderEngine";

    constexpr const std::chrono::seconds ScreenLogTimeToLive(15);
    constexpr const char* RenderFsPath = "${SHADERS}/render.frag";

    constexpr const char* KeyFontMono = "Mono";
    constexpr const char* KeyFontLight = "Light";

    constexpr openspace::properties::Property::PropertyInfo PerformanceInfo = {
        "PerformanceMeasurements",
        "Performance Measurements",
        "If this value is enabled, detailed performance measurements about the updates "
        "and rendering of the scene graph nodes are collected each frame. These values "
        "provide some information about the impact of individual nodes on the overall "
        "performance."
    };

    constexpr openspace::properties::Property::PropertyInfo ShowOverlaySlavesInfo = {
        "ShowOverlayOnSlaves",
        "Show Overlay Information on Slaves",
        "If this value is enabled, the overlay information text is also automatically "
        "rendered on the slave nodes. This values is disabled by default."
    };

    constexpr openspace::properties::Property::PropertyInfo ShowLogInfo = {
        "ShowLog",
        "Show the on-screen log",
        "This value determines whether the on-screen log will be shown or hidden. Even "
        "if it is shown, all 'Debug' and 'Trace' level messages are omitted from this "
        "log."
    };

    constexpr openspace::properties::Property::PropertyInfo ShowVersionInfo = {
        "ShowVersion",
        "Shows the version on-screen information",
        "This value determines whether the Git version information (branch and commit) "
        "hash are shown on the screen."
    };

    constexpr openspace::properties::Property::PropertyInfo ShowCameraInfo = {
        "ShowCamera",
        "Shows information about the current camera state, such as friction",
        "This value determines whether the information about the current camrea state is "
        "shown on the screen"
    };

    constexpr openspace::properties::Property::PropertyInfo TakeScreenshotInfo = {
        "TakeScreenshot",
        "Take Screenshot",
        "If this property is triggered, a screenshot is taken and stored in the current "
        "working directory (which is the same directory where the OpenSpace.exe) is "
        "located in most cases. The images are prefixed with 'SGCT' and postfixed with "
        "the number of frames. This function will silently overwrite images that are "
        "already present in the folder."
    };

    constexpr openspace::properties::Property::PropertyInfo ApplyWarpingInfo = {
        "ApplyWarpingScreenshot",
        "Apply Warping to Screenshots",
        "This value determines whether a warping should be applied before taking a "
        "screenshot. If it is enabled, all post processing is applied as well, which "
        "includes everything rendered on top of the rendering, such as the user "
        "interface."
    };

    constexpr openspace::properties::Property::PropertyInfo ShowFrameNumberInfo = {
        "ShowFrameNumber",
        "Show Frame Number",
        "If this value is enabled, the current frame number is rendered into the window."
    };

    constexpr openspace::properties::Property::PropertyInfo DisableMasterInfo = {
        "DisableMasterRendering",
        "Disable Master Rendering",
        "If this value is enabled, the rendering on the master node will be disabled. "
        "Every other aspect of the application will be unaffected by this and it will "
        "still respond to user input. This setting is reasonably only useful in the case "
        "of multi-pipeline environments, such as planetariums, where the output of the "
        "master node is not required and performance can be gained by disabling it."
    };

    constexpr openspace::properties::Property::PropertyInfo GlobalRotationinfo = {
        "GlobalRotation",
        "Global Rotation",
        "Applies a global view rotation. Use this to rotate the position of the "
        "focus node away from the default location on the screen. This setting "
        "persists even when a new focus node is selected. Defined using pitch, yaw, "
        "roll in radians"
    };

    constexpr openspace::properties::Property::PropertyInfo MasterRotationInfo = {
        "MasterRotation",
        "Master Rotation",
        "Applies a view rotation for only the master node, defined using "
        "pitch, yaw, roll in radians. This can be used to compensate the master view "
        "direction for tilted display systems in clustered immersive environments."
    };

    constexpr openspace::properties::Property::PropertyInfo AaSamplesInfo = {
        "AaSamples",
        "Number of Anti-aliasing samples",
        "This value determines the number of anti-aliasing samples to be used in the "
        "rendering for the MSAA method."
    };

    constexpr openspace::properties::Property::PropertyInfo HDRExposureInfo = {
        "HDRExposure",
        "HDR Exposure",
        "This value determines the amount of light per unit area reaching the "
        "equivalent of an electronic image sensor."
    };

    constexpr openspace::properties::Property::PropertyInfo BackgroundExposureInfo = {
        "Background Exposure",
        "BackgroundExposure",
        "This value determines the amount of light per unit area reaching the "
        "equivalent of an electronic image sensor for the background image."
    };

    constexpr openspace::properties::Property::PropertyInfo GammaInfo = {
        "Gamma",
        "Gamma Correction",
        "Gamma, is the nonlinear operation used to encode and decode luminance or "
        "tristimulus values in the image."
    };
} // namespace


namespace openspace {

RenderEngine::RenderEngine()
    : properties::PropertyOwner({ "RenderEngine" })
    , _doPerformanceMeasurements(PerformanceInfo)
    , _showOverlayOnSlaves(ShowOverlaySlavesInfo, false)
    , _showLog(ShowLogInfo, true)
    , _showVersionInfo(ShowVersionInfo, true)
    , _showCameraInfo(ShowCameraInfo, true)
    , _takeScreenshot(TakeScreenshotInfo)
    , _applyWarping(ApplyWarpingInfo, false)
    , _showFrameNumber(ShowFrameNumberInfo, false)
    , _disableMasterRendering(DisableMasterInfo, false)
    , _globalRotation(
        GlobalRotationinfo,
        glm::vec3(0.f),
        glm::vec3(-glm::pi<float>()),
        glm::vec3(glm::pi<float>())
    )
    , _masterRotation(
        MasterRotationInfo,
        glm::vec3(0.f),
        glm::vec3(-glm::pi<float>()),
        glm::vec3(glm::pi<float>())
    )
    , _nAaSamples(AaSamplesInfo, 4, 1, 8)
    , _hdrExposure(HDRExposureInfo, 0.4f, 0.01f, 10.0f)
    , _hdrBackground(BackgroundExposureInfo, 2.8f, 0.01f, 10.0f)
    , _gamma(GammaInfo, 2.2f, 0.01f, 10.0f)
{
    _doPerformanceMeasurements.onChange([this](){
        global::performanceManager.setEnabled(_doPerformanceMeasurements);
    });
    addProperty(_doPerformanceMeasurements);

    addProperty(_showOverlayOnSlaves);
    addProperty(_showLog);
    addProperty(_showVersionInfo);
    addProperty(_showCameraInfo);

    _nAaSamples.onChange([this](){
        if (_renderer) {
            _renderer->setNAaSamples(_nAaSamples);
        }
    });
    addProperty(_nAaSamples);

    _hdrExposure.onChange([this]() {
        if (_renderer) {
            _renderer->setHDRExposure(_hdrExposure);
        }
    });
    addProperty(_hdrExposure);

    _hdrBackground.onChange([this]() {
        if (_renderer) {
            _renderer->setHDRBackground(_hdrBackground);
        }
    });
    addProperty(_hdrBackground);

    _gamma.onChange([this]() {
        if (_renderer) {
            _renderer->setGamma(_gamma);
        }
    });
    addProperty(_gamma);

    addProperty(_applyWarping);

    _takeScreenshot.onChange([this](){
        _shouldTakeScreenshot = true;
    });
    addProperty(_takeScreenshot);

    addProperty(_showFrameNumber);

    addProperty(_globalRotation);
    addProperty(_masterRotation);
    addProperty(_disableMasterRendering);
}

RenderEngine::~RenderEngine() {} // NOLINT

void RenderEngine::setRendererFromString(const std::string& renderingMethod) {
    _rendererImplementation = rendererFromString(renderingMethod);

    std::unique_ptr<Renderer> newRenderer = nullptr;
    switch (_rendererImplementation) {
        case RendererImplementation::Framebuffer:
            newRenderer = std::make_unique<FramebufferRenderer>();
            break;
        case RendererImplementation::ABuffer:
#ifdef OPENSPACE_WITH_ABUFFER_RENDERER
            newRenderer = std::make_unique<ABufferRenderer>();
#endif // OPENSPACE_WITH_ABUFFER_RENDERER
            break;
        case RendererImplementation::Invalid:
            LFATAL(fmt::format("Rendering method '{}' not available", renderingMethod));
            return;
    }

    setRenderer(std::move(newRenderer));
}

void RenderEngine::initialize() {
    // We have to perform these initializations here as the OsEng has not been initialized
    // in our constructor
    _globalRotation = static_cast<glm::vec3>(global::configuration.globalRotation);
    _masterRotation = static_cast<glm::vec3>(global::configuration.masterRotation);
    _disableMasterRendering = global::configuration.isRenderingOnMasterDisabled;

#ifdef GHOUL_USE_DEVIL
    ghoul::io::TextureReader::ref().addReader(
        std::make_unique<ghoul::io::TextureReaderDevIL>()
    );
#endif // GHOUL_USE_DEVIL
#ifdef GHOUL_USE_FREEIMAGE
    ghoul::io::TextureReader::ref().addReader(
        std::make_unique<ghoul::io::TextureReaderFreeImage>()
    );
#endif // GHOUL_USE_FREEIMAGE
#ifdef GHOUL_USE_SOIL
    ghoul::io::TextureReader::ref().addReader(
        std::make_unique<ghoul::io::TextureReaderSOIL>()
    );
    ghoul::io::TextureWriter::ref().addWriter(
        std::make_unique<ghoul::io::TextureWriterSOIL>()
    );
#endif // GHOUL_USE_SOIL
#ifdef GHOUL_USE_STB_IMAGE
    ghoul::io::TextureReader::ref().addReader(
        std::make_unique<ghoul::io::TextureReaderSTB>()
    );
#endif // GHOUL_USE_STB_IMAGE

    ghoul::io::TextureReader::ref().addReader(
        std::make_unique<ghoul::io::TextureReaderCMAP>()
    );
}

void RenderEngine::initializeGL() {
    LTRACE("RenderEngine::initializeGL(begin)");

    _nAaSamples = global::windowDelegate.currentNumberOfAaSamples();

    std::string renderingMethod = global::configuration.renderingMethod;
    if (renderingMethod == "ABuffer") {
        using Version = ghoul::systemcapabilities::Version;

        // The default rendering method has a requirement of OpenGL 4.3, so if we are
        // below that, we will fall back to frame buffer operation
        if (OpenGLCap.openGLVersion() < Version{ 4,3,0 }) {
            LINFO("Falling back to framebuffer implementation due to OpenGL limitations");
            renderingMethod = "Framebuffer";
        }
    }

    LINFO(fmt::format("Setting renderer from string: {}", renderingMethod));
    setRendererFromString(renderingMethod);



    // TODO:    Fix the power scaled coordinates in such a way that these
    //            values can be set to more realistic values

    // set the close clip plane and the far clip plane to extreme values while in
    // development
    global::windowDelegate.setNearFarClippingPlane(0.001f, 1000.f);

    constexpr const float FontSizeBig = 50.f;
    _fontBig = global::fontManager.font(KeyFontMono, FontSizeBig);
    constexpr const float FontSizeTime = 15.f;
    _fontDate = global::fontManager.font(KeyFontMono, FontSizeTime);
    constexpr const float FontSizeMono = 10.f;
    _fontInfo = global::fontManager.font(KeyFontMono, FontSizeMono);
    constexpr const float FontSizeLight = 8.f;
    _fontLog = global::fontManager.font(KeyFontLight, FontSizeLight);

    LINFO("Initializing Log");
    std::unique_ptr<ScreenLog> log = std::make_unique<ScreenLog>(ScreenLogTimeToLive);
    _log = log.get();
    ghoul::logging::LogManager::ref().addLog(std::move(log));

    LINFO("Finished initializing GL");
    LTRACE("RenderEngine::initializeGL(end)");
}

void RenderEngine::deinitializeGL() {
    _renderer = nullptr;
}

void RenderEngine::updateScene() {
    if (!_scene) {
        return;
    }

    _scene->updateInterpolations();

    const Time& currentTime = global::timeManager.time();
    const Time& integrateFromTime = global::timeManager.integrateFromTime();

    _scene->update({
        { glm::dvec3(0.0), glm::dmat3(11.), 1.0 },
        currentTime,
        integrateFromTime,
        _doPerformanceMeasurements
    });

    LTRACE("RenderEngine::updateSceneGraph(end)");
}

void RenderEngine::updateShaderPrograms() {
    for (ghoul::opengl::ProgramObject* program : _programs) {
        try {
            if (program->isDirty()) {
                program->rebuildFromFile();
            }
        }
        catch (const ghoul::opengl::ShaderObject::ShaderCompileError& e) {
            LERRORC(e.component, e.what());
        }
    }
}

void RenderEngine::updateRenderer() {
    const bool windowResized = global::windowDelegate.windowHasResized();

    if (windowResized) {
        _renderer->setResolution(renderingResolution());

        using FR = ghoul::fontrendering::FontRenderer;
        FR::defaultRenderer().setFramebufferSize(fontResolution());
        FR::defaultProjectionRenderer().setFramebufferSize(renderingResolution());
    }

    _renderer->update();
}

void RenderEngine::updateScreenSpaceRenderables() {
    for (std::unique_ptr<ScreenSpaceRenderable>& ssr : global::screenSpaceRenderables) {
        ssr->update();
    }
}

glm::ivec2 RenderEngine::renderingResolution() const {
    if (global::windowDelegate.isRegularRendering()) {
        return global::windowDelegate.currentWindowResolution();
    }
    else {
        return global::windowDelegate.currentDrawBufferResolution();
    }
}

glm::ivec2 RenderEngine::fontResolution() const {
    const std::string& value = global::configuration.onScreenTextScaling;
    if (value == "framebuffer") {
        return global::windowDelegate.currentViewportSize();
    }
    else {
        return global::windowDelegate.currentWindowSize();
    }
}

glm::mat4 RenderEngine::globalRotation() const {
    glm::vec3 rot = _globalRotation.value();

    glm::quat pitch = glm::angleAxis(rot.x, glm::vec3(1, 0, 0));
    glm::quat yaw = glm::angleAxis(rot.y, glm::vec3(0, 1, 0));
    glm::quat roll = glm::angleAxis(rot.z, glm::vec3(0, 0, 1));

    return glm::mat4_cast(glm::normalize(pitch * yaw * roll));
}

glm::mat4 RenderEngine::nodeRotation() const {
    if (!global::windowDelegate.isMaster()) {
        return glm::mat4(1.f);
    }
    glm::vec3 rot = _masterRotation.value();

    glm::quat pitch = glm::angleAxis(rot.x, glm::vec3(1, 0, 0));
    glm::quat yaw = glm::angleAxis(rot.y, glm::vec3(0, 1, 0));
    glm::quat roll = glm::angleAxis(rot.z, glm::vec3(0, 0, 1));

    return glm::mat4_cast(glm::normalize(pitch * yaw * roll));
}

void RenderEngine::updateFade() {
    // Temporary fade funtionality
    constexpr const float FadedIn = 1.0;
    constexpr const float FadedOut = 0.0;
    // Don't restart the fade if you've already done it in that direction
    const bool isFadedIn = (_fadeDirection > 0 && _globalBlackOutFactor == FadedIn);
    const bool isFadedOut = (_fadeDirection < 0 && _globalBlackOutFactor == FadedOut);
    if (isFadedIn || isFadedOut) {
        _fadeDirection = 0;
    }

    if (_fadeDirection != 0) {
        if (_currentFadeTime > _fadeDuration) {
            _globalBlackOutFactor = _fadeDirection > 0 ? FadedIn : FadedOut;
            _fadeDirection = 0;
        }
        else {
            if (_fadeDirection < 0) {
                _globalBlackOutFactor = glm::smoothstep(
                    1.f,
                    0.f,
                    _currentFadeTime / _fadeDuration
                );
            }
            else {
                _globalBlackOutFactor = glm::smoothstep(
                    0.f,
                    1.f,
                    _currentFadeTime / _fadeDuration
                );
            }
            _currentFadeTime += static_cast<float>(
                global::windowDelegate.averageDeltaTime()
            );
        }
    }
}

void RenderEngine::render(const glm::mat4& sceneMatrix, const glm::mat4& viewMatrix,
                          const glm::mat4& projectionMatrix)
{
    LTRACE("RenderEngine::render(begin)");

    const WindowDelegate& delegate = global::windowDelegate;

    const glm::mat4 globalRot = globalRotation();
    const glm::mat4 nodeRot = nodeRotation();
    glm::mat4 combinedGlobalRot = nodeRot * globalRot;

    if (_camera) {
<<<<<<< HEAD

        _camera->invalidateCache();

        if (_disableSceneTranslationOnMaster && delegate.isMaster()) {
            _camera->sgctInternal.setViewMatrix(viewMatrix);
        }
        else {
            _camera->sgctInternal.setViewMatrix(viewMatrix * sceneMatrix);
            _camera->sgctInternal.setSceneMatrix(sceneMatrix);
        }
=======
        _camera->sgctInternal.setViewMatrix(
            viewMatrix * combinedGlobalRot * sceneMatrix
        );
        _camera->sgctInternal.setSceneMatrix(combinedGlobalRot * sceneMatrix);
>>>>>>> 88199f81
        _camera->sgctInternal.setProjectionMatrix(projectionMatrix);
        _camera->invalidateCache();
    }

    const bool masterEnabled = delegate.isMaster() ? !_disableMasterRendering : true;
    if (masterEnabled && !delegate.isGuiWindow() && _globalBlackOutFactor > 0.f) {
        _renderer->render(
            _scene,
            _camera,
            _globalBlackOutFactor
        );
    }

    if (_showFrameNumber) {
        glm::vec2 penPosition = glm::vec2(
            fontResolution().x / 2 - 50,
            fontResolution().y / 3
        );

        RenderFont(*_fontBig, penPosition, std::to_string(_frameNumber));
    }

    ++_frameNumber;

    std::vector<ScreenSpaceRenderable*> ssrs;
    ssrs.reserve(global::screenSpaceRenderables.size());
    for (const std::unique_ptr<ScreenSpaceRenderable>& ssr :
         global::screenSpaceRenderables)
    {
        if (ssr->isEnabled() && ssr->isReady()) {
            ssrs.push_back(ssr.get());
        }
    }

    std::sort(
        ssrs.begin(),
        ssrs.end(),
        [](ScreenSpaceRenderable* lhs, ScreenSpaceRenderable* rhs) {
            // Render back to front.
            return lhs->depth() > rhs->depth();
        }
    );

    glDisable(GL_DEPTH_TEST);
    glEnable(GL_BLEND);
    glBlendFunc(GL_SRC_ALPHA, GL_ONE_MINUS_SRC_ALPHA);
    for (ScreenSpaceRenderable* ssr : ssrs) {
        ssr->render();
    }
    glDisable(GL_BLEND);
    LTRACE("RenderEngine::render(end)");
}

bool RenderEngine::mouseActivationCallback(const glm::dvec2& mousePosition) const {
    auto intersects = [](const glm::dvec2& mousePos, const glm::ivec4& bbox) {
        return mousePos.x >= bbox.x && mousePos.x <= bbox.x + bbox.z &&
               mousePos.y <= bbox.y && mousePos.y >= bbox.y - bbox.w;
    };


    if (intersects(mousePosition, _cameraButtonLocations.rotation)) {
        constexpr const char* ToggleRotationFrictionScript = R"(
            local f = 'NavigationHandler.OrbitalNavigator.Friction.RotationalFriction';
            openspace.setPropertyValue(f, not openspace.getPropertyValue(f));)";

        global::scriptEngine.queueScript(
            ToggleRotationFrictionScript,
            scripting::ScriptEngine::RemoteScripting::Yes
        );
        return true;
    }

    if (intersects(mousePosition, _cameraButtonLocations.zoom)) {
        constexpr const char* ToggleZoomFrictionScript = R"(
            local f = 'NavigationHandler.OrbitalNavigator.Friction.ZoomFriction';
            openspace.setPropertyValue(f, not openspace.getPropertyValue(f));)";

        global::scriptEngine.queueScript(
            ToggleZoomFrictionScript,
            scripting::ScriptEngine::RemoteScripting::Yes
        );
        return true;
    }

    if (intersects(mousePosition, _cameraButtonLocations.roll)) {
        constexpr const char* ToggleRollFrictionScript = R"(
            local f = 'NavigationHandler.OrbitalNavigator.Friction.RollFriction';
            openspace.setPropertyValue(f, not openspace.getPropertyValue(f));)";

        global::scriptEngine.queueScript(
            ToggleRollFrictionScript,
            scripting::ScriptEngine::RemoteScripting::Yes
        );
        return true;
    }

    return false;
}

void RenderEngine::renderOverlays(const ShutdownInformation& shutdownInfo) {
    const bool isMaster = global::windowDelegate.isMaster();
    if (isMaster || _showOverlayOnSlaves) {
        renderScreenLog();
        renderVersionInformation();
        renderDashboard();

        if (!shutdownInfo.inShutdown) {
            // We render the camera information in the same location as the shutdown info
            // and we won't need this if we are shutting down
            renderCameraInformation();
        }
        else {
            // If we are in shutdown mode, we can display the remaining time
            renderShutdownInformation(shutdownInfo.timer, shutdownInfo.waitTime);
        }
    }
}

void RenderEngine::renderEndscreen() {
    glEnable(GL_BLEND);

    rendering::helper::renderBox(
        glm::vec2(0.f, 0.f),
        glm::vec2(1.f, 1.f),
        glm::vec4(0.f, 0.f, 0.f, 0.5f)
    );

    using FR = ghoul::fontrendering::FontRenderer;
    using BBox = FR::BoundingBoxInformation;
    BBox size = FR::defaultRenderer().boundingBox(
        *_fontDate,
        "Shutting down"
    );
    glm::vec2 penPosition = glm::vec2(
        fontResolution().x / 2 - size.boundingBox.x / 2,
        fontResolution().y / 2- size.boundingBox.y / 2
    );
    RenderFont(*_fontDate, penPosition, "Shutting down");
}

void RenderEngine::renderShutdownInformation(float timer, float fullTime) {
    timer = std::max(timer, 0.f);

    using BBox = ghoul::fontrendering::FontRenderer::BoundingBoxInformation;
    BBox size = ghoul::fontrendering::FontRenderer::defaultRenderer().boundingBox(
        *_fontDate,
        fmt::format("Shutdown in: {:.2f}s/{:.2f}s", timer, fullTime)
    );

    glm::vec2 penPosition = glm::vec2(
        fontResolution().x - size.boundingBox.x - 10,
        fontResolution().y - size.boundingBox.y
    );

    RenderFont(
        *_fontDate,
        penPosition,
        fmt::format("Shutdown in: {:.2f}s/{:.2f}s", timer, fullTime),
        ghoul::fontrendering::CrDirection::Down
    );

    RenderFont(
        *_fontDate,
        penPosition,
        // Important: length of this string is the same as the shutdown time text
        // to make them align
        "Press ESC again to abort",
        ghoul::fontrendering::CrDirection::Down
    );
}

void RenderEngine::renderDashboard() {
    std::unique_ptr<performance::PerformanceMeasurement> perf;
    if (global::performanceManager.isEnabled()) {
        perf = std::make_unique<performance::PerformanceMeasurement>(
            "Main Dashboard::render"
        );
    }
    glm::vec2 penPosition = glm::vec2(
        10.f,
        fontResolution().y - global::luaConsole.currentHeight()
    );

    global::dashboard.render(penPosition);

#ifdef REALTIME_CAMERA_POS_DISPLAY
    penPosition += glm::vec2(0.f, -50.f);

    glm::dvec3 p = _camera->positionVec3();
    glm::dquat rot = _camera->rotationQuaternion();
    std::string fc = global::navigationHandler.focusNode()->identifier();
    RenderFont(
        *_fontInfo,
        penPosition,
        fmt::format("Pos: {} {} {}\nOrientation: {} {} {} {}\nFocus: {}",
            p.x, p.y, p.z, rot[0], rot[1], rot[2], rot[3], fc
            )
    );
#endif
}

void RenderEngine::postDraw() {
    if (_shouldTakeScreenshot) {
        // We only create the directory here, as we don't want to spam the users
        // screenshot folder everytime we start OpenSpace even when we are not taking any
        // screenshots. So the first time we actually take one, we create the folder:
        if (!FileSys.directoryExists(absPath("${SCREENSHOTS}"))) {
            FileSys.createDirectory(
                absPath("${SCREENSHOTS}"),
                ghoul::filesystem::FileSystem::Recursive::Yes
            );
        }

        global::windowDelegate.takeScreenshot(_applyWarping);
        _shouldTakeScreenshot = false;
    }

    if (global::performanceManager.isEnabled()) {
        global::performanceManager.storeScenePerformanceMeasurements(
            scene()->allSceneGraphNodes()
        );
    }
}

Scene* RenderEngine::scene() {
    return _scene;
}

void RenderEngine::setScene(Scene* scene) {
    _scene = scene;
}

void RenderEngine::setCamera(Camera* camera) {
    _camera = camera;
}

const Renderer& RenderEngine::renderer() const {
    return *_renderer;
}

RenderEngine::RendererImplementation RenderEngine::rendererImplementation() const {
    return _rendererImplementation;
}

float RenderEngine::globalBlackOutFactor() {
    return _globalBlackOutFactor;
}

void RenderEngine::setGlobalBlackOutFactor(float opacity) {
    _globalBlackOutFactor = opacity;
}

void RenderEngine::startFading(int direction, float fadeDuration) {
    _fadeDirection = direction;
    _fadeDuration = fadeDuration;
    _currentFadeTime = 0.f;
}

/**
 * Build a program object for rendering with the used renderer
 */
std::unique_ptr<ghoul::opengl::ProgramObject> RenderEngine::buildRenderProgram(
                                                                  const std::string& name,
                                                                const std::string& vsPath,
                                                                       std::string fsPath,
                                                                   ghoul::Dictionary data)
{
    ghoul::Dictionary dict = std::move(data);

    // set path to the current renderer's main fragment shader
    dict.setValue("rendererData", _rendererData);
    // parameterize the main fragment shader program with specific contents.
    // fsPath should point to a shader file defining a Fragment getFragment() function
    // instead of a void main() setting glFragColor, glFragDepth, etc.
    dict.setValue("fragmentPath", std::move(fsPath));

    using namespace ghoul::opengl;
    std::unique_ptr<ProgramObject> program = ProgramObject::Build(
        name,
        vsPath,
        absPath(RenderFsPath),
        std::move(dict)
    );

    if (program) {
        _programs.push_back(program.get());
    }
    return program;
}

/**
* Build a program object for rendering with the used renderer
*/
std::unique_ptr<ghoul::opengl::ProgramObject> RenderEngine::buildRenderProgram(
                                                                  const std::string& name,
                                                                const std::string& vsPath,
                                                                       std::string fsPath,
                                                                const std::string& csPath,
                                                                   ghoul::Dictionary data)
{
    ghoul::Dictionary dict = std::move(data);
    dict.setValue("rendererData", _rendererData);

    // parameterize the main fragment shader program with specific contents.
    // fsPath should point to a shader file defining a Fragment getFragment() function
    // instead of a void main() setting glFragColor, glFragDepth, etc.
    dict.setValue("fragmentPath", std::move(fsPath));

    using namespace ghoul::opengl;
    std::unique_ptr<ProgramObject> program = ProgramObject::Build(
        name,
        vsPath,
        absPath(RenderFsPath),
        csPath,
        std::move(dict)
    );

    if (program) {
        _programs.push_back(program.get());
    }
    return program;
}

void RenderEngine::removeRenderProgram(ghoul::opengl::ProgramObject* program) {
    if (!program) {
        return;
    }

    auto it = std::find(
        _programs.begin(),
        _programs.end(),
        program
    );

    if (it != _programs.end()) {
        _programs.erase(it);
    }
}

/**
* Set renderer data
* Called from the renderer, whenever it needs to update
* the dictionary of all rendering programs.
*/
void RenderEngine::setRendererData(ghoul::Dictionary rendererData) {
    _rendererData = std::move(rendererData);
    for (ghoul::opengl::ProgramObject* program : _programs) {
        ghoul::Dictionary dict = program->dictionary();
        dict.setValue("rendererData", _rendererData);
        program->setDictionary(dict);
    }
}

/**
* Set resolve data
* Called from the renderer, whenever it needs to update
* the dictionary of all post rendering programs.
*/
void RenderEngine::setResolveData(ghoul::Dictionary resolveData) {
    _resolveData = std::move(resolveData);
    for (ghoul::opengl::ProgramObject* program : _programs) {
        ghoul::Dictionary dict = program->dictionary();
        dict.setValue("resolveData", _resolveData);
        program->setDictionary(dict);
    }
}

/**
 * Set raycasting uniforms on the program object, and setup raycasting.
 */
void RenderEngine::preRaycast(ghoul::opengl::ProgramObject& programObject) {
    _renderer->preRaycast(programObject);
}

/**
 * Tear down raycasting for the specified program object.
 */
void RenderEngine::postRaycast(ghoul::opengl::ProgramObject& programObject) {
    _renderer->postRaycast(programObject);
}

/**
 * Set renderer
 */
void RenderEngine::setRenderer(std::unique_ptr<Renderer> renderer) {
    if (_renderer) {
        _renderer->deinitialize();
    }

    _renderer = std::move(renderer);
    _renderer->setResolution(renderingResolution());
    _renderer->setNAaSamples(_nAaSamples);
    _renderer->setHDRExposure(_hdrExposure);
    _renderer->initialize();
}

scripting::LuaLibrary RenderEngine::luaLibrary() {
    return {
        "",
        {
            {
                "setRenderer",
                &luascriptfunctions::setRenderer,
                {},
                "string",
                "Sets the renderer (ABuffer or FrameBuffer)"
            },
            {
                "toggleFade",
                &luascriptfunctions::toggleFade,
                {},
                "number",
                "Toggles fading in or out"
            },
            {
                "fadeIn",
                &luascriptfunctions::fadeIn,
                {},
                "number",
                ""
            },
            {
                "fadeOut",
                &luascriptfunctions::fadeOut,
                {},
                "number",
                ""
            },
            {
                "addScreenSpaceRenderable",
                &luascriptfunctions::addScreenSpaceRenderable,
                {},
                "table",
                "Will create a ScreenSpaceRenderable from a lua Table and add it in the "
                "RenderEngine"
            },
            {
                "removeScreenSpaceRenderable",
                &luascriptfunctions::removeScreenSpaceRenderable,
                {},
                "string",
                "Given a ScreenSpaceRenderable name this script will remove it from the "
                "renderengine"
            },
        },
    };
}

void RenderEngine::addScreenSpaceRenderable(std::unique_ptr<ScreenSpaceRenderable> s) {
    s->initialize();
    s->initializeGL();

    global::screenSpaceRootPropertyOwner.addPropertySubOwner(s.get());

    global::screenSpaceRenderables.push_back(std::move(s));
}

void RenderEngine::removeScreenSpaceRenderable(ScreenSpaceRenderable* s) {
    const auto it = std::find_if(
        global::screenSpaceRenderables.begin(),
        global::screenSpaceRenderables.end(),
        [s](const std::unique_ptr<ScreenSpaceRenderable>& r) { return r.get() == s; }
    );

    if (it != global::screenSpaceRenderables.end()) {
        s->deinitialize();
        global::screenSpaceRootPropertyOwner.removePropertySubOwner(s);

        global::screenSpaceRenderables.erase(it);
    }
}

void RenderEngine::removeScreenSpaceRenderable(const std::string& identifier) {
    ScreenSpaceRenderable* s = screenSpaceRenderable(identifier);
    if (s) {
        removeScreenSpaceRenderable(s);
    }
}

ScreenSpaceRenderable* RenderEngine::screenSpaceRenderable(
                                                            const std::string& identifier)
{
    const auto it = std::find_if(
        global::screenSpaceRenderables.begin(),
        global::screenSpaceRenderables.end(),
        [&identifier](const std::unique_ptr<ScreenSpaceRenderable>& s) {
            return s->identifier() == identifier;
        }
    );

    if (it != global::screenSpaceRenderables.end()) {
        return it->get();
    }
    else {
        return nullptr;
    }
}

std::vector<ScreenSpaceRenderable*> RenderEngine::screenSpaceRenderables() const {
    std::vector<ScreenSpaceRenderable*> res(global::screenSpaceRenderables.size());
    std::transform(
        global::screenSpaceRenderables.begin(),
        global::screenSpaceRenderables.end(),
        res.begin(),
        [](const std::unique_ptr<ScreenSpaceRenderable>& p) { return p.get(); }
    );
    return res;
}

RenderEngine::RendererImplementation RenderEngine::rendererFromString(
                                                 const std::string& renderingMethod) const
{
    const std::map<std::string, RenderEngine::RendererImplementation> RenderingMethods = {
#ifdef OPENSPACE_WITH_ABUFFER_RENDERER
        { "ABuffer", RendererImplementation::ABuffer },
#endif // OPENSPACE_WITH_ABUFFER_RENDERER
        { "Framebuffer", RendererImplementation::Framebuffer }
    };

    if (RenderingMethods.find(renderingMethod) != RenderingMethods.end()) {
        return RenderingMethods.at(renderingMethod);
    }
    else {
        return RendererImplementation::Invalid;
    }
}

void RenderEngine::renderCameraInformation() {
    if (!_showCameraInfo) {
        return;
    }

    const glm::vec4 EnabledColor  = glm::vec4(0.2f, 0.75f, 0.2f, 1.f);
    const glm::vec4 DisabledColor = glm::vec4(0.55f, 0.2f, 0.2f, 1.f);

    using FR = ghoul::fontrendering::FontRenderer;
    const FR::BoundingBoxInformation rotationBox = FR::defaultRenderer().boundingBox(
        *_fontInfo,
        "Rotation"
    );

    float penPosY = fontResolution().y - rotationBox.boundingBox.y;

    constexpr const float YSeparation = 5.f;
    constexpr const float XSeparation = 5.f;

    const interaction::OrbitalNavigator& nav =
        global::navigationHandler.orbitalNavigator();

    _cameraButtonLocations.rotation = {
        fontResolution().x - rotationBox.boundingBox.x - XSeparation,
        fontResolution().y - penPosY,
        rotationBox.boundingBox.x,
        rotationBox.boundingBox.y
    };
    FR::defaultRenderer().render(
        *_fontInfo,
        glm::vec2(fontResolution().x - rotationBox.boundingBox.x - XSeparation, penPosY),
        "Rotation",
        nav.hasRotationalFriction() ? EnabledColor : DisabledColor
    );
    penPosY -= rotationBox.boundingBox.y + YSeparation;

    FR::BoundingBoxInformation zoomBox = FR::defaultRenderer().boundingBox(
        *_fontInfo,
        "Zoom"
    );

    _cameraButtonLocations.zoom = {
        fontResolution().x - zoomBox.boundingBox.x - XSeparation,
        fontResolution().y - penPosY,
        zoomBox.boundingBox.x,
        zoomBox.boundingBox.y
    };
    FR::defaultRenderer().render(
        *_fontInfo,
        glm::vec2(fontResolution().x - zoomBox.boundingBox.x - XSeparation, penPosY),
        "Zoom",
        nav.hasZoomFriction() ? EnabledColor : DisabledColor
    );
    penPosY -= zoomBox.boundingBox.y + YSeparation;

    FR::BoundingBoxInformation rollBox = FR::defaultRenderer().boundingBox(
        *_fontInfo,
        "Roll"
    );

    _cameraButtonLocations.roll = {
        fontResolution().x - rollBox.boundingBox.x - XSeparation,
        fontResolution().y - penPosY,
        rollBox.boundingBox.x,
        rollBox.boundingBox.y
    };
    FR::defaultRenderer().render(
        *_fontInfo,
        glm::vec2(fontResolution().x - rollBox.boundingBox.x - XSeparation, penPosY),
        "Roll",
        nav.hasRollFriction() ? EnabledColor : DisabledColor
    );
}

void RenderEngine::renderVersionInformation() {
    if (!_showVersionInfo) {
        return;
    }

    using FR = ghoul::fontrendering::FontRenderer;
    const FR::BoundingBoxInformation versionBox = FR::defaultRenderer().boundingBox(
        *_fontInfo,
        OPENSPACE_VERSION_STRING_FULL
    );

    const FR::BoundingBoxInformation commitBox = FR::defaultRenderer().boundingBox(
        *_fontInfo,
        fmt::format("{}@{}", OPENSPACE_GIT_BRANCH, OPENSPACE_GIT_COMMIT)
    );

    FR::defaultRenderer().render(
        *_fontInfo,
        glm::vec2(
            fontResolution().x - versionBox.boundingBox.x - 10.f,
            5.f
        ),
        OPENSPACE_VERSION_STRING_FULL,
        glm::vec4(0.5, 0.5, 0.5, 1.f)
    );

    // If a developer hasn't placed the Git command in the path, this variable will be
    // empty
    if (!std::string(OPENSPACE_GIT_COMMIT).empty()) {
        // We check OPENSPACE_GIT_COMMIT but puse OPENSPACE_GIT_FULL on purpose since
        // OPENSPACE_GIT_FULL will never be empty (always will contain at least @, but
        // checking for that is a bit brittle)
        FR::defaultRenderer().render(
            *_fontInfo,
            glm::vec2(
                fontResolution().x - commitBox.boundingBox.x - 10.f,
                versionBox.boundingBox.y + 5.f
            ),
            OPENSPACE_GIT_FULL,
            glm::vec4(0.5, 0.5, 0.5, 1.f)
        );
    }
}

void RenderEngine::renderScreenLog() {
    if (!_showLog) {
        return;
    }

    _log->removeExpiredEntries();

    constexpr const int MaxNumberMessages = 10;
    constexpr const int CategoryLength = 30;
    constexpr const int MessageLength = 140;
    constexpr const std::chrono::seconds FadeTime(5);

    const std::vector<ScreenLog::LogEntry>& entries = _log->entries();
    auto lastEntries =
        entries.size() > MaxNumberMessages ?
        std::make_pair(entries.rbegin(), entries.rbegin() + MaxNumberMessages) :
        std::make_pair(entries.rbegin(), entries.rend());

    size_t nr = 1;
    const auto now = std::chrono::steady_clock::now();
    for (auto& it = lastEntries.first; it != lastEntries.second; ++it) {
        const ScreenLog::LogEntry* e = &(*it);

        std::chrono::duration<double> diff = now - e->timeStamp;

        float alpha = 1.f;
        std::chrono::duration<double> ttf = ScreenLogTimeToLive - FadeTime;
        if (diff > ttf) {
            double d = (diff - ttf).count();
            float t = static_cast<float>(d) / static_cast<float>(FadeTime.count());
            float p = 0.8f - t;
            alpha = (p <= 0.f) ? 0.f : pow(p, 0.4f);
        }

        // Since all log entries are ordered, once one exceeds alpha, all have
        if (alpha <= 0.f) {
            break;
        }

        const std::string lvl = "(" + ghoul::to_string(e->level) + ")";
        const std::string& message = e->message.substr(0, MessageLength);
        nr += std::count(message.begin(), message.end(), '\n');

        const glm::vec4 white(0.9f, 0.9f, 0.9f, alpha);

        RenderFont(
            *_fontLog,
            glm::vec2(10.f, _fontLog->pointSize() * nr * 2),
            fmt::format(
                "{:<15} {}{}",
                e->timeString,
                e->category.substr(0, CategoryLength),
                e->category.length() > CategoryLength ? "..." : ""
            ),
            white
        );

        glm::vec4 color(glm::uninitialize);
        switch (e->level) {
            case ghoul::logging::LogLevel::Debug:
                color = glm::vec4(0.f, 1.f, 0.f, alpha);
                break;
            case ghoul::logging::LogLevel::Warning:
                color = glm::vec4(1.f, 1.f, 0.f, alpha);
                break;
            case ghoul::logging::LogLevel::Error:
                color = glm::vec4(1.f, 0.f, 0.f, alpha);
                break;
            case ghoul::logging::LogLevel::Fatal:
                color = glm::vec4(0.3f, 0.3f, 0.85f, alpha);
                break;
            default:
                color = white;
                break;
        }

        RenderFont(
            *_fontLog,
            glm::vec2(10 + 30 * _fontLog->pointSize(), _fontLog->pointSize() * nr * 2),
            lvl,
            color
        );

        RenderFont(
            *_fontLog,
            glm::vec2(10 + 41 * _fontLog->pointSize(), _fontLog->pointSize() * nr * 2),
            message,
            white
        );
        ++nr;
    }
}

} // namespace openspace<|MERGE_RESOLUTION|>--- conflicted
+++ resolved
@@ -542,23 +542,10 @@
     glm::mat4 combinedGlobalRot = nodeRot * globalRot;
 
     if (_camera) {
-<<<<<<< HEAD
-
-        _camera->invalidateCache();
-
-        if (_disableSceneTranslationOnMaster && delegate.isMaster()) {
-            _camera->sgctInternal.setViewMatrix(viewMatrix);
-        }
-        else {
-            _camera->sgctInternal.setViewMatrix(viewMatrix * sceneMatrix);
-            _camera->sgctInternal.setSceneMatrix(sceneMatrix);
-        }
-=======
         _camera->sgctInternal.setViewMatrix(
             viewMatrix * combinedGlobalRot * sceneMatrix
         );
         _camera->sgctInternal.setSceneMatrix(combinedGlobalRot * sceneMatrix);
->>>>>>> 88199f81
         _camera->sgctInternal.setProjectionMatrix(projectionMatrix);
         _camera->invalidateCache();
     }
