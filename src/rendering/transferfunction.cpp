/*****************************************************************************************
 *                                                                                       *
 * OpenSpace                                                                             *
 *                                                                                       *
 * Copyright (c) 2014-2018                                                               *
 *                                                                                       *
 * Permission is hereby granted, free of charge, to any person obtaining a copy of this  *
 * software and associated documentation files (the "Software"), to deal in the Software *
 * without restriction, including without limitation the rights to use, copy, modify,    *
 * merge, publish, distribute, sublicense, and/or sell copies of the Software, and to    *
 * permit persons to whom the Software is furnished to do so, subject to the following   *
 * conditions:                                                                           *
 *                                                                                       *
 * The above copyright notice and this permission notice shall be included in all copies *
 * or substantial portions of the Software.                                              *
 *                                                                                       *
 * THE SOFTWARE IS PROVIDED "AS IS", WITHOUT WARRANTY OF ANY KIND, EXPRESS OR IMPLIED,   *
 * INCLUDING BUT NOT LIMITED TO THE WARRANTIES OF MERCHANTABILITY, FITNESS FOR A         *
 * PARTICULAR PURPOSE AND NONINFRINGEMENT. IN NO EVENT SHALL THE AUTHORS OR COPYRIGHT    *
 * HOLDERS BE LIABLE FOR ANY CLAIM, DAMAGES OR OTHER LIABILITY, WHETHER IN AN ACTION OF  *
 * CONTRACT, TORT OR OTHERWISE, ARISING FROM, OUT OF OR IN CONNECTION WITH THE SOFTWARE  *
 * OR THE USE OR OTHER DEALINGS IN THE SOFTWARE.                                         *
 ****************************************************************************************/

#include <openspace/rendering/transferfunction.h>

#include <ghoul/filesystem/cachemanager.h>
#include <ghoul/filesystem/filesystem.h>
#include <ghoul/io/texture/texturereader.h>
#include <ghoul/logging/logmanager.h>
#include <ghoul/opengl/texture.h>

#include <cstring>
#include <iterator>
#include <fstream>
#include <string>

#include <iostream>

namespace {
    constexpr const char* _loggerCat = "TransferFunction";

    // @TODO Replace with Filesystem::File extension
    bool hasExtension(const std::string& filepath, const std::string& extension) {
        std::string ending = "." + extension;
        if (filepath.length() > ending.length()) {
            return (0 == filepath.compare(
                filepath.length() - ending.length(),
                ending.length(), ending));
        } else {
            return false;
        }
    }
} // namespace


namespace openspace {

TransferFunction::TransferFunction(const std::string& filepath,
                                   TfChangedCallback tfChangedCallback)
    : _filepath(filepath)
{
    setPath(filepath);
    setCallback(tfChangedCallback);
}

void TransferFunction::setPath(const std::string& filepath) {
    if (_file) {
        _file = nullptr;
    }
    std::string f = absPath(filepath);
    if (!FileSys.fileExists(f)) {
        LERROR("Could not find transfer function file.");
        _file = nullptr;
        return;
    }
    _filepath = f;
    _file = std::make_unique<ghoul::filesystem::File>(
        _filepath,
        ghoul::filesystem::File::RawPath::Yes
    );
    _needsUpdate = true;
    _file->setCallback([this](const ghoul::filesystem::File&) {
        _needsUpdate = true;
    });
}

ghoul::opengl::Texture& TransferFunction::getTexture() {
    ghoul_assert(_texture != nullptr, "Transfer function is null");
    update();
    return *_texture.get();
}

void TransferFunction::update() {
    if (_needsUpdate) {
<<<<<<< HEAD
        if (hasExtension(_filepath, "tf")) {
=======
        if (hasExtension(_filepath, "txt")) {
>>>>>>> 2133d6d6
            setTextureFromTxt();
        } else {
            setTextureFromImage();
        }
        _texture->uploadTexture();
        _needsUpdate = false;
        if (_tfChangedCallback) {
            _tfChangedCallback(*this);
        }
    }
}

void TransferFunction::setCallback(TfChangedCallback callback) {
    _tfChangedCallback = std::move(callback);
}

void TransferFunction::setTextureFromTxt(std::shared_ptr<ghoul::opengl::Texture> ptr) {
    std::ifstream in;
    in.open(_filepath.c_str());

    if (!in.is_open()) {
        throw ghoul::FileNotFoundError(_filepath);
    }

    int width = 512;
    float lower = 0.0f;
    float upper = 1.0f;

    std::vector<MappingKey> mappingKeys;

    std::string line;

    while (std::getline(in, line)) {
        std::istringstream iss(line);
        std::string key;
        iss >> key;

        if(key == "width") { 
            iss >> width;
        } else if(key == "lower") {
            iss >> lower;
            lower = glm::clamp(lower, 0.0f, 1.0f);
        } else if(key == "upper") {
            iss >> upper;
            upper = glm::clamp(upper, lower, 1.0f);
        } else if(key == "mappingkey") {
            float intensity;
            glm::vec4 rgba = glm::vec4(0.0f);
            iss >> intensity;
            for(int i = 0; i < 4; ++i) {
                iss >> rgba[i];
            }
            mappingKeys.push_back({intensity, rgba});
        }
    }
    in.close();

    if (mappingKeys.size() < 1) {
        return;
    }

    if (mappingKeys.front().position > lower) {
        mappingKeys.insert(mappingKeys.begin(), {lower,mappingKeys.front().color});
    }

    if (mappingKeys.back().position < upper) {
        mappingKeys.push_back({upper,mappingKeys.back().color});
    }

    // allocate new float array with zeros
    float* transferFunction = new float[width * 4];
    for (int i = 0; i < 4 * width; ++i) {
        transferFunction[i] = 0.f;
    }

    size_t lowerIndex = static_cast<size_t>(floorf(lower * static_cast<float>(width-1)));
    size_t upperIndex = static_cast<size_t>(floorf(upper * static_cast<float>(width-1)));

    auto prevKey = mappingKeys.begin();
    auto currentKey = prevKey + 1;
    auto lastKey = mappingKeys.end() -1;

    for (size_t i = lowerIndex; i <= upperIndex; ++i) {
        float fpos = static_cast<float>(i) / static_cast<float>(width-1);
        if (fpos > currentKey->position) {
            prevKey = currentKey;
            currentKey++;
            if (currentKey == mappingKeys.end()) {
                currentKey = lastKey;
            }
        }

        float dist = fpos - prevKey->position;
        float weight = dist / (currentKey->position - prevKey->position);

        for (size_t channel = 0; channel < 4; ++channel) {
            size_t position = 4 * i + channel;
            // Interpolate linearly between prev and next mapping key
            float value = (prevKey->color[channel] * (1.f - weight) +
                          currentKey->color[channel] * weight) / 255.f;
            if (channel < 3) {
                // Premultiply with alpha
                value *= (prevKey->color[3] * (1.f - weight) +
                         currentKey->color[3] * weight) / 255.f;
            }
            transferFunction[position] = value;
        }
    }

    // no need to deallocate transferFunction. Ownership is transferred to the Texture.

    _texture = std::make_unique<ghoul::opengl::Texture>(
        transferFunction,
        glm::size3_t(width, 1, 1),
        ghoul::opengl::Texture::Format::RGBA,
        GL_RGBA,
        GL_FLOAT,
        ghoul::opengl::Texture::FilterMode::Linear,
        ghoul::opengl::Texture::WrappingMode::ClampToEdge
    );
}

void TransferFunction::setTextureFromImage() {
    _texture = ghoul::io::TextureReader::ref().loadTexture(_filepath);
    _texture->setWrapping(ghoul::opengl::Texture::WrappingMode::ClampToEdge);
}

glm::vec4 TransferFunction::sample(size_t offset) {
    if (!_texture) {
        return glm::vec4(0.f);
    }

    int nPixels = _texture->width();

    // Clamp to range.
    if (offset >= nPixels) {
        offset = nPixels - 1;
    }
    if (offset < 0) {
        offset = 0;
    }

    return _texture->texelAsFloat(offset);
}

size_t TransferFunction::width() {
    update();
    return _texture->width();
}

void TransferFunction::bind() {
    update();
    _texture->bind();
}
}<|MERGE_RESOLUTION|>--- conflicted
+++ resolved
@@ -93,11 +93,7 @@
 
 void TransferFunction::update() {
     if (_needsUpdate) {
-<<<<<<< HEAD
-        if (hasExtension(_filepath, "tf")) {
-=======
         if (hasExtension(_filepath, "txt")) {
->>>>>>> 2133d6d6
             setTextureFromTxt();
         } else {
             setTextureFromImage();
