--- conflicted
+++ resolved
@@ -204,12 +204,7 @@
     }
 
     // no need to deallocate transferFunction. Ownership is transferred to the Texture.
-<<<<<<< HEAD
-    ptr = std::make_shared<ghoul::opengl::Texture>(transferFunction,
-                                            glm::size3_t(width,1,1),ghoul::opengl::Texture::Format::RGBA,
-                                            GL_RGBA, GL_FLOAT, filtermode, wrappingmode);
-
-=======
+
     _texture = std::make_unique<ghoul::opengl::Texture>(
         transferFunction,
         glm::size3_t(width, 1, 1),
@@ -219,7 +214,6 @@
         ghoul::opengl::Texture::FilterMode::Linear,
         ghoul::opengl::Texture::WrappingMode::ClampToEdge
     );
->>>>>>> 6e969794
 }
 
 void TransferFunction::setTextureFromImage() {
