/*****************************************************************************************
 *                                                                                       *
 * OpenSpace                                                                             *
 *                                                                                       *
 * Copyright (c) 2014-2024                                                               *
 *                                                                                       *
 * Permission is hereby granted, free of charge, to any person obtaining a copy of this  *
 * software and associated documentation files (the "Software"), to deal in the Software *
 * without restriction, including without limitation the rights to use, copy, modify,    *
 * merge, publish, distribute, sublicense, and/or sell copies of the Software, and to    *
 * permit persons to whom the Software is furnished to do so, subject to the following   *
 * conditions:                                                                           *
 *                                                                                       *
 * The above copyright notice and this permission notice shall be included in all copies *
 * or substantial portions of the Software.                                              *
 *                                                                                       *
 * THE SOFTWARE IS PROVIDED "AS IS", WITHOUT WARRANTY OF ANY KIND, EXPRESS OR IMPLIED,   *
 * INCLUDING BUT NOT LIMITED TO THE WARRANTIES OF MERCHANTABILITY, FITNESS FOR A         *
 * PARTICULAR PURPOSE AND NONINFRINGEMENT. IN NO EVENT SHALL THE AUTHORS OR COPYRIGHT    *
 * HOLDERS BE LIABLE FOR ANY CLAIM, DAMAGES OR OTHER LIABILITY, WHETHER IN AN ACTION OF  *
 * CONTRACT, TORT OR OTHERWISE, ARISING FROM, OUT OF OR IN CONNECTION WITH THE SOFTWARE  *
 * OR THE USE OR OTHER DEALINGS IN THE SOFTWARE.                                         *
 ****************************************************************************************/

#include <openspace/documentation/documentationengine.h>

#include <openspace/openspace.h>
#include <openspace/documentation/core_registration.h>
#include <openspace/documentation/verifier.h>
#include <openspace/engine/openspaceengine.h>
#include <openspace/engine/globals.h>
#include <openspace/engine/configuration.h>
#include <openspace/events/eventengine.h>
#include <openspace/interaction/action.h>
#include <openspace/interaction/actionmanager.h>
#include <openspace/interaction/keybindingmanager.h>
#include <openspace/json.h>
#include <openspace/rendering/renderengine.h>
#include <openspace/scene/asset.h>
#include <openspace/scene/assetmanager.h>
#include <openspace/scene/scene.h>
#include <openspace/scripting/scriptscheduler.h>
#include <openspace/scripting/scriptengine.h>
#include <openspace/util/factorymanager.h>
#include <openspace/util/json_helper.h>
#include <ghoul/fmt.h>
#include <ghoul/filesystem/filesystem.h>
#include <ghoul/misc/profiling.h>
#include <fstream>
#include <future>

namespace {
    constexpr std::string_view _loggerCat = "DocumentationEngine";

    // General keys
    constexpr const char* NameKey = "name";
    constexpr const char* IdentifierKey = "identifier";
    constexpr const char* DescriptionKey = "description";
    constexpr const char* DataKey = "data";
    constexpr const char* TypeKey = "type";
    constexpr const char* DocumentationKey = "documentation";
    constexpr const char* ActionKey = "action";
    constexpr const char* IdKey = "id";

    // Actions
    constexpr const char* ActionTitle = "Actions";
    constexpr const char* GuiNameKey = "guiName";
    constexpr const char* CommandKey = "command";

    // Factory
    constexpr const char* FactoryTitle = "Asset Components";
    constexpr const char* MembersKey = "members";
    constexpr const char* OptionalKey = "optional";
    constexpr const char* ReferenceKey = "reference";
    constexpr const char* FoundKey = "found";
    constexpr const char* RestrictionsKey = "restrictions";
    constexpr const char* ClassesKey = "classes";

    constexpr const char* OtherName = "Other";
    constexpr const char* OtherIdentifierName = "other";
    constexpr const char* propertyOwnerName = "propertyOwner";
    constexpr const char* categoryName = "category";

    // Properties
    constexpr const char* SettingsTitle = "Settings";
    constexpr const char* SceneTitle = "Scene";
    constexpr const char* PropertiesKeys = "properties";
    constexpr const char* PropertyOwnersKey = "propertyOwners";
    constexpr const char* TagsKey = "tags";
    constexpr const char* UriKey = "uri";

    // Scripting
    constexpr const char* ScriptingTitle = "Scripting API";
    constexpr const char* DefaultValueKey = "defaultValue";
    constexpr const char* ArgumentsKey = "arguments";
    constexpr const char* ReturnTypeKey = "returnType";
    constexpr const char* HelpKey = "help";
    constexpr const char* FileKey = "file";
    constexpr const char* LineKey = "line";
    constexpr const char* LibraryKey = "library";
    constexpr const char* FullNameKey = "fullName";
    constexpr const char* FunctionsKey = "functions";
    constexpr const char* SourceLocationKey = "sourceLocation";
    constexpr const char* OpenSpaceScriptingKey = "openspace";

    // Licenses
    constexpr const char* LicensesTitle = "Licenses";
    constexpr const char* ProfileName = "Profile";
    constexpr const char* AssetsName = "Assets";
    constexpr const char* LicensesName = "Licenses";
    constexpr const char* NoLicenseName = "No License";
    constexpr const char* NoDataName = "";

    constexpr const char* ProfileNameKey = "profileName";
    constexpr const char* VersionKey = "version";
    constexpr const char* AuthorKey = "author";
    constexpr const char* UrlKey = "url";
    constexpr const char* LicenseKey = "license";
    constexpr const char* NoLicenseKey = "noLicense";
    constexpr const char* IdentifiersKey = "identifiers";
    constexpr const char* PathKey = "path";
    constexpr const char* AssetKey = "assets";
    constexpr const char* LicensesKey = "licenses";

    // Keybindings
    constexpr const char* KeybindingsTitle = "Keybindings";
    constexpr const char* KeybindingsKey = "keybindings";

    // Events
    constexpr const char* EventsTitle = "Events";
    constexpr const char* FiltersKey = "filters";
    constexpr const char* ActionsKey = "actions";

    nlohmann::json documentationToJson(
                                         const openspace::documentation::Documentation& d)
    {
        using namespace openspace::documentation;

        nlohmann::json json;

        json[NameKey] = d.name;
        json[IdentifierKey] = d.id;
        json[DescriptionKey] = d.description;
        json[MembersKey] = nlohmann::json::array();

        for (const DocumentationEntry& p : d.entries) {
            nlohmann::json entry;
            entry[NameKey] = p.key;
            entry[OptionalKey] = p.optional.value;
            entry[TypeKey] = p.verifier->type();
            entry[DocumentationKey] = p.documentation;

            auto* tv = dynamic_cast<TableVerifier*>(p.verifier.get());
            auto* rv = dynamic_cast<ReferencingVerifier*>(p.verifier.get());

            if (rv) {
                const std::vector<Documentation>& doc = DocEng.documentations();
                auto it = std::find_if(
                    doc.begin(),
                    doc.end(),
                    [rv](const Documentation& doc) { return doc.id == rv->identifier; }
                );

                if (it == doc.end()) {
                    entry[ReferenceKey][FoundKey] = false;
                }
                else {
                    nlohmann::json reference;
                    reference[FoundKey] = true;
                    reference[NameKey] = it->name;
                    reference[IdentifierKey] = rv->identifier;

                    entry[ReferenceKey] = reference;
                }
            }
            else if (tv) {
                Documentation doc = { .entries = tv->documentations };

                // Since this is a table we need to recurse this function to extract data
                nlohmann::json restrictions = documentationToJson(doc);
                entry[RestrictionsKey] = restrictions;
            }
            else {
                entry[DescriptionKey] = p.verifier->documentation();
            }
            json[MembersKey].push_back(entry);
        }
        openspace::sortJson(json[MembersKey], NameKey);

        return json;
    }

    nlohmann::json propertyOwnerToJson(openspace::properties::PropertyOwner* owner) {
        ZoneScoped;

        using namespace openspace;
        nlohmann::json json;
        json[NameKey] = !owner->guiName().empty() ? owner->guiName() : owner->identifier();

        json[DescriptionKey] = owner->description();
        json[PropertiesKeys] = nlohmann::json::array();
        json[PropertyOwnersKey] = nlohmann::json::array();
        json[TypeKey] = owner->type();
        json[TagsKey] = owner->tags();

        for (properties::Property* p : owner->properties()) {
            nlohmann::json propertyJson;
            std::string name = !p->guiName().empty() ? p->guiName() : p->identifier();
            propertyJson[NameKey] = name;
            propertyJson[TypeKey] = p->className();
            propertyJson[UriKey] = p->fullyQualifiedIdentifier();
            propertyJson[IdentifierKey] = p->identifier();
            propertyJson[DescriptionKey] = p->description();

            json[PropertiesKeys].push_back(propertyJson);
        }
        sortJson(json[PropertiesKeys], NameKey);

        for (properties::PropertyOwner* o : owner->propertySubOwners()) {
            nlohmann::json propertyOwner;
            json[PropertyOwnersKey].push_back(propertyOwnerToJson(o));
        }
        sortJson(json[PropertyOwnersKey], NameKey);

        return json;
    }

    nlohmann::json luaFunctionToJson(const openspace::scripting::LuaLibrary::Function& f,
                                     bool includeSourceLocation)
    {
        using namespace openspace::scripting;

        nlohmann::json function;
        function[NameKey] = f.name;
        nlohmann::json arguments = nlohmann::json::array();

        for (const LuaLibrary::Function::Argument& arg : f.arguments) {
            nlohmann::json argument;
            argument[NameKey] = arg.name;
            argument[TypeKey] = arg.type;
            argument[DefaultValueKey] = arg.defaultValue.value_or(NoDataName);
            arguments.push_back(argument);
        }

        function[ArgumentsKey] = arguments;
        function[ReturnTypeKey] = f.returnType;
        function[HelpKey] = f.helpText;

        if (includeSourceLocation) {
            nlohmann::json sourceLocation;
            sourceLocation[FileKey] = f.sourceLocation.file;
            sourceLocation[LineKey] = f.sourceLocation.line;
            function[SourceLocationKey] = sourceLocation;
        }

        return function;
    }
} // namespace

namespace openspace::documentation {

DocumentationEngine* DocumentationEngine::_instance = nullptr;

DocumentationEngine::DuplicateDocumentationException::DuplicateDocumentationException(
                                                                        Documentation doc)
    : ghoul::RuntimeError(std::format(
        "Duplicate Documentation with name '{}' and id '{}'", doc.name, doc.id
    ))
    , documentation(std::move(doc))
{}

DocumentationEngine::DocumentationEngine() {}

void DocumentationEngine::initialize() {
    ghoul_assert(!isInitialized(), "DocumentationEngine is already initialized");
    _instance = new DocumentationEngine;
}

void DocumentationEngine::deinitialize() {
    ghoul_assert(isInitialized(), "DocumentationEngine is not initialized");
    delete _instance;
    _instance = nullptr;
}

bool DocumentationEngine::isInitialized() {
    return _instance != nullptr;
}

DocumentationEngine& DocumentationEngine::ref() {
    if (_instance == nullptr) {
        _instance = new DocumentationEngine;
        registerCoreClasses(*_instance);
    }
    return *_instance;
}

nlohmann::json DocumentationEngine::generateScriptEngineJson() const {
    ZoneScoped;

    using namespace openspace::scripting;
    const std::vector<LuaLibrary> libraries = global::scriptEngine->allLuaLibraries();
    nlohmann::json json;

    for (const LuaLibrary& l : libraries) {
        nlohmann::json library;
        std::string libraryName = l.name;
        // Keep the library key for backwards compatability
        library[LibraryKey] = libraryName;
        library[NameKey] = libraryName;
        std::string os = OpenSpaceScriptingKey;
        library[FullNameKey] = libraryName.empty() ? os : os + "." + libraryName;

        for (const LuaLibrary::Function& f : l.functions) {
            constexpr bool HasSourceLocation = true;
            library[FunctionsKey].push_back(luaFunctionToJson(f, HasSourceLocation));
        }

        for (const LuaLibrary::Function& f : l.documentations) {
            constexpr bool HasSourceLocation = false;
            library[FunctionsKey].push_back(luaFunctionToJson(f, HasSourceLocation));
        }
        sortJson(library[FunctionsKey], NameKey);
        json.push_back(library);

        sortJson(json, LibraryKey);
    }
    return json;
}

nlohmann::json DocumentationEngine::generateLicenseGroupsJson() const {
    nlohmann::json json;

    if (global::profile->meta.has_value()) {
        nlohmann::json metaJson;
        metaJson[NameKey] = ProfileName;
        metaJson[ProfileNameKey] = global::profile->meta->name.value_or(NoDataName);
        metaJson[VersionKey] = global::profile->meta->version.value_or(NoDataName);
        metaJson[DescriptionKey] = global::profile->meta->description.value_or(NoDataName);
        metaJson[AuthorKey] = global::profile->meta->author.value_or(NoDataName);
        metaJson[UrlKey] = global::profile->meta->url.value_or(NoDataName);
        metaJson[LicenseKey] = global::profile->meta->license.value_or(NoDataName);
        json.push_back(std::move(metaJson));
    }

    // Go through all assets and group them in a map with the key as the license name
    std::vector<const Asset*> assets =
        global::openSpaceEngine->assetManager().allAssets();

    std::map<std::string, nlohmann::json> assetLicenses;
    for (const Asset* asset : assets) {
        std::optional<Asset::MetaInformation> meta = asset->metaInformation();

        // Ensure the license is not going to be an empty string
        std::string licenseName = NoLicenseName;
        if (meta.has_value() && meta->license != NoDataName) {
            licenseName = meta->license;
        }

        nlohmann::json assetJson;

        assetJson[NameKey] = meta.has_value() ? meta->name : NoDataName;
        assetJson[VersionKey] = meta.has_value() ? meta->version : NoDataName;
        assetJson[DescriptionKey] = meta.has_value() ? meta->description : NoDataName;
        assetJson[AuthorKey] = meta.has_value() ? meta->author : NoDataName; 
        assetJson[UrlKey] = meta.has_value() ? meta->url : NoDataName; 
        assetJson[LicenseKey] = licenseName;
        assetJson[PathKey] = asset->path().string();
        assetJson[IdKey] = asset->path().string();
        assetJson[IdentifiersKey] = meta.has_value() ? meta->identifiers :
            std::vector<std::string>();

        assetLicenses[licenseName].push_back(assetJson);
    }

    nlohmann::json assetsJson;
    assetsJson[NameKey] = AssetsName;
    assetsJson[TypeKey] = LicensesName;

    using K = std::string;
    using V = nlohmann::json;
    for (std::pair<const K, V>& assetLicense : assetLicenses) {
        nlohmann::json entry;
<<<<<<< HEAD
        entry[NameKey] = assetLicense.first;
        entry[AssetKey] = std::move(assetLicense.second);
        sortJson(entry[AssetKey], NameKey);
        assetsJson[LicensesKey].push_back(entry);
    }
    json.push_back(assetsJson);
=======
        entry["key"] = p.key;
        entry["optional"] = static_cast<bool>(p.optional);
        entry["type"] = p.verifier->type();
        entry["documentation"] = p.documentation;

        TableVerifier* tv = dynamic_cast<TableVerifier*>(p.verifier.get());
        ReferencingVerifier* rv = dynamic_cast<ReferencingVerifier*>(p.verifier.get());

        if (rv) {
            const std::vector<Documentation>& documentations = DocEng.documentations();
            auto it = std::find_if(
                documentations.begin(),
                documentations.end(),
                [rv](const Documentation& doc) { return doc.id == rv->identifier; }
            );
>>>>>>> cc76a595

    nlohmann::json result;
    result[NameKey] = LicensesTitle;
    result[DataKey] = json;
    return result;
}

nlohmann::json DocumentationEngine::generateLicenseListJson() const {
    nlohmann::json json;

    if (global::profile->meta.has_value()) {
        nlohmann::json profile;
        profile[NameKey] = global::profile->meta->name.value_or(NoDataName);
        profile[VersionKey] = global::profile->meta->version.value_or(NoDataName);
        profile[DescriptionKey] = global::profile->meta->description.value_or(NoDataName);
        profile[AuthorKey] = global::profile->meta->author.value_or(NoDataName);
        profile[UrlKey] = global::profile->meta->url.value_or(NoDataName);
        profile[LicenseKey] = global::profile->meta->license.value_or(NoDataName);
        json.push_back(profile);
    }

    std::vector<const Asset*> assets =
        global::openSpaceEngine->assetManager().allAssets();

    for (const Asset* asset : assets) {
        std::optional<Asset::MetaInformation> meta = asset->metaInformation();

        if (!meta.has_value()) {
            continue;
        }

        nlohmann::json assetJson;
        assetJson[NameKey] = meta->name;
        assetJson[VersionKey] = meta->version;
        assetJson[DescriptionKey] = meta->description;
        assetJson[AuthorKey] = meta->author;
        assetJson[UrlKey] = meta->url;
        assetJson[LicenseKey] = meta->license;
        assetJson[IdentifiersKey] = meta->identifiers;
        assetJson[PathKey] = asset->path().string();
        json.push_back(assetJson);
    }
    return json;
}

nlohmann::json DocumentationEngine::generateEventJson() const {
    using Type = events::Event::Type;
    const std::unordered_map<Type, std::vector<EventEngine::ActionInfo>>& eventActions =
        global::eventEngine->eventActions();
    nlohmann::json events;

    nlohmann::json data = nlohmann::json::array();

    // Group actions by events
    for (const auto& [eventType, actions] : eventActions) {
        nlohmann::json eventJson;

        eventJson[NameKey] = std::string(events::toString(eventType));
        nlohmann::json actionsJson = nlohmann::json::array();

        for (const EventEngine::ActionInfo& action : actions) {
            nlohmann::json actionJson;
            actionJson[NameKey] = eventJson[NameKey];
            actionJson[ActionKey] = action.action;
            // Create a unique ID
            actionJson[IdKey] = fmt::format("{}{}", action.action, action.id);

            // Output filters as a string
            if (action.filter.has_value()) {
                ghoul::Dictionary filters = action.filter.value();
                std::vector<std::string_view> keys = filters.keys();
                nlohmann::json filtersJson = nlohmann::json::array();

                std::string filtersString = "";
                for (std::string_view key : keys) {
                    std::string value = filters.value<std::string>(key);
                    filtersString += fmt::format("{} = {}, ", key, value);
                }
                filtersString.pop_back(); // Remove last space from last entry
                filtersString.pop_back(); // Remove last comma from last entry

                actionJson[FiltersKey] = filtersString;

            }
            actionsJson.push_back(actionJson);
        }
        eventJson[ActionsKey] = actionsJson;
        data.push_back(eventJson);
    }

    // Format resulting json
    nlohmann::json result;
    result[NameKey] = EventsTitle;
    result[DataKey] = data;
    return result;
}

nlohmann::json DocumentationEngine::generateFactoryManagerJson() const {                 
    nlohmann::json json;

    std::vector<Documentation> docs = _documentations; // Copy the documentations
    const std::vector<FactoryManager::FactoryInfo>& factories =
        FactoryManager::ref().factories();

    for (const FactoryManager::FactoryInfo& factoryInfo : factories) {
        nlohmann::json factory;
        factory[NameKey] = factoryInfo.name;
        factory[IdentifierKey] = categoryName + factoryInfo.name;

        ghoul::TemplateFactoryBase* f = factoryInfo.factory.get();
        // Add documentation about base class
        auto factoryDoc = std::find_if(
            docs.begin(),
            docs.end(),
            [&factoryInfo](const Documentation& d) { return d.name == factoryInfo.name; }
        );
        if (factoryDoc != docs.end()) {
            nlohmann::json documentation = documentationToJson(*factoryDoc);
            factory[ClassesKey].push_back(documentation);
            // Remove documentation from list check at the end if all docs got put in
            docs.erase(factoryDoc);
        }
        else {
            nlohmann::json documentation;
            documentation[NameKey] = factoryInfo.name;
            documentation[IdentifierKey] = factoryInfo.name;
            factory[ClassesKey].push_back(documentation);
        }

        // Add documentation about derived classes
        const std::vector<std::string>& registeredClasses = f->registeredClasses();
        for (const std::string& c : registeredClasses) {
            auto found = std::find_if(
                docs.begin(),
                docs.end(),
                [&c](const Documentation& d) { return d.name == c; }
            );
            if (found != docs.end()) {
                nlohmann::json documentation = documentationToJson(*found);
                factory[ClassesKey].push_back(documentation);
                docs.erase(found);
            }
            else {
                nlohmann::json documentation;
                documentation[NameKey] = c;
                documentation[IdentifierKey] = c;
                factory[ClassesKey].push_back(documentation);
            }
        }
        sortJson(factory[ClassesKey], NameKey);
        json.push_back(factory);
    }
    // Add all leftover docs
    nlohmann::json leftovers;
    leftovers[NameKey] = OtherName;
    leftovers[IdentifierKey] = OtherIdentifierName;

    for (const Documentation& doc : docs) {
        leftovers[ClassesKey].push_back(documentationToJson(doc));
    }
    sortJson(leftovers[ClassesKey], NameKey);
    json.push_back(leftovers);
    sortJson(json, NameKey);

    // I did not check the output of this for correctness ---abock
    nlohmann::json result;
    result[NameKey] = FactoryTitle;
    result[DataKey] = json;

    return result;
}

nlohmann::json DocumentationEngine::generateKeybindingsJson() const {
    ZoneScoped;

    nlohmann::json json;
    const std::multimap<KeyWithModifier, std::string>& luaKeys =
        global::keybindingManager->keyBindings();

    for (const std::pair<const KeyWithModifier, std::string>& p : luaKeys) {
        nlohmann::json keybind;
        keybind[NameKey] = ghoul::to_string(p.first);
        keybind[ActionKey] = p.second;
        json.push_back(std::move(keybind));
    }
    sortJson(json, NameKey);

    nlohmann::json result;
    result[NameKey] = KeybindingsTitle;
    result[KeybindingsKey] = json;
    return result;
}

nlohmann::json DocumentationEngine::generatePropertyOwnerJson(
                                                   properties::PropertyOwner* owner) const
{
    ZoneScoped;

    ghoul_assert(owner, "Owner must not be nullptr");

    nlohmann::json json;
    std::vector<properties::PropertyOwner*> subOwners = owner->propertySubOwners();
    for (properties::PropertyOwner* o : subOwners) {
        if (o->identifier() != SceneTitle) {
            nlohmann::json jsonOwner = propertyOwnerToJson(o);

            json.push_back(jsonOwner);
        }
    }
    sortJson(json, NameKey);

    nlohmann::json result;
    result[NameKey] = propertyOwnerName;
    result[DataKey] = json;

    return result;
}

void DocumentationEngine::writeDocumentation() const {
    ZoneScoped;

    // Write documentation to json files if config file supplies path for doc files
    std::string path = global::configuration->documentation.path;
    if (path.empty()) {
        // if path was empty, that means that no documentation is requested
        return;
    }
    path = absPath(path).string() + '/';

    // Start the async requests as soon as possible so they are finished when we need them
    std::future<nlohmann::json> settings = std::async(
        &DocumentationEngine::generatePropertyOwnerJson,
        this,
        global::rootPropertyOwner
    );

    std::future<nlohmann::json> sceneJson = std::async(
        &DocumentationEngine::generatePropertyOwnerJson,
        this,
        global::renderEngine->scene()
    );

    nlohmann::json scripting = generateScriptEngineJson();
    nlohmann::json factory = generateFactoryManagerJson();
    nlohmann::json keybindings = generateKeybindingsJson();
    nlohmann::json license = generateLicenseGroupsJson();
    nlohmann::json sceneProperties = settings.get();
    nlohmann::json sceneGraph = sceneJson.get();
    nlohmann::json actions = generateActionJson();
    nlohmann::json events = generateEventJson();

    sceneProperties[NameKey] = SettingsTitle;
    sceneGraph[NameKey] = SceneTitle;

    // Add this here so that the generateJson function is the same as before to ensure
    // backwards compatibility
    nlohmann::json scriptingResult;
    scriptingResult[NameKey] = ScriptingTitle;
    scriptingResult[DataKey] = scripting;

    nlohmann::json documentation = {
        sceneGraph, sceneProperties, actions, events, keybindings, license,
        scriptingResult, factory
    };

    nlohmann::json result;
    result[DocumentationKey] = documentation;

    std::ofstream out = std::ofstream(absPath("${DOCUMENTATION}/documentationData.js"));
    out << "var data = " << result.dump();
}

nlohmann::json DocumentationEngine::generateActionJson() const {
    using namespace interaction;

    nlohmann::json res;
    res[NameKey] = ActionTitle;
    res[DataKey] = nlohmann::json::array();
    std::vector<Action> actions = global::actionManager->actions();

    for (const Action& action : actions) {
        nlohmann::json d;
        // Use identifier as name to make it more similar to scripting api
        d[NameKey] = action.identifier;
        d[GuiNameKey] = action.name;
        d[DocumentationKey] = action.documentation;
        d[CommandKey] = action.command;
        res[DataKey].push_back(d);
    }
    sortJson(res[DataKey], NameKey);
    return res;
}


void DocumentationEngine::addDocumentation(Documentation documentation) {
    if (documentation.id.empty()) {
        _documentations.push_back(std::move(documentation));
    }
    else {
        auto it = std::find_if(
            _documentations.begin(),
            _documentations.end(),
            [documentation](const Documentation& d) { return documentation.id == d.id; }
        );

        if (it != _documentations.end()) {
            throw DuplicateDocumentationException(std::move(documentation));
        }
        else {
            _documentations.push_back(std::move(documentation));
        }
    }
}

std::vector<Documentation> DocumentationEngine::documentations() const {
    return _documentations;
}
} // namespace openspace::documentation<|MERGE_RESOLUTION|>--- conflicted
+++ resolved
@@ -380,30 +380,12 @@
     using V = nlohmann::json;
     for (std::pair<const K, V>& assetLicense : assetLicenses) {
         nlohmann::json entry;
-<<<<<<< HEAD
         entry[NameKey] = assetLicense.first;
         entry[AssetKey] = std::move(assetLicense.second);
         sortJson(entry[AssetKey], NameKey);
         assetsJson[LicensesKey].push_back(entry);
     }
     json.push_back(assetsJson);
-=======
-        entry["key"] = p.key;
-        entry["optional"] = static_cast<bool>(p.optional);
-        entry["type"] = p.verifier->type();
-        entry["documentation"] = p.documentation;
-
-        TableVerifier* tv = dynamic_cast<TableVerifier*>(p.verifier.get());
-        ReferencingVerifier* rv = dynamic_cast<ReferencingVerifier*>(p.verifier.get());
-
-        if (rv) {
-            const std::vector<Documentation>& documentations = DocEng.documentations();
-            auto it = std::find_if(
-                documentations.begin(),
-                documentations.end(),
-                [rv](const Documentation& doc) { return doc.id == rv->identifier; }
-            );
->>>>>>> cc76a595
 
     nlohmann::json result;
     result[NameKey] = LicensesTitle;
@@ -469,7 +451,7 @@
             actionJson[NameKey] = eventJson[NameKey];
             actionJson[ActionKey] = action.action;
             // Create a unique ID
-            actionJson[IdKey] = fmt::format("{}{}", action.action, action.id);
+            actionJson[IdKey] = std::format("{}{}", action.action, action.id);
 
             // Output filters as a string
             if (action.filter.has_value()) {
@@ -480,7 +462,7 @@
                 std::string filtersString = "";
                 for (std::string_view key : keys) {
                     std::string value = filters.value<std::string>(key);
-                    filtersString += fmt::format("{} = {}, ", key, value);
+                    filtersString += std::format("{} = {}, ", key, value);
                 }
                 filtersString.pop_back(); // Remove last space from last entry
                 filtersString.pop_back(); // Remove last comma from last entry
