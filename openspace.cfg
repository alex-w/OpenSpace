--- conflicted
+++ resolved
@@ -10,14 +10,10 @@
     SGCTConfig = sgct.config.single{},
 
     -- A regular 1920x1080 window
-<<<<<<< HEAD
-    -- SGCTConfig = sgct.config.single{1920, 1080},   
-=======
-    -- SGCTConfig = sgct.config.single{1920, 1080}, 
+    -- SGCTConfig = sgct.config.single{1920, 1080},
     
     -- A windowed 1920x1080 fullscreen
     -- SGCTConfig = sgct.config.single{1920, 1080, border=false, windowPos={0,0}, shared=true, name="WV_OBS_SPOUT1"},
->>>>>>> 9b924c3d
 
     -- A 1k fisheye rendering
     -- SGCTConfig = sgct.config.fisheye{1024, 1024},
@@ -26,12 +22,7 @@
     -- SGCTConfig = sgct.config.fisheye{1024, 1024, res={4096, 4096}, quality="2k", tilt=27},
 
     -- Streaming OpenSpace via Spout to OBS
-<<<<<<< HEAD
-    -- SGCTConfig = sgct.config.single{2560, 1440, shared=true, name="WV_OBS_SPOUT1"},   
-
-=======
     -- SGCTConfig = sgct.config.single{2560, 1440, shared=true, name="WV_OBS_SPOUT1"},
->>>>>>> 9b924c3d
 
     --SGCTConfig = "${CONFIG}/openvr_oculusRiftCv1.xml",
     --SGCTConfig = "${CONFIG}/openvr_htcVive.xml",
@@ -59,12 +50,8 @@
         CONFIG = "${BASE_PATH}/config",
         CACHE = "${BASE_PATH}/cache",
         FONTS = "${OPENSPACE_DATA}/fonts",
-<<<<<<< HEAD
-        DOCUMENTATION = "${BASE_PATH}/documentation"
-=======
         DOCUMENTATION = "${BASE_PATH}/documentation",
         LOGS = "${BASE_PATH}/logs"
->>>>>>> 9b924c3d
     },
     Fonts = {
         Mono = "${FONTS}/Droid_Sans_Mono/DroidSansMono.ttf",
@@ -72,16 +59,12 @@
         Console = "${FONTS}/Inconsolata/Inconsolata-Regular.ttf"
     },
     Logging = {
-<<<<<<< HEAD
-=======
         LogDir = "${LOGS}",
->>>>>>> 9b924c3d
         -- LogLevel = "Trace",
         LogLevel = "Debug",
         ImmediateFlush = true,
         Logs = {
-<<<<<<< HEAD
-            { Type = "html", File = "${BASE_PATH}/log.html", Append = false }
+            { Type = "html", File = "${LOGS}/log.html", Append = false }
         },
         CapabilitiesVerbosity = "Full"
     },
@@ -90,31 +73,13 @@
     },
     LuaDocumentation = "${DOCUMENTATION}/LuaScripting.html",
     PropertyDocumentation = "${DOCUMENTATION}/Properties.html",
-    ScriptLog = "${BASE_PATH}/ScriptLog.txt",
+    ScriptLog = "${LOGS}/ScriptLog.txt",
     KeyboardShortcuts = "${DOCUMENTATION}/KeyboardMapping.html",
     Documentation = "${DOCUMENTATION}/Documentation.html",
     FactoryDocumentation = "${DOCUMENTATION}/FactoryDocumentation.html",
     RequireSocketAuthentication = true,
-=======
-            { Type = "html", File = "${LOGS}/log.html", Append = false }
-        },
-        CapabilitiesVerbosity = "Full"
-    },
-
-    Launcher = {
-        LogLevel = "None"
-    },
-
-    LuaDocumentation = "${DOCUMENTATION}/LuaScripting.html",
-    PropertyDocumentation = "${DOCUMENTATION}/Properties.html",
-    ScriptLog = "${LOGS}/ScriptLog.txt",
-    KeyboardShortcuts = "${DOCUMENTATION}/KeyboardMapping.html",
-    Documentation = "${DOCUMENTATION}/Documentation.html",
-    FactoryDocumentation = "${DOCUMENTATION}/FactoryDocumentation.html",
-
     -- CheckOpenGLState = true,
     -- LogEachOpenGLCall = true,
->>>>>>> 9b924c3d
 
     ShutdownCountdown = 3,
     -- OnScreenTextScaling = "framebuffer",
@@ -131,16 +96,10 @@
            { Type = "Deprecated", Source = "API", Identifier = 7} -- API_ID_LINE_WIDTH deprecated behavior warning has been generated
        },
 --      FilterSeverity = { }
-
-<<<<<<< HEAD
     },
     --RenderingMethod = "ABuffer" -- alternative: "Framebuffer",
 
     WebHelperLocation = "openspace_web_helper",
     -- WebGuiUrl = "file://${BASE_PATH}/gui/index.html"
     WebGuiUrl = "http://localhost:8080"
-=======
-    }
-    -- RenderingMethod = "ABuffer" -- alternative: "Framebuffer"
->>>>>>> 9b924c3d
 }