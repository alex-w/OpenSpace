-- The configuration has an implict
-- require('scripts/configuration_helper.lua')
-- which defines helper functions useful to customize the configuration

return {
    -- Determines which SGCT configuration file is loaded, that is, if there rendering
    -- occurs in a single window, a fisheye projection, or a dome cluster system

    -- A regular 1280x720 window
    SGCTConfig = sgct.config.single{},

    -- A regular 1920x1080 window
    -- SGCTConfig = sgct.config.single{1920, 1080}, 
    
    -- A windowed 1920x1080 fullscreen
    -- SGCTConfig = sgct.config.single{1920, 1080, border=false, windowPos={0,0}, shared=true, name="WV_OBS_SPOUT1"},

    -- A 1k fisheye rendering
    -- SGCTConfig = sgct.config.fisheye{1024, 1024},

    -- A 4k fisheye rendering in a 1024x1024 window
    -- SGCTConfig = sgct.config.fisheye{1024, 1024, res={4096, 4096}, quality="2k", tilt=27},

    -- Streaming OpenSpace via Spout to OBS
    -- SGCTConfig = sgct.config.single{2560, 1440, shared=true, name="WV_OBS_SPOUT1"},


    --SGCTConfig = "${CONFIG}/openvr_oculusRiftCv1.xml",
    --SGCTConfig = "${CONFIG}/openvr_htcVive.xml",

    -- Sets the scene that is to be loaded by OpenSpace. A scene file is a description
    -- of all entities that will be visible during an instance of OpenSpace
    -- Scene = "${SCENE}/shutdown.scene",
    -- Scene = "${SCENE}/default.scene",
    -- Scene = "${SCENE}/globebrowsing.scene",
    -- Scene = "${SCENE}/rosetta.scene",
    -- Scene = "${SCENE}/dawn.scene",
    -- Scene = "${SCENE}/newhorizons.scene",
    -- Scene = "${SCENE}/osirisrex.scene",
    Scene = "${SCENE}/shen.scene",

    Task = "${TASKS}/default.task",

    Paths = {
        SCRIPTS = "${BASE_PATH}/scripts",
        SHADERS = "${BASE_PATH}/shaders",
        OPENSPACE_DATA = "${BASE_PATH}/data",
        SCENE = "${OPENSPACE_DATA}/scene",
        TASKS = "${OPENSPACE_DATA}/tasks",
        SPICE = "${OPENSPACE_DATA}/spice",
        MODULES = "${BASE_PATH}/modules",
        TESTDIR = "${BASE_PATH}/tests",
        CONFIG = "${BASE_PATH}/config",
        CACHE = "${BASE_PATH}/cache",
        FONTS = "${OPENSPACE_DATA}/fonts",
        DOCUMENTATION = "${BASE_PATH}/documentation",
        LOGS = "${BASE_PATH}/logs"
    },
    Fonts = {
        Mono = "${FONTS}/Droid_Sans_Mono/DroidSansMono.ttf",
        Light = "${FONTS}/Roboto/Roboto-Regular.ttf",
        Console = "${FONTS}/Inconsolata/Inconsolata-Regular.ttf"
    },
    Logging = {
        LogDir = "${LOGS}",
        -- LogLevel = "Trace",
        LogLevel = "Debug",
        ImmediateFlush = true,
        Logs = {
            { Type = "html", File = "${LOGS}/log.html", Append = false }
        },
        CapabilitiesVerbosity = "Full"
    },

    Launcher = {
        LogLevel = "None"
    },

    LuaDocumentation = "${DOCUMENTATION}/LuaScripting.html",
    PropertyDocumentation = "${DOCUMENTATION}/Properties.html",
    ScriptLog = "${LOGS}/ScriptLog.txt",
    KeyboardShortcuts = "${DOCUMENTATION}/KeyboardMapping.html",
    Documentation = "${DOCUMENTATION}/Documentation.html",
    FactoryDocumentation = "${DOCUMENTATION}/FactoryDocumentation.html",

    -- CheckOpenGLState = true,
    -- LogEachOpenGLCall = true,

    ShutdownCountdown = 3,
    -- OnScreenTextScaling = "framebuffer",
    -- PerSceneCache = true,
    -- DisableRenderingOnMaster = true,
    -- DisableSceneOnMaster = true,
    DownloadRequestURL = "http://data.openspaceproject.com/request.cgi",
    RenderingMethod = "Framebuffer",
    OpenGLDebugContext = {
       Activate = true,
       FilterIdentifier = {
           { Type = "Other", Source = "API", Identifier = 131185 },
           { Type = "Performance", Source = "API", Identifier = 131186 }, --Buffer performance warning: "copied/moved from VIDEO memory to HOST memory"
           { Type = "Deprecated", Source = "API", Identifier = 7} -- API_ID_LINE_WIDTH deprecated behavior warning has been generated
       },
--      FilterSeverity = { }

<<<<<<< HEAD
    },
    RenderingMethod = "ABuffer" -- alternative: "Framebuffer"
=======
    }
    -- RenderingMethod = "ABuffer" -- alternative: "Framebuffer"
>>>>>>> 2f52ceb2
}<|MERGE_RESOLUTION|>--- conflicted
+++ resolved
@@ -102,11 +102,6 @@
        },
 --      FilterSeverity = { }
 
-<<<<<<< HEAD
     },
     RenderingMethod = "ABuffer" -- alternative: "Framebuffer"
-=======
-    }
-    -- RenderingMethod = "ABuffer" -- alternative: "Framebuffer"
->>>>>>> 2f52ceb2
 }