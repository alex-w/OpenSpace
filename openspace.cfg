-- The configuration has an implict
-- require('scripts/configuration_helper.lua')
-- which defines helper functions useful to customize the configuration

return {
    -- Determines which SGCT configuration file is loaded, that is, if there rendering
    -- occurs in a single window, a fisheye projection, or a dome cluster system

    -- A regular 1280x720 window
    SGCTConfig = sgct.config.single{},

    -- A regular 1920x1080 window
<<<<<<< HEAD
    -- SGCTConfig = sgct.config.single{1920, 1080},
=======
    -- SGCTConfig = sgct.config.single{1920, 1080},   
>>>>>>> b09f89f9

    -- A 1k fisheye rendering
    -- SGCTConfig = sgct.config.fisheye{1024, 1024},

    -- A 4k fisheye rendering in a 1024x1024 window
    -- SGCTConfig = sgct.config.fisheye{1024, 1024, res={4096, 4096}, quality="2k", tilt=27},

    -- Streaming OpenSpace via Spout to OBS
<<<<<<< HEAD
    -- SGCTConfig = sgct.config.single{2560, 1440, shared=true, name="WV_OBS_SPOUT1"},
=======
    -- SGCTConfig = sgct.config.single{2560, 1440, shared=true, name="WV_OBS_SPOUT1"},   
>>>>>>> b09f89f9


    --SGCTConfig = "${CONFIG}/openvr_oculusRiftCv1.xml",
    --SGCTConfig = "${CONFIG}/openvr_htcVive.xml",

    -- Sets the scene that is to be loaded by OpenSpace. A scene file is a description
    -- of all entities that will be visible during an instance of OpenSpace
<<<<<<< HEAD
    -- Scene = "${SCENE}/enlilnh.scene",
    Scene = "${SCENE}/shen.scene",
    -- Scene = "${SCENE}/default.scene",
=======
    Scene = "${SCENE}/default.scene",
>>>>>>> b09f89f9
    -- Scene = "${SCENE}/globebrowsing.scene",
    -- Scene = "${SCENE}/rosetta.scene",
    -- Scene = "${SCENE}/dawn.scene",
    -- Scene = "${SCENE}/newhorizons.scene",
    -- Scene = "${SCENE}/osirisrex.scene",

    Task = "${TASKS}/default.task",

    Paths = {
        SCRIPTS = "${BASE_PATH}/scripts",
        SHADERS = "${BASE_PATH}/shaders",
        OPENSPACE_DATA = "${BASE_PATH}/data",
        SCENE = "${OPENSPACE_DATA}/scene",
        TASKS = "${OPENSPACE_DATA}/tasks",
        SPICE = "${OPENSPACE_DATA}/spice",
        MODULES = "${BASE_PATH}/modules",
        TESTDIR = "${BASE_PATH}/tests",
        CONFIG = "${BASE_PATH}/config",
        CACHE = "${BASE_PATH}/cache",
        FONTS = "${OPENSPACE_DATA}/fonts",
<<<<<<< HEAD
        DOCUMENTATION = "${BASE_PATH}/documentation",
        LOGS = "${BASE_PATH}/logs"
=======
        DOCUMENTATION = "${BASE_PATH}/documentation"
>>>>>>> b09f89f9
    },
    Fonts = {
        Mono = "${FONTS}/Droid_Sans_Mono/DroidSansMono.ttf",
        Light = "${FONTS}/Roboto/Roboto-Regular.ttf",
        Console = "${FONTS}/Inconsolata/Inconsolata-Regular.ttf"
    },
    Logging = {
<<<<<<< HEAD
        LogDir = "${LOGS}",
=======
>>>>>>> b09f89f9
        -- LogLevel = "Trace",
        LogLevel = "Debug",
        ImmediateFlush = true,
        Logs = {
            { Type = "html", File = "${BASE_PATH}/log.html", Append = false }
        },
        CapabilitiesVerbosity = "Full"
    },
    Launcher = {
        LogLevel = "None"
    },
    LuaDocumentation = "${DOCUMENTATION}/LuaScripting.html",
    PropertyDocumentation = "${DOCUMENTATION}/Properties.html",
    ScriptLog = "${BASE_PATH}/ScriptLog.txt",
    KeyboardShortcuts = "${DOCUMENTATION}/KeyboardMapping.html",
    Documentation = "${DOCUMENTATION}/Documentation.html",
    FactoryDocumentation = "${DOCUMENTATION}/FactoryDocumentation.html",

<<<<<<< HEAD
    ShutdownCountdown = 0.5,
=======
    ShutdownCountdown = 3,
>>>>>>> b09f89f9
    -- OnScreenTextScaling = "framebuffer",
    -- PerSceneCache = true,
    -- DisableRenderingOnMaster = true,
    -- DisableSceneOnMaster = true,
    DownloadRequestURL = "http://data.openspaceproject.com/request.cgi",
    RenderingMethod = "Framebuffer",
    OpenGLDebugContext = {
       Activate = true,
       FilterIdentifier = {
           { Type = "Other", Source = "API", Identifier = 131185 },
           { Type = "Performance", Source = "API", Identifier = 131186 }, --Buffer performance warning: "copied/moved from VIDEO memory to HOST memory"
           { Type = "Deprecated", Source = "API", Identifier = 7} -- API_ID_LINE_WIDTH deprecated behavior warning has been generated
       },
--      FilterSeverity = { }

<<<<<<< HEAD
    },
    RenderingMethod = "ABuffer" -- alternative: "Framebuffer"
=======
    }
    --RenderingMethod = "ABuffer" -- alternative: "Framebuffer"
>>>>>>> b09f89f9
}<|MERGE_RESOLUTION|>--- conflicted
+++ resolved
@@ -10,11 +10,7 @@
     SGCTConfig = sgct.config.single{},
 
     -- A regular 1920x1080 window
-<<<<<<< HEAD
-    -- SGCTConfig = sgct.config.single{1920, 1080},
-=======
     -- SGCTConfig = sgct.config.single{1920, 1080},   
->>>>>>> b09f89f9
 
     -- A 1k fisheye rendering
     -- SGCTConfig = sgct.config.fisheye{1024, 1024},
@@ -23,11 +19,7 @@
     -- SGCTConfig = sgct.config.fisheye{1024, 1024, res={4096, 4096}, quality="2k", tilt=27},
 
     -- Streaming OpenSpace via Spout to OBS
-<<<<<<< HEAD
-    -- SGCTConfig = sgct.config.single{2560, 1440, shared=true, name="WV_OBS_SPOUT1"},
-=======
     -- SGCTConfig = sgct.config.single{2560, 1440, shared=true, name="WV_OBS_SPOUT1"},   
->>>>>>> b09f89f9
 
 
     --SGCTConfig = "${CONFIG}/openvr_oculusRiftCv1.xml",
@@ -35,13 +27,7 @@
 
     -- Sets the scene that is to be loaded by OpenSpace. A scene file is a description
     -- of all entities that will be visible during an instance of OpenSpace
-<<<<<<< HEAD
-    -- Scene = "${SCENE}/enlilnh.scene",
-    Scene = "${SCENE}/shen.scene",
-    -- Scene = "${SCENE}/default.scene",
-=======
     Scene = "${SCENE}/default.scene",
->>>>>>> b09f89f9
     -- Scene = "${SCENE}/globebrowsing.scene",
     -- Scene = "${SCENE}/rosetta.scene",
     -- Scene = "${SCENE}/dawn.scene",
@@ -62,12 +48,7 @@
         CONFIG = "${BASE_PATH}/config",
         CACHE = "${BASE_PATH}/cache",
         FONTS = "${OPENSPACE_DATA}/fonts",
-<<<<<<< HEAD
-        DOCUMENTATION = "${BASE_PATH}/documentation",
-        LOGS = "${BASE_PATH}/logs"
-=======
         DOCUMENTATION = "${BASE_PATH}/documentation"
->>>>>>> b09f89f9
     },
     Fonts = {
         Mono = "${FONTS}/Droid_Sans_Mono/DroidSansMono.ttf",
@@ -75,10 +56,6 @@
         Console = "${FONTS}/Inconsolata/Inconsolata-Regular.ttf"
     },
     Logging = {
-<<<<<<< HEAD
-        LogDir = "${LOGS}",
-=======
->>>>>>> b09f89f9
         -- LogLevel = "Trace",
         LogLevel = "Debug",
         ImmediateFlush = true,
@@ -97,11 +74,7 @@
     Documentation = "${DOCUMENTATION}/Documentation.html",
     FactoryDocumentation = "${DOCUMENTATION}/FactoryDocumentation.html",
 
-<<<<<<< HEAD
-    ShutdownCountdown = 0.5,
-=======
     ShutdownCountdown = 3,
->>>>>>> b09f89f9
     -- OnScreenTextScaling = "framebuffer",
     -- PerSceneCache = true,
     -- DisableRenderingOnMaster = true,
@@ -117,11 +90,6 @@
        },
 --      FilterSeverity = { }
 
-<<<<<<< HEAD
-    },
-    RenderingMethod = "ABuffer" -- alternative: "Framebuffer"
-=======
     }
     --RenderingMethod = "ABuffer" -- alternative: "Framebuffer"
->>>>>>> b09f89f9
 }