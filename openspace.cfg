--- conflicted
+++ resolved
@@ -7,15 +7,11 @@
 
     -- Sets the scene that is to be loaded by OpenSpace. A scene file is a description
     -- of all entities that will be visible during an instance of OpenSpace
-<<<<<<< HEAD
-    Scene = "${SCENE}/default.scene",
-=======
     Scene = "${SCENE}/default_nh.scene",
     -- Scene = "${SCENE}/default.scene",
     -- Scene = "${SCENE}/default-modified.scene",
     -- Scene = "${SCENE}/rosetta.scene",
     -- Scene = "${SCENE}/dawn.scene",
->>>>>>> 69f9e218
 
     Paths = {
         SGCT = "${BASE_PATH}/config/sgct",
@@ -62,7 +58,6 @@
         File = "${BASE_PATH}/Properties.txt"
     },
     DownloadRequestURL = "http://openspace.itn.liu.se/request.cgi",
-    --RenderingMethod = "Framebuffer"
-    RenderingMethod = "ABuffer" -- alternative: "Framebuffer"
+    --RenderingMethod = "ABuffer" -- alternative: "Framebuffer"
 
 }