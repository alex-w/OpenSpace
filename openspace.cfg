--- conflicted
+++ resolved
@@ -6,23 +6,20 @@
 -- occurs in a single window, a fisheye projection, or a dome cluster system
 
 -- A regular 1280x720 window
---SGCTConfig = sgct.config.single{}
+-- SGCTConfig = sgct.config.single{}
 
 -- A regular 1920x1080 window
 -- SGCTConfig = sgct.config.single{1920, 1080}
 
 -- A windowed 1920x1080 fullscreen
-<<<<<<< HEAD
--- SGCTConfig = sgct.config.single{1920, 1080, border=false, windowPos={0,0}}
+
+SGCTConfig = sgct.config.single{1920, 1080, border=false, windowPos={0,0}}
 
 -- One window for the GUI and one window for Rendering. Good for presenting on a projector.
 -- SGCTConfig = "${CONFIG}/single_gui.xml"
 
 -- One window for the GUI and one window for Rendering fisheye
 -- SGCTConfig = "${CONFIG}/single_fisheye_gui.xml"
-=======
- SGCTConfig = sgct.config.single{1920, 1080, border=false, windowPos={0,0}, shared=true, name="WV_OBS_SPOUT1"}
->>>>>>> 029e6779
 
 -- A 1k fisheye rendering
 -- SGCTConfig = sgct.config.fisheye{1024, 1024}
