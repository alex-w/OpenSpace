return {
    -- Jupiter barycenter module
    {
        Name = "JupiterBarycenter",
        Parent = "SolarSystemBarycenter",
<<<<<<< HEAD
         -- SceneRadius unit is KM                
		SceneRadius = 2.0E+6,
        Ephemeris = {
            Type = "Spice",
            Body = "JUPITER BARYCENTER",
            Reference = "ECLIPJ2000",
            Observer = "SUN",
            Kernels = {
                "${OPENSPACE_DATA}/spice/de430_1850-2150.bsp"
            }
=======
        Transform = {
            Translation = {
                Type = "SpiceEphemeris",
                Body = "JUPITER BARYCENTER",
                Reference = "ECLIPJ2000",
                Observer = "SUN",
                Kernels = {
                    "${OPENSPACE_DATA}/spice/de430_1850-2150.bsp"
                }
            },
>>>>>>> 8f4f4c10
        },
    },
    -- Jupiter module
    {   
        Name = "Jupiter",
        Parent = "JupiterBarycenter",
         -- SceneRadius unit is KM
		SceneRadius = 7.0E+5,
        Renderable = {
            Type = "RenderablePlanet",
            Frame = "IAU_JUPITER",
            Body = "JUPITER BARYCENTER",
            Geometry = {
                Type = "SimpleSphere",
                Radius = { 6.9911, 7 },
                Segments = 200
            },
            Textures = {
                Type = "simple",
                Color = "textures/jupiter.jpg",
            },
            Atmosphere = {
                Type = "Nishita", -- for example, values missing etc etc
                MieFactor = 1.0,
                MieColor = {1.0, 1.0, 1.0}
            }
        },
<<<<<<< HEAD
        --Ephemeris = {
        --    Type = "Static" -- jupiter is at its barycenter
        --},
        Rotation = {
            Type = "Spice",
            Frame = "IAU_JUPITER",
            Reference = "ECLIPJ2000"
=======
        Transform = {
            Translation = {
                Type = "StaticEphemeris",
                Position = {0, 0, 0}, -- jupiter is at its barycenter
            },
            Rotation = {
                Type = "SpiceRotation",
                SourceFrame = "IAU_JUPITER",
                DestinationFrame = "ECLIPJ2000",
            },
            Scale = {
                Type = "StaticScale",
                Scale = 1,
            },
>>>>>>> 8f4f4c10
        },
        GuiName = "/Solar/Planets/Jupiter"
    },
    -- JupiterTrail module
    {   
        Name = "JupiterTrail",
        Parent = "SolarSystemBarycenter",
        Renderable = {
            Type = "RenderableTrail",
            Body = "JUPITER BARYCENTER",
            Frame = "GALACTIC",
            Observer = "SUN",
            RGB = { 0.8, 0.7, 0.7 },
            TropicalOrbitPeriod = 4330.595 ,
            EarthOrbitRatio = 11.857,
            DayLength = 9.9259,
            Textures = {
                Type = "simple",
                Color = "${COMMON_MODULE}/textures/glare_blue.png",
                -- need to add different texture
            },  
        },
        GuiName = "/Solar/JupiterTrail"
    }
}<|MERGE_RESOLUTION|>--- conflicted
+++ resolved
@@ -3,18 +3,17 @@
     {
         Name = "JupiterBarycenter",
         Parent = "SolarSystemBarycenter",
-<<<<<<< HEAD
          -- SceneRadius unit is KM                
 		SceneRadius = 2.0E+6,
-        Ephemeris = {
-            Type = "Spice",
-            Body = "JUPITER BARYCENTER",
-            Reference = "ECLIPJ2000",
-            Observer = "SUN",
-            Kernels = {
-                "${OPENSPACE_DATA}/spice/de430_1850-2150.bsp"
-            }
-=======
+        --Ephemeris = {
+        --    Type = "Spice",
+        --    Body = "JUPITER BARYCENTER",
+        --    Reference = "ECLIPJ2000",
+        --    Observer = "SUN",
+        --    Kernels = {
+        --        "${OPENSPACE_DATA}/spice/de430_1850-2150.bsp"
+        --    }
+        --}
         Transform = {
             Translation = {
                 Type = "SpiceEphemeris",
@@ -25,7 +24,6 @@
                     "${OPENSPACE_DATA}/spice/de430_1850-2150.bsp"
                 }
             },
->>>>>>> 8f4f4c10
         },
     },
     -- Jupiter module
@@ -53,15 +51,6 @@
                 MieColor = {1.0, 1.0, 1.0}
             }
         },
-<<<<<<< HEAD
-        --Ephemeris = {
-        --    Type = "Static" -- jupiter is at its barycenter
-        --},
-        Rotation = {
-            Type = "Spice",
-            Frame = "IAU_JUPITER",
-            Reference = "ECLIPJ2000"
-=======
         Transform = {
             Translation = {
                 Type = "StaticEphemeris",
@@ -76,7 +65,6 @@
                 Type = "StaticScale",
                 Scale = 1,
             },
->>>>>>> 8f4f4c10
         },
         GuiName = "/Solar/Planets/Jupiter"
     },
