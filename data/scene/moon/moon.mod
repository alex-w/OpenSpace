--- conflicted
+++ resolved
@@ -4,11 +4,7 @@
         Name = "Moon",
         Parent = "EarthBarycenter",
         -- SceneRadius in KM
-<<<<<<< HEAD
-        SceneRadius = 90000.0,                
-=======
         SceneRadius = 20000.0,                
->>>>>>> bb63dee2
         Renderable = {
             Type = "RenderablePlanet",
 			Frame = "IAU_MOON",
