earthEllipsoid = {6378137.0, 6378137.0, 6356752.314245} -- Earth's radii
return {
    -- Earth barycenter module
    {
        Name = "EarthCenterOfMass",
        Parent = "SolarSystemBarycenter",
        Transform = {
            Translation = {
                Type = "SpiceEphemeris",
                Body = "EARTH BARYCENTER",
                Reference = "ECLIPJ2000",
                Observer = "SUN",
                Kernels = {
                    "${OPENSPACE_DATA}/spice/de430_1850-2150.bsp"
                }
            },
        },
    },
    -- EarthTrail module
    {   
        Name = "EarthTrail",
        Parent = "SolarSystemBarycenter",
        Renderable = {
            Type = "RenderableTrail",
            Body = "EARTH",
            Frame = "GALACTIC",
            Observer = "SUN",
            RGB = { 0.5, 0.8, 1.0},
            TropicalOrbitPeriod = 365.242,
            EarthOrbitRatio = 1,
            DayLength = 24
        },
        GuiName = "/Solar/EarthTrail"
    },
    -- RenderableGlobe module
    {
<<<<<<< HEAD
        Name = "Earth",
        Parent = "EarthBarycenter",
=======
        Name = "LodEarth",
        Parent = "EarthCenterOfMass",
>>>>>>> 1195ff96
        Transform = {
            Translation = {
                Type = "SpiceEphemeris",
                Body = "EARTH",
                Reference = "ECLIPJ2000",
                Observer = "EARTH BARYCENTER",
                Kernels = {
                    "${OPENSPACE_DATA}/spice/de430_1850-2150.bsp"
                }
            },
            Rotation = {
                Type = "SpiceRotation",
                SourceFrame = "IAU_EARTH",
                DestinationFrame = "GALACTIC",
            },
            Scale = {
                Type = "StaticScale",
                Scale = 1,
            },
        },
        Renderable = {
            Type = "RenderableGlobe",
            Radii = earthEllipsoid,
            CameraMinHeight = 300,
            InteractionDepthBelowEllipsoid = 0, -- Useful when having negative height map values
            SegmentsPerPatch = 64,
            TextureInitData = {
                ColorTextureMinimumSize = 512,--512,
                OverlayMinimumSize = 512,
                HeightMapMinimumSize = 64,
            },
            Textures = {
                ColorTextures = {
                    {
                        Type = "Temporal",
                        Name = "Temporal VIIRS SNPP",
                        FilePath = "map_service_configs/Temporal_VIIRS_SNPP_CorrectedReflectance_TrueColor.xml",
                    },
                    {
                        Type = "SingleImage",
                        Name = "Debug Tiles",
                        FilePath = "../debugglobe/textures/test_tile.png",
                    },
                    {
                        Type = "Temporal",
                        Name = "Temporal MODIS Aqua CorrectedRecflectance TrueColor",
                        FilePath = "map_service_configs/Temporal_MODIS_Aqua_CorrectedReflectance_TrueColor.xml",
                    },
                    {
                        Name = "MODIS_Terra_CorrectedReflectance_TrueColor",
                        FilePath = "map_service_configs/MODIS_Terra_CorrectedReflectance_TrueColor.xml",
                    },
                    {
                        Name = "ESRI Imagery World 2D",
                        FilePath = "map_service_configs/ESRI_Imagery_World_2D.wms",
                        Enabled = true,
                    }
                },
                GrayScaleOverlays = {
                   
                },
                NightTextures = {
                    {
                        Name = "Earth at Night 2012",
                        FilePath = "map_service_configs/VIIRS_CityLights_2012.xml",
                    },
                },
                WaterMasks = {
                    {
                        Name = "MODIS_Water_Mask",
                        FilePath = "map_service_configs/MODIS_Water_Mask.xml",
                    },
                },
                Overlays = {
                    {
                        Name = "Coastlines",
                        FilePath = "map_service_configs/Coastlines.xml",
                    },
                    {
                        Name = "Reference_Features",
                        FilePath = "map_service_configs/Reference_Features.xml",
                    },
                    {
                        Name = "Reference_Labels",
                        FilePath = "map_service_configs/Reference_Labels.xml",
                    },
                    {
                        Type = "SizeReference",
                        Name = "Size Reference",
                        Radii = earthEllipsoid,
                        BackgroundImagePath = "../debugglobe/textures/arrows.png",
                    },
                },
                HeightMaps = {
                    {
                        Name = "Terrain tileset",
                        FilePath = "map_service_configs/TERRAIN.wms",
                        Enabled = true,
                        MinimumPixelSize = 90,
                        DoPreProcessing = true,
                    },
                },
                HeightMapOverlays = {

                },
            },
        },
        GuiName = "/Solar/Planets/Earth"
    },
}<|MERGE_RESOLUTION|>--- conflicted
+++ resolved
@@ -2,12 +2,12 @@
 return {
     -- Earth barycenter module
     {
-        Name = "EarthCenterOfMass",
+        Name = "EarthBarycenter",
         Parent = "SolarSystemBarycenter",
         Transform = {
             Translation = {
                 Type = "SpiceEphemeris",
-                Body = "EARTH BARYCENTER",
+                Body = "EARTH",
                 Reference = "ECLIPJ2000",
                 Observer = "SUN",
                 Kernels = {
@@ -34,23 +34,9 @@
     },
     -- RenderableGlobe module
     {
-<<<<<<< HEAD
         Name = "Earth",
         Parent = "EarthBarycenter",
-=======
-        Name = "LodEarth",
-        Parent = "EarthCenterOfMass",
->>>>>>> 1195ff96
         Transform = {
-            Translation = {
-                Type = "SpiceEphemeris",
-                Body = "EARTH",
-                Reference = "ECLIPJ2000",
-                Observer = "EARTH BARYCENTER",
-                Kernels = {
-                    "${OPENSPACE_DATA}/spice/de430_1850-2150.bsp"
-                }
-            },
             Rotation = {
                 Type = "SpiceRotation",
                 SourceFrame = "IAU_EARTH",
@@ -148,6 +134,6 @@
                 },
             },
         },
-        GuiName = "/Solar/Planets/Earth"
+        GuiName = "/Solar/Planets/LodEarth"
     },
 }