--- conflicted
+++ resolved
@@ -85,17 +85,10 @@
         openspace.absPath("${DATA}/globebrowsing_servers.lua")
     )
 
-<<<<<<< HEAD
-    openspace.markInterestingNodes({
-        "Earth", "Mars", "Moon", "Sun"
-    })
-
     openspace.markInterestingTimes({
     	{"Happy Birthday!", "1984 05 08"}
     })
 
-=======
->>>>>>> acd89778
     openspace.addVirtualProperty(
         "BoolProperty",
         "Show Trails",
