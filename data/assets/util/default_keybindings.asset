--- conflicted
+++ resolved
@@ -2,99 +2,6 @@
 local propertyHelper = asset.require('./property_helper')
 
 local Keybindings = {
-<<<<<<< HEAD
-    {
-        Key = "F1",
-        Name = "Show Native GUI",
-        Command = propertyHelper.invert('Modules.ImGUI.Main.Enabled'),
-        Documentation = "Shows or hides the native UI",
-        GuiPath = "/Native GUI",
-        Local = true
-    },
-    {
-        Key = "ESC",
-        Name = "Toggle Shutdown",
-        Command = "openspace.toggleShutdown()",
-        Documentation = "Toggles the shutdown that will stop OpenSpace after a grace period. Press again to cancel the shutdown during this period.",
-        Local = true
-    },
-    {
-        Key = "PRINT_SCREEN",
-        Name = "Take Screenshot",
-        Command = "openspace.takeScreenshot()",
-        Documentation = "Saves the contents of the screen to a file in the ${SCREENSHOTS} directory.",
-        GuiPath = "/Rendering",
-        Local = true
-    },
-    {
-        Key = "F12",
-        Name = "Take Screenshot",
-        Command = "openspace.takeScreenshot()",
-        Documentation = "Saves the contents of the screen to a file in the ${SCREENSHOTS} directory.",
-        GuiPath = "/Rendering",
-        Local = true
-    },
-    {
-        Key = "SPACE",
-        Name = "Toggle Pause (Interpolated)",
-        Command = "openspace.time.pauseToggleViaKeyboard()",
-        Documentation = "Smoothly starts and stops the simulation time.",
-        GuiPath = "/Simulation Speed",
-        Local = true
-    },
-    {
-        Key = "Shift+SPACE",
-        Name = "Toggle Pause (Immediate)",
-        Command = "openspace.time.togglePause()",
-        Documentation = "Immediately starts and stops the simulation time.",
-        GuiPath = "/Simulation Speed",
-        Local = true
-    },
-    {
-        Key = "f",
-        Name = "Toggle Rotation friction",
-        Command = propertyHelper.invert('NavigationHandler.OrbitalNavigator.Friction.RotationalFriction'),
-        Documentation = "Toggles the rotational friction of the camera. If it is disabled, the camera rotates around the focus object indefinitely.",
-        GuiPath = "/Navigation",
-        Local = false
-    },
-    {
-        Key = "Shift+f",
-        Name = "Toggle Zoom Friction",
-        Command = propertyHelper.invert('NavigationHandler.OrbitalNavigator.Friction.ZoomFriction'),
-        Documentation = "Toggles the zoom friction of the camera. If it is disabled, the camera rises up from or closes in towards the focus object indefinitely.",
-        GuiPath = "/Navigation",
-        Local = false
-    },
-    {
-        Key = "Ctrl+f",
-        Name = "Toggle Roll Friction",
-        Command = propertyHelper.invert('NavigationHandler.OrbitalNavigator.Friction.RollFriction'),
-        Documentation = "Toggles the roll friction of the camera. If it is disabled, the camera rolls around its own axis indefinitely.",
-        GuiPath = "/Navigation",
-        Local = false
-    },
-    {
-        Key = "w",
-        Name = "Fade to/from black",
-        Command = "if openspace.getPropertyValue('RenderEngine.BlackoutFactor') > 0.5 then openspace.setPropertyValueSingle('RenderEngine.BlackoutFactor', 0.0, 3) else openspace.setPropertyValueSingle('RenderEngine.BlackoutFactor', 1.0, 3) end",
-        Documentation = "Toggles the fade to black within 3 seconds or shows the rendering after 3 seconds.",
-        GuiPath = "/Rendering",
-        Local = false
-    },
-    {
-        Key = "Tab",
-        Name = "Toggle main GUI",
-        Command = propertyHelper.invert('Modules.CefWebGui.Visible'),
-        Documentation = "Toggles the main GUI",
-        GuiPath = "/GUI",
-        Local = true
-    },
-    {
-        Key = "Shift+Tab",
-        Name = "Toggle dashboard and overlays",
-        Command =
-=======
   {
     Key = "F1",
     Name = "Show Native GUI",
@@ -129,7 +36,7 @@
   {
     Key = "SPACE",
     Name = "Toggle Pause (Interpolated)",
-    Command = "openspace.time.interpolateTogglePause()",
+    Command = "openspace.time.pauseToggleViaKeyboard()",
     Documentation = "Smoothly starts and stops the simulation time.",
     GuiPath = "/Simulation Speed",
     Local = true
@@ -186,7 +93,6 @@
     Key = "Shift+Tab",
     Name = "Toggle dashboard and overlays",
     Command =
->>>>>>> b9a8ec93
 [[local isEnabled = openspace.getPropertyValue('Dashboard.IsEnabled');
 openspace.setPropertyValueSingle('Dashboard.IsEnabled', not isEnabled);
 openspace.setPropertyValueSingle("RenderEngine.ShowLog", not isEnabled);
