--- conflicted
+++ resolved
@@ -1,10 +1,7 @@
 local assetHelper = asset.require('util/asset_helper')
+
 local transforms = asset.require('./transforms')
-<<<<<<< HEAD
-
-=======
 local sunTransforms = asset.require('scene/solarsystem/sun/transforms')
->>>>>>> a9002397
 
 local textures = asset.syncedResource({
     Name = "New Horizons Textures",
@@ -54,8 +51,6 @@
     }
 }
 
-
-
 assetHelper.registerSceneGraphNodesAndExport(asset, { NewHorizons })
 asset.export("NewHorizonsTextures", textures)
 asset.export("NewHorizonsModels", models)