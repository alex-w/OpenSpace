local transforms = asset.require('./transforms')
local assetHelper = asset.require('util/asset_helper')
local texturesPath = asset.require('./earth_textures').TexturesPath
local labelsPath = asset.require('./earth_globelabels').LabelsPath

asset.request('./trail')



-- local earthEllipsoid = { 6378137.0, 6378137.0, 6356752.314245 }
local earthEllipsoid = { 6378137.0, 6378137.0, 6378137.0 }
local mapServiceConfigsPath = asset.localResource("map_service_configs")

local Earth = {
    Identifier = "Earth",
    Parent = transforms.EarthIAU.Identifier,
    Renderable = {
        Type = "RenderableGlobe",
        Radii = earthEllipsoid,
        SegmentsPerPatch = 64,
        PerformShading = false,
        Layers = {
            ColorLayers = {
                {
                    Identifier = "ESRI_VIIRS_Combo",
                    Name = "ESRI VIIRS Combo",
                    Type = "ByLevelTileLayer",
                    LevelTileProviders = {
                        {
                            MaxLevel = 4,
                            TileProvider = {
                                Identifier = "Temporal_VIIRS_SNPP",
                                Name = "Temporal VIIRS SNPP",
                                Type = "TemporalTileLayer",
                                FilePath = openspace.globebrowsing.createTemporalGibsGdalXml(
                                    "VIIRS_SNPP_CorrectedReflectance_TrueColor",
                                    "2015-11-24",
                                    "Today",
                                    "1d",
                                    "250m",
                                    "jpg"
                                ),
                                PadTiles = false
                            }
                        },
                        {
                            MaxLevel = 22,
                            TileProvider = {
                                Identifier = "ESRI_World_Imagery",
                                Name = "ESRI World Imagery",
                                FilePath = mapServiceConfigsPath .. "/ESRI/World_Imagery.wms",
                                PadTiles = false
                            }
                        },
                    },
                    Enabled = true,
                    PadTiles = false,
                    Fallback = {
                        Identifier = "Blue_Marble",
                        Name = "Blue Marble",
                        FilePath = texturesPath .. "/earth_bluemarble.jpg",
                        Enabled = true
                    }
                },
                {
                    Identifier = "ESRI_World_Imagery",
                    Name = "ESRI World Imagery",
                    FilePath = mapServiceConfigsPath .. "/ESRI/World_Imagery.wms"
                },
                {
                    Identifier = "ESRI_Imagery_World_2D",
                    Name = "ESRI Imagery World 2D",
                    FilePath = mapServiceConfigsPath .. "/ESRI/ESRI_Imagery_World_2D.wms"
                },
                {
                    Identifier = "VIIRS_SNPP_Temporal",
                    Name = "VIIRS SNPP (Temporal)",
                    Type = "TemporalTileLayer",
                    FilePath = openspace.globebrowsing.createTemporalGibsGdalXml(
                        "VIIRS_SNPP_CorrectedReflectance_TrueColor",
                        "2015-11-24",
                        "Yesterday",
                        "1d",
                        "250m",
                        "jpg"
                    )
                },
                {
                    Identifier = "Aqua_Modis_Temporal",
                    Name = "Aqua Modis (Temporal)",
                    Type = "TemporalTileLayer",
                    FilePath = openspace.globebrowsing.createTemporalGibsGdalXml(
                        "MODIS_Aqua_CorrectedReflectance_TrueColor",
                        "2012-05-08",
                        "Yesterday",
                        "1d",
                        "250m",
                        "jpg"
                    )
                },
                {
                    Identifier = "Terra_Modis_Temporal",
                    Name = "Terra Modis (Temporal)",
                    Type = "TemporalTileLayer",
                    FilePath = openspace.globebrowsing.createTemporalGibsGdalXml(
                        "MODIS_Terra_CorrectedReflectance_TrueColor",
                        "2012-05-08",
                        "Yesterday",
                        "1d",
                        "250m",
                        "jpg"
                    )
                },
                {
                    Name = "BMNH [Utah]",
                    Identifier = "BMNG_Utah",
                    FilePath = mapServiceConfigsPath .. "/Utah/Bmng.wms"
                },
                {
                    Name = "BMNH [Sweden]",
                    Identifier = "BMNG_Sweden",
                    FilePath = mapServiceConfigsPath .. "/LiU/Bmng.wms"
                },
                {
                    Identifier = "AMSR2_GCOM_W1_Sea_Ice_Concentration_Temporal",
                    Name = "AMSR2 GCOM W1 Sea Ice Concentration (Temporal)",
                    Type = "TemporalTileLayer",
                    FilePath = openspace.globebrowsing.createTemporalGibsGdalXml(
                        "AMSRU2_Sea_Ice_Concentration_12km",
                        "2012-05-08",
                        "Yesterday",
                        "1d",
                        "2km",
                        "png"
                    )
                },
                {
                    Identifier = "MODIS_Terra_Chlorophyll_A_Temporal",
                    Name = "MODIS Terra Chlorophyll A (Temporal)",
                    Type = "TemporalTileLayer",
                    FilePath = openspace.globebrowsing.createTemporalGibsGdalXml(
                        "MODIS_Terra_Chlorophyll_A",
                        "2013-07-02",
                        "Yesterday",
                        "1d",
                        "1km",
                        "png"
                    )
                },
                {
                    Identifier = "GHRSST_L4_G1SST_Sea_Surface_Temperature_Temporal",
                    Name = "GHRSST L4 G1SST Sea Surface Temperature (Temporal)",
                    Type = "TemporalTileLayer",
                    FilePath = openspace.globebrowsing.createTemporalGibsGdalXml(
                        "GHRSST_L4_G1SST_Sea_Surface_Temperature",
                        "2010-06-21",
                        "Yesterday",
                        "1d",
                        "1km",
                        "png"
                    )
                }
            },
            NightLayers = {
                {
                    Identifier = "Earth_at_Night_2012",
                    Name = "Earth at Night 2012",
                    FilePath = mapServiceConfigsPath .. "/GIBS/night/VIIRS_CityLights_2012.wms",
                    Enabled = true,
                    Fallback = {
                        Identifier = "Earth_Night",
                        Name = "Earth Night",
                        FilePath = texturesPath .. "/earth_night.jpg",
                        Enabled = true,
                    }
                },
                {
                    Identifier = "Earth_at_Night_Temporal",
                    Name = "Earth at Night (Temporal)",
                    Type = "TemporalTileLayer",
                    FilePath = openspace.globebrowsing.createTemporalGibsGdalXml(
                        "VIIRS_SNPP_DayNightBand_ENCC",
                        "2012-05-08",
                        "Yesterday",
                        "1d",
                        "500m",
                        "png"
                    )
                }
            },
            WaterMasks = {
                {
                    Identifier = "MODIS_Water_Mask",
                    Name = "MODIS Water Mask",
                    FilePath = mapServiceConfigsPath .. "/GIBS/water/MODIS_Water_Mask.wms",
                    Enabled = true
                },
                {
                    Name = "Gebco [Utah]",
                    Identifier = "Gebco_Utah",
                    FilePath = mapServiceConfigsPath .. "/Utah/Gebco.wms"
                },
                {
                    Name = "Gebco [Sweden]",
                    Identifier = "Gebco_Sweden",
                    FilePath = mapServiceConfigsPath .. "/LiU/Gebco.wms"
                },
            },
            Overlays = {
                {
                    Identifier = "Coastlines",
                    FilePath = mapServiceConfigsPath .. "/GIBS/overlays/Coastlines.wms"
                },
                {
                    Identifier = "Reference_Features",
                    Name = "Reference Features",
                    FilePath = mapServiceConfigsPath .. "/GIBS/overlays/Reference_Features.wms"
                },
                {
                    Identifier = "Reference_Labels",
                    Name = "Reference Labels",
                    FilePath = mapServiceConfigsPath .. "/GIBS/overlays/Reference_Labels.wms"
                },
                {
                    Identifier = "Tile_Indices",
                    Name = "Tile Indices",
                    Type = "TileIndexTileLayer"
                },
                {
                    Identifier = "Size_Reference",
                    Name = "Size Reference",
                    Type = "SizeReferenceTileLayer",
                    Radii = earthEllipsoid
                }
            },
            HeightLayers = {
                {
                    Identifier = "Terrain_tileset",
                    Name = "Terrain tileset",
                    FilePath = mapServiceConfigsPath .. "/ESRI/Terrain.wms",
                    Enabled = true,
                    TilePixelSize = 64,
                    Fallback = {
                        Name = "Earth Bluemarble Height",
                        Identifier = "Earth_Bluemarble_Height",
                        FilePath = texturesPath .. "/earth_bluemarble_height.jpg",
                        Enabled = true
                    }
                }
            }
        },
        ShadowGroup = {
            Source1 = {
                Name = "Sun",
                -- All radius in meters
                Radius = 696.3E6
            },
            --Source2 = { Name = "Monolith", Radius = 0.01E6, },
            Caster1 = { 
                Name = "Moon",
                -- All radius in meters
                Radius = 1.737E6
            }
            --Caster2 = { Name = "Independency Day Ship", Radius = 0.0, }
        },
        Labels = {
            Enable = false,
            FileName = labelsPath .. "/Earth.labels",
            LabelAlignmentOption = "Horizontally", -- or Circularly
            LabelsFontSize = 41.0,
            LabelsSize = 0.52,
            LabelsMinSize = 1.0,
            LabelsMaxSize = 1500.0,
            ProximityEnabled = false,
            LabelsFadeInEnabled = true,
            LabelsFadeOutEnabled = false,
            FadeInStartingDistance = 50000.0,
            FadeOutStartingDistance = 80000.0,
            LabelsForceDomeRendering = true,
            LabelsDistanceEPS = 1500000.0,
            LabelsColor = {1.0, 0.0, 0.0, 1.0}
        }
    },
    Tag = { "planet_solarSystem", "planet_terrestrial" },
    GUI = {
        Path = "/Solar System/Planets/Earth"
    }
}

local EarthLabel = {
    Identifier = "EarthLabel",
    Parent = Earth.Identifier,
    -- Transform = {
    --     Translation = {
    --         Type = "SpiceTranslation",
    --         Target = "EARTH",
    --         Observer = "EARTH BARYCENTER"
    --     },
    --     -- Rotation = {
    --     --     Type = "SpiceRotation",
    --     --     SourceFrame = "IAU_MOON",
    --     --     DestinationFrame = "GALACTIC"
    --     -- }
    -- },
    Renderable = {
<<<<<<< HEAD
        Enabled = true,
=======
        Enabled = false,
>>>>>>> 04bd649b
        Type = "RenderableLabels",
        LabelText = "Earth",
        FontSize = 100.0,
        LabelSize = 8.6,
        LabelMaxSize = 100.0,
        LabelMinSize = 1.0,
        LabelOrientationOption = "Camera View Direction",
        BlendMode = "Additive",
        EnableFading = true,
        FadeStartUnit = "au",
        FadeStartDistance = 1.5,
        FadeStartSpeed = 1.0,
        FadeEndUnit = "au",
        FadeEndDistance = 15.0,
<<<<<<< HEAD
        FadeEndSpeed = 25.0,
        TransformationMatrix = {
            1.0, 0.0, 0.0, 0.0,
            0.0, 1.0, 0.0, 0.0,
            0.0, 0.0, 1.0, 0.0,
            0.0, 0.0, 0.0, 1.0
        },
    },
=======
        FadeEndSpeed = 25.0
    },
    Tag = { "solarsystem_labels" },
>>>>>>> 04bd649b
    GUI = {
        Name = "Earth Label",
        Path = "/Solar System/Planets/Earth"
    }
}


assetHelper.registerSceneGraphNodesAndExport(asset, { Earth, EarthLabel })<|MERGE_RESOLUTION|>--- conflicted
+++ resolved
@@ -303,11 +303,7 @@
     --     -- }
     -- },
     Renderable = {
-<<<<<<< HEAD
-        Enabled = true,
-=======
         Enabled = false,
->>>>>>> 04bd649b
         Type = "RenderableLabels",
         LabelText = "Earth",
         FontSize = 100.0,
@@ -322,20 +318,9 @@
         FadeStartSpeed = 1.0,
         FadeEndUnit = "au",
         FadeEndDistance = 15.0,
-<<<<<<< HEAD
-        FadeEndSpeed = 25.0,
-        TransformationMatrix = {
-            1.0, 0.0, 0.0, 0.0,
-            0.0, 1.0, 0.0, 0.0,
-            0.0, 0.0, 1.0, 0.0,
-            0.0, 0.0, 0.0, 1.0
-        },
-    },
-=======
         FadeEndSpeed = 25.0
     },
     Tag = { "solarsystem_labels" },
->>>>>>> 04bd649b
     GUI = {
         Name = "Earth Label",
         Path = "/Solar System/Planets/Earth"
