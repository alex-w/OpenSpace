local transforms = asset.require('scene/solarsystem/planets/earth/transforms')
local assetHelper = asset.require('util/asset_helper')

local satImageFolder = asset.syncedResource({
    Name = "Satellite Image Files",
    Type = "HttpSynchronization",
    Identifier = "tle_satellites_images",
    Version = 1
})

function downloadTLEFile(sceneAsset, url, name)
    local identifier = name
    identifier = identifier:gsub(" ", "")
    identifier = identifier:gsub("&", "")
    identifier = identifier:gsub("-", "")
    return sceneAsset.syncedResource({
        Name = "Satellite TLE Data (" .. name .. ")",
        Type = "UrlSynchronization",
        Identifier = "satellite_tle_data_" .. identifier,
        Url = url
    })
end

local addSatelliteGroupObjects = function(group, tleFolder, shouldAddDuplicates)
     local filename = group.Url:match("([^/]+)$")
     local filenameSansExt = filename:gsub(filename:match("(%.%w+)$"), "")

     local path = tleFolder .. "/" .. filename

    function numLinesInFile(filename)
        local ctr = 0
        for _ in io.lines(filename) do ctr = ctr + 1 end
        return ctr
    end

    -- Check format of a set of 3 TLE file lines and return nonzero if there is a format error
    function isValidTLEFileFormat(lineArr)
        function isEmpty(s) return s == nil or s == '' end

        if isEmpty(lineArr[1]) or isEmpty(lineArr[2]) or isEmpty(lineArr[3]) then
            return false
        end
        if string.sub(lineArr[2], 1, 2) ~= "1 " then
            return false
        end
        if string.sub(lineArr[3], 1, 2) ~= "2 " then
            return false
        end
        return true
    end

    function test(title, file)
        return {
           Identifier = title,
           Parent = transforms.EarthInertial.Identifier,
           Renderable = {
                Type = "RenderableSatellites",
                --Translation = {

--                    Type = "TLETranslation",
--                    Body = title,
--                    Observer = transforms.EarthInertial.Identifier,
--                    File = file
--                },
<<<<<<< HEAD
                Path = file,
                Segments = 1,
=======

                Path = file,

                Segments = 160,
>>>>>>> 6dc2a3c7
                EccentricityColumn = "bubbis",
                SemiMajorAxisColumn = "bubbis",
                SemiMajorAxisUnit = 1,
                InclinationColumn = "bubbis",
                AscendingNodeColumn = "bubbis",
                ArgumentOfPeriapsisColumn = "bubbis",
                MeanAnomalyAtEpochColumn = "bubbis",
                EpochColumn = "bubbis",
                
            },
            GUI = {
                Path = "/Solar System/Planets/Earth/Satellites"
           }
        }
    end

    local Debris = test(filenameSansExt, path)
    assetHelper.registerSceneGraphNodesAndExport(asset, { Debris })

    -- asset.export("satImageFolder", satImageFolder)

end

asset.export("downloadTLEFile", downloadTLEFile)
asset.export("addSatelliteGroupObjects", addSatelliteGroupObjects)


<|MERGE_RESOLUTION|>--- conflicted
+++ resolved
@@ -62,15 +62,10 @@
 --                    Observer = transforms.EarthInertial.Identifier,
 --                    File = file
 --                },
-<<<<<<< HEAD
-                Path = file,
-                Segments = 1,
-=======
 
                 Path = file,
 
                 Segments = 160,
->>>>>>> 6dc2a3c7
                 EccentricityColumn = "bubbis",
                 SemiMajorAxisColumn = "bubbis",
                 SemiMajorAxisUnit = 1,
